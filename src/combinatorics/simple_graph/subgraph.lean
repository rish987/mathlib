--- conflicted
+++ resolved
@@ -315,26 +315,6 @@
 instance adj_subgraph_coe (v w : V) : has_coe (G.adj v w) G.subgraph :=
 ⟨λ h, ((⟨⟦(v, w)⟧, h⟩ : G.edge_set) : G.subgraph)⟩
 
-<<<<<<< HEAD
-/-- Given a subgraph `G'`and a set pairs, remove all of those pairs from the edge set
-of `G'` (if they were present) -/
-@[simps]
-def delete_edges (G' : G.subgraph) (s : set (sym2 V)) : G.subgraph :=
-{ verts := G'.verts,
-  adj := λ a b, G'.adj a b ∧ ¬ ⟦(a, b)⟧ ∈ s,
-  adj_sub := λ a b h', G'.adj_sub h'.1,
-  edge_vert := λ a b h', G'.edge_vert h'.1,
-  symm := λ a b h, begin
-    rw [G'.adj_comm, sym2.eq_swap],
-    exact h,
-  end }
-
-@[simp]
-lemma delete_edges_of_empty (G' : G.subgraph) : G'.delete_edges ∅ = G' :=
-by ext; simp
-
-=======
->>>>>>> f77983e6
 /-- Given two subgraphs, one a subgraph of the other, there is an induced injective homomorphism of
 the subgraphs as graphs. -/
 def map {x y : subgraph G} (h : x ≤ y) : x.coe →g y.coe :=
