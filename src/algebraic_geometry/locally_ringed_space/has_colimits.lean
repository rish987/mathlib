/-
Copyright (c) 2021 Andrew Yang. All rights reserved.
Released under Apache 2.0 license as described in the file LICENSE.
Authors: Andrew Yang
-/
import algebraic_geometry.locally_ringed_space
import algebra.category.CommRing.constructions
import algebraic_geometry.open_immersion
import category_theory.limits.constructions.limits_of_products_and_equalizers

/-!
# Colimits of LocallyRingedSpace

We construct the explict coproducts and coequalizers of `LocallyRingedSpace`.
It then follows that `LocallyRingedSpace` has all colimits, and
`forget_to_SheafedSpace` preserves them.

-/

namespace algebraic_geometry

universes v u

open category_theory category_theory.limits opposite topological_space

namespace SheafedSpace

variables {C : Type u} [category.{v} C] [has_limits C]
variables {J : Type v} [category.{v} J] (F : J ⥤ SheafedSpace C)

lemma is_colimit_exists_rep {c : cocone F} (hc : is_colimit c) (x : c.X) :
  ∃ (i : J) (y : F.obj i), (c.ι.app i).base y = x :=
concrete.is_colimit_exists_rep (F ⋙ SheafedSpace.forget _)
  (is_colimit_of_preserves (SheafedSpace.forget _) hc) x

lemma colimit_exists_rep (x : colimit F) :
  ∃ (i : J) (y : F.obj i), (colimit.ι F i).base y = x :=
concrete.is_colimit_exists_rep (F ⋙ SheafedSpace.forget _)
  (is_colimit_of_preserves (SheafedSpace.forget _) (colimit.is_colimit F)) x

instance {X Y : SheafedSpace C} (f g : X ⟶ Y) : epi (coequalizer.π f g).base :=
begin
  erw ← (show _ = (coequalizer.π f g).base, from
    ι_comp_coequalizer_comparison f g (SheafedSpace.forget C)),
  rw ← preserves_coequalizer.iso_hom,
  apply epi_comp
end

end SheafedSpace

namespace LocallyRingedSpace

section has_coproducts

variables {ι : Type u} (F : discrete ι ⥤ LocallyRingedSpace.{u})

/-- The explicit coproduct for `F : discrete ι ⥤ LocallyRingedSpace`. -/
noncomputable
def coproduct : LocallyRingedSpace :=
{ to_SheafedSpace := colimit (F ⋙ forget_to_SheafedSpace : _),
  local_ring := λ x, begin
    obtain ⟨i, y, ⟨⟩⟩ := SheafedSpace.colimit_exists_rep (F ⋙ forget_to_SheafedSpace) x,
    haveI : _root_.local_ring (((F ⋙ forget_to_SheafedSpace).obj i).to_PresheafedSpace.stalk y) :=
      (F.obj i).local_ring _,
    exact (as_iso (PresheafedSpace.stalk_map (colimit.ι (F ⋙ forget_to_SheafedSpace) i : _) y)
      ).symm.CommRing_iso_to_ring_equiv.local_ring
  end }

/-- The explicit coproduct cofan for `F : discrete ι ⥤ LocallyRingedSpace`. -/
noncomputable
def coproduct_cofan : cocone F :=
{ X := coproduct F,
  ι := { app := λ j, ⟨colimit.ι (F ⋙ forget_to_SheafedSpace) j, infer_instance⟩ } }

/-- The explicit coproduct cofan constructed in `coproduct_cofan` is indeed a colimit. -/
noncomputable
def coproduct_cofan_is_colimit : is_colimit (coproduct_cofan F) :=
{ desc := λ s, ⟨colimit.desc (F ⋙ forget_to_SheafedSpace) (forget_to_SheafedSpace.map_cocone s),
  begin
    intro x,
    obtain ⟨i, y, ⟨⟩⟩ := SheafedSpace.colimit_exists_rep (F ⋙ forget_to_SheafedSpace) x,
    have := PresheafedSpace.stalk_map.comp (colimit.ι (F ⋙ forget_to_SheafedSpace) i : _)
      (colimit.desc (F ⋙ forget_to_SheafedSpace) (forget_to_SheafedSpace.map_cocone s)) y,
    rw ← is_iso.comp_inv_eq at this,
    erw [← this, PresheafedSpace.stalk_map.congr_hom _ _
      (colimit.ι_desc (forget_to_SheafedSpace.map_cocone s) i : _)],
    haveI : is_local_ring_hom (PresheafedSpace.stalk_map
      ((forget_to_SheafedSpace.map_cocone s).ι.app i) y) := (s.ι.app i).2 y,
    apply_instance
  end⟩,
  fac' := λ s j, subtype.eq (colimit.ι_desc _ _),
  uniq' := λ s f h, subtype.eq (is_colimit.uniq _ (forget_to_SheafedSpace.map_cocone s) f.1
    (λ j, congr_arg subtype.val (h j))) }

instance : has_coproducts LocallyRingedSpace.{u} :=
λ ι, ⟨λ F, ⟨⟨⟨_, coproduct_cofan_is_colimit F⟩⟩⟩⟩

noncomputable
instance (J : Type*) : preserves_colimits_of_shape (discrete J) forget_to_SheafedSpace :=
⟨λ G, preserves_colimit_of_preserves_colimit_cocone (coproduct_cofan_is_colimit G)
  ((colimit.is_colimit _).of_iso_colimit (cocones.ext (iso.refl _) (λ j, category.comp_id _)))⟩

end has_coproducts

section has_coequalizer

variables {X Y : LocallyRingedSpace.{u}} (f g : X ⟶ Y)

<<<<<<< HEAD
=======
namespace has_coequalizer

>>>>>>> ab654e5c
instance coequalizer_π_app_is_local_ring_hom
  (U : topological_space.opens ((coequalizer f.val g.val).carrier)) :
  is_local_ring_hom ((coequalizer.π f.val g.val : _).c.app (op U)) :=
begin
  have := ι_comp_coequalizer_comparison f.1 g.1 SheafedSpace.forget_to_PresheafedSpace,
  rw ← preserves_coequalizer.iso_hom at this,
<<<<<<< HEAD
  erw PresheafedSpace.congr_app this.symm (op U),
  rw PresheafedSpace.comp_c_app,
  rw ← PresheafedSpace.colimit_presheaf_obj_iso_componentwise_limit_hom_π,
  apply_instance
end

lemma _root_.category_theory.limits.types.preimage_image_eq_of_preimage_eq {X Y Z : Type*} (f g : X ⟶ Y) (π : Y ⟶ Z)
  (e : f ≫ π = g ≫ π) (h : is_colimit (cofork.of_π π e)) (U : set Y) (H : f ⁻¹' U = g ⁻¹' U) :
    π ⁻¹' (π '' U) = U :=
begin
  have lem : ∀ x y, (types.coequalizer_rel f g x y) → (x ∈ U ↔ y ∈ U),
  { rintros _ _ ⟨x⟩, change x ∈ f ⁻¹' U ↔ x ∈ g ⁻¹' U, congr' 2 },
  have eqv : _root_.equivalence (λ x y, x ∈ U ↔ y ∈ U) := by tidy,
  ext,
  split,
  { rw ← (show _ = π, from h.comp_cocone_point_unique_up_to_iso_inv
      (types.coequalizer_colimit f g).2 walking_parallel_pair.one),
    rintro ⟨y, hy, e'⟩,
    dsimp at e',
    replace e' := (mono_iff_injective (h.cocone_point_unique_up_to_iso
      (types.coequalizer_colimit f g).is_colimit).inv).mp infer_instance e',
    exact (eqv.eqv_gen_iff.mp (eqv_gen.mono lem (quot.exact _ e'))).mp hy },
  { exact λ hx, ⟨x, hx, rfl⟩ }
end

@[instance]
lemma coequalizer_π_stalk_is_local_ring_hom (x : Y) :
=======
  erw SheafedSpace.congr_app this.symm (op U),
  rw [PresheafedSpace.comp_c_app,
    ← PresheafedSpace.colimit_presheaf_obj_iso_componentwise_limit_hom_π],
  apply_instance
end

/-!
We roughly follow the construction given in [MR0302656]. Given a pair `f, g : X ⟶ Y` of morphisms
of locally ringed spaces, we want to show that the stalk map of
`π = coequalizer.π f g` (as sheafed space homs) is a local ring hom. It then follows that
`coequalizer f g` is indeed a locally ringed space, and `coequalizer.π f g` is a morphism of
locally ringed space.

Given a germ `⟨U, s⟩` of `x : coequalizer f g` such that `π꙳ x : Y` is invertible, we ought to show
that `⟨U, s⟩` is invertible. That is, there exists an open set `U' ⊆ U` containing `x` such that the
restriction of `s` onto `U'` is invertible. This `U'` is given by `π '' V`, where `V` is the
basic open set of `π⋆x`.

Since `f ⁻¹' V = Y.basic_open (f ≫ π)꙳ x = Y.basic_open (g ≫ π)꙳ x = g ⁻¹' V`, we have
`π ⁻¹' (π '' V) = V` (as the underlying set map is merely the set-theoretic coequalizer).
This shows that `π '' V` is indeed open, and `s` is invertible on `π '' V` as the components of `π꙳`
are local ring homs.
-/
variable (U : opens ((coequalizer f.1 g.1).carrier))
variable (s : (coequalizer f.1 g.1).presheaf.obj (op U))

/-- (Implementation). The basic open set of the section `π꙳ s`. -/
noncomputable
def image_basic_open : opens Y := (Y.to_RingedSpace.basic_open
  (show Y.presheaf.obj (op (unop _)), from ((coequalizer.π f.1 g.1).c.app (op U)) s))

lemma image_basic_open_image_preimage :
  (coequalizer.π f.1 g.1).base ⁻¹' ((coequalizer.π f.1 g.1).base ''
    (image_basic_open f g U s).1) = (image_basic_open f g U s).1 :=
begin
  fapply types.coequalizer_preimage_image_eq_of_preimage_eq f.1.base g.1.base,
  { ext,
    simp_rw [types_comp_apply, ← Top.comp_app, ← PresheafedSpace.comp_base],
    congr' 2,
    exact coequalizer.condition f.1 g.1 },
  { apply is_colimit_cofork_map_of_is_colimit (forget Top),
    apply is_colimit_cofork_map_of_is_colimit (SheafedSpace.forget _),
    exact coequalizer_is_coequalizer f.1 g.1 },
  { suffices : (topological_space.opens.map f.1.base).obj (image_basic_open f g U s) =
      (topological_space.opens.map g.1.base).obj (image_basic_open f g U s),
    { injection this },
    delta image_basic_open,
    rw [preimage_basic_open f, preimage_basic_open g],
    dsimp only [functor.op, unop_op],
    rw [← comp_apply, ← SheafedSpace.comp_c_app', ← comp_apply, ← SheafedSpace.comp_c_app',
      SheafedSpace.congr_app (coequalizer.condition f.1 g.1), comp_apply],
    erw X.to_RingedSpace.basic_open_res,
    apply inf_eq_right.mpr,
    refine (RingedSpace.basic_open_subset _ _).trans _,
    rw coequalizer.condition f.1 g.1,
    exact λ _ h, h }
end

lemma image_basic_open_image_open :
  is_open ((coequalizer.π f.1 g.1).base '' (image_basic_open f g U s).1) :=
begin
  rw [← (Top.homeo_of_iso (preserves_coequalizer.iso (SheafedSpace.forget _) f.1 g.1))
      .is_open_preimage, Top.coequalizer_is_open_iff, ← set.preimage_comp],
  erw ← coe_comp,
  rw [preserves_coequalizer.iso_hom, ι_comp_coequalizer_comparison],
  dsimp only [SheafedSpace.forget],
  rw image_basic_open_image_preimage,
  exact (image_basic_open f g U s).2
end

instance coequalizer_π_stalk_is_local_ring_hom (x : Y) :
>>>>>>> ab654e5c
  is_local_ring_hom (PresheafedSpace.stalk_map (coequalizer.π f.val g.val : _) x) :=
begin
  constructor,
  rintros a ha,
  rcases Top.presheaf.germ_exist _ _ a with ⟨U, hU, s, rfl⟩,
  erw PresheafedSpace.stalk_map_germ_apply (coequalizer.π f.1 g.1 : _) U ⟨_, hU⟩ at ha,

<<<<<<< HEAD
  let V : topological_space.opens Y := (Y.to_RingedSpace.basic_open
    (show Y.presheaf.obj (op (unop _)), from ((coequalizer.π f.1 g.1).c.app (op U)) s)),
  have hV : (coequalizer.π f.1 g.1).base ⁻¹' ((coequalizer.π f.1 g.1).base '' V.1) = V.1,
  { fapply category_theory.limits.types.preimage_image_eq_of_preimage_eq f.1.base g.1.base,
    { ext,
      simp_rw [types_comp_apply, ← Top.comp_app, ← PresheafedSpace.comp_base],
      congr' 2,
      exact coequalizer.condition f.1 g.1 },
    { apply is_colimit_cofork_map_of_is_colimit (forget Top),
      apply is_colimit_cofork_map_of_is_colimit (SheafedSpace.forget _),
      exact coequalizer_is_coequalizer f.1 g.1 },
    { suffices : (topological_space.opens.map f.1.base).obj V =
        (topological_space.opens.map g.1.base).obj V,
      { injection this },
      rw preimage_basic_open f,
      rw preimage_basic_open g,
      dsimp only,
      rw ← comp_apply,
      erw ← PresheafedSpace.comp_c_app,
      rw ← comp_apply,
      erw ← PresheafedSpace.comp_c_app,
      erw PresheafedSpace.congr_app (coequalizer.condition f.1 g.1 : _) (op U),
      rw comp_apply,
      erw X.to_RingedSpace.basic_open_res,
      erw inf_eq_right,
      refine (RingedSpace.basic_open_subset _ _).trans _,
      dsimp only [functor.op, unop_op],
      rw coequalizer.condition f.1 g.1,
      exact λ _ h, h } },

  have hV' : V = ⟨(coequalizer.π f.1 g.1).base ⁻¹'
    ((coequalizer.π f.1 g.1).base '' V.1), hV.symm ▸ V.2⟩ := subtype.eq hV.symm,

  have V_open : is_open (((coequalizer.π f.val g.val).base) '' V.val),
  { rw ← (Top.homeo_of_iso (preserves_coequalizer.iso (SheafedSpace.forget _) f.1 g.1))
      .is_open_preimage,
    rw [Top.coequalizer_is_open_iff, ← set.preimage_comp], erw ← coe_comp,
    rw [preserves_coequalizer.iso_hom, ι_comp_coequalizer_comparison],
    erw hV,
    exact V.2 },
=======
  let V := image_basic_open f g U s,
  have hV : (coequalizer.π f.1 g.1).base ⁻¹' ((coequalizer.π f.1 g.1).base '' V.1) = V.1 :=
    image_basic_open_image_preimage f g U s,
  have hV' : V = ⟨(coequalizer.π f.1 g.1).base ⁻¹'
    ((coequalizer.π f.1 g.1).base '' V.1), hV.symm ▸ V.2⟩ := subtype.eq hV.symm,
  have V_open : is_open (((coequalizer.π f.val g.val).base) '' V.val) :=
    image_basic_open_image_open f g U s,
>>>>>>> ab654e5c
  have VleU :
    (⟨((coequalizer.π f.val g.val).base) '' V.val, V_open⟩ : topological_space.opens _) ≤ U,
  { exact set.image_subset_iff.mpr (Y.to_RingedSpace.basic_open_subset _) },
  have hxV : x ∈ V := ⟨⟨_, hU⟩, ha, rfl⟩,
<<<<<<< HEAD
  erw ← (coequalizer f.val g.val).presheaf.germ_res_apply (hom_of_le VleU)
    ⟨_, @set.mem_image_of_mem _ _ (coequalizer.π f.val g.val).base x V.1 hxV⟩ s,

  apply ring_hom.is_unit_map,
  rw [← is_unit_map_iff ((coequalizer.π f.val g.val : _).c.app _), ← comp_apply,
    nat_trans.naturality, comp_apply],
  rw Top.presheaf.pushforward_obj_map,
  rw ← is_unit_map_iff (Y.presheaf.map (eq_to_hom hV').op),
  rw ← comp_apply,
  rw ← functor.map_comp,
=======

  erw ← (coequalizer f.val g.val).presheaf.germ_res_apply (hom_of_le VleU)
    ⟨_, @set.mem_image_of_mem _ _ (coequalizer.π f.val g.val).base x V.1 hxV⟩ s,
  apply ring_hom.is_unit_map,
  rw [← is_unit_map_iff ((coequalizer.π f.val g.val : _).c.app _), ← comp_apply,
    nat_trans.naturality, comp_apply, Top.presheaf.pushforward_obj_map,
    ← is_unit_map_iff (Y.presheaf.map (eq_to_hom hV').op), ← comp_apply, ← functor.map_comp],
>>>>>>> ab654e5c
  convert @RingedSpace.is_unit_res_basic_open Y.to_RingedSpace (unop _)
    (((coequalizer.π f.val g.val).c.app (op U)) s),
  apply_instance
end

<<<<<<< HEAD
section end

lemma local_ring_hom_pre {R S : Type*} [comm_ring R] [comm_ring S] [H : _root_.local_ring S]
  (f : R →+* S)
  [is_local_ring_hom f] : _root_.local_ring R :=
begin
  haveI : nontrivial R := pullback_nonzero f f.map_zero f.map_one,
  constructor,
  intro x,
  rw [← is_unit_map_iff f, ← is_unit_map_iff f, f.map_sub, f.map_one],
  exact _root_.local_ring.is_local (f x)
end

lemma is_local_ring_hom_of_comp {R S T: Type*} [comm_ring R] [comm_ring S] [comm_ring T]
  (f : R →+* S) (g : S →+* T) [is_local_ring_hom g] [is_local_ring_hom (g.comp f)] :
    is_local_ring_hom f :=
⟨λ a ha, (is_unit_map_iff (g.comp f) _).mp (g.is_unit_map ha)⟩

=======
end has_coequalizer

/-- The coequalizer of two locally ringed space in the category of sheafed spaces is a locally
ringed space. -/
>>>>>>> ab654e5c
noncomputable
def coequalizer : LocallyRingedSpace :=
{ to_SheafedSpace := coequalizer f.1 g.1,
  local_ring := λ x,
  begin
<<<<<<< HEAD
    rcases (Top.epi_iff_surjective (coequalizer.π f.val g.val).base).mp
        infer_instance x with ⟨y, rfl⟩,
    exact local_ring_hom_pre (PresheafedSpace.stalk_map (coequalizer.π f.val g.val : _) y)
  end }

=======
    obtain ⟨y, rfl⟩ :=
      (Top.epi_iff_surjective (coequalizer.π f.val g.val).base).mp infer_instance x,
    exact (PresheafedSpace.stalk_map (coequalizer.π f.val g.val : _) y).domain_local_ring
  end }

/-- The explicit coequalizer cofork of locally ringed spaces. -/
>>>>>>> ab654e5c
noncomputable
def coequalizer_cofork : cofork f g :=
@cofork.of_π _ _ _ _ f g (coequalizer f g) ⟨coequalizer.π f.1 g.1, infer_instance⟩
  (subtype.eq (coequalizer.condition f.1 g.1))

<<<<<<< HEAD
section end

lemma is_local_ring_hom_stalk_map_congr {X Y : RingedSpace} (f g : X ⟶ Y) (H : f = g)
  (x) : is_local_ring_hom (PresheafedSpace.stalk_map f x) →
    is_local_ring_hom (PresheafedSpace.stalk_map g x) :=
begin
  intro h,
  resetI,
  rw PresheafedSpace.stalk_map.congr_hom _ _ H.symm x,
  apply_instance
end

noncomputable
lemma coequalizer_cofork_is_colimit : is_colimit (coequalizer_cofork f g) :=
=======
lemma is_local_ring_hom_stalk_map_congr {X Y : RingedSpace} (f g : X ⟶ Y) (H : f = g)
  (x) (h : is_local_ring_hom (PresheafedSpace.stalk_map f x)) :
    is_local_ring_hom (PresheafedSpace.stalk_map g x) :=
by { rw PresheafedSpace.stalk_map.congr_hom _ _ H.symm x, apply_instance }

/-- The cofork constructed in `coequalizer_cofork` is indeed a colimit cocone. -/
noncomputable
def coequalizer_cofork_is_colimit : is_colimit (coequalizer_cofork f g) :=
>>>>>>> ab654e5c
begin
  apply cofork.is_colimit.mk',
  intro s,
  have e : f.val ≫ s.π.val = g.val ≫ s.π.val := by injection s.condition,
  use coequalizer.desc s.π.1 e,
  { intro x,
    rcases (Top.epi_iff_surjective (coequalizer.π f.val g.val).base).mp
      infer_instance x with ⟨y, rfl⟩,
    apply is_local_ring_hom_of_comp _ (PresheafedSpace.stalk_map (coequalizer_cofork f g).π.1 _),
<<<<<<< HEAD
    apply_instance,
=======
>>>>>>> ab654e5c
    change is_local_ring_hom (_ ≫ PresheafedSpace.stalk_map (coequalizer_cofork f g).π.val y),
    erw ← PresheafedSpace.stalk_map.comp,
    apply is_local_ring_hom_stalk_map_congr _ _ (coequalizer.π_desc s.π.1 e).symm y,
    apply_instance },
  split,
  exact subtype.eq (coequalizer.π_desc _ _),
  intros m h,
  replace h : (coequalizer_cofork f g).π.1 ≫ m.1 = s.π.1 := by { rw ← h, refl },
  apply subtype.eq,
  apply (colimit.is_colimit (parallel_pair f.1 g.1)).uniq (cofork.of_π s.π.1 e) m.1,
  rintro ⟨⟩,
  { rw [← (colimit.cocone (parallel_pair f.val g.val)).w walking_parallel_pair_hom.left,
      category.assoc],
    change _ ≫ _ ≫ _ = _ ≫ _,
    congr,
    exact h },
  { exact h }
end

<<<<<<< HEAD
section end
=======
>>>>>>> ab654e5c

instance : has_coequalizer f g := ⟨⟨⟨_, coequalizer_cofork_is_colimit f g⟩⟩⟩

instance : has_coequalizers LocallyRingedSpace := has_coequalizers_of_has_colimit_parallel_pair _

noncomputable
<<<<<<< HEAD
instance perserves_coequalizer :
  preserves_colimits_of_shape walking_parallel_pair forget_to_SheafedSpace :=
=======
instance preserves_coequalizer :
  preserves_colimits_of_shape walking_parallel_pair.{v} forget_to_SheafedSpace.{v} :=
>>>>>>> ab654e5c
⟨λ F, begin
  apply preserves_colimit_of_iso_diagram _ (diagram_iso_parallel_pair F).symm,
  apply preserves_colimit_of_preserves_colimit_cocone (coequalizer_cofork_is_colimit _ _),
  apply (is_colimit_map_cocone_cofork_equiv _ _).symm _,
  dsimp only [forget_to_SheafedSpace],
  exact coequalizer_is_coequalizer _ _
end⟩

end has_coequalizer

instance : has_colimits LocallyRingedSpace := colimits_from_coequalizers_and_coproducts

noncomputable
instance : preserves_colimits LocallyRingedSpace.forget_to_SheafedSpace :=
preserves_colimits_of_preserves_coequalizers_and_coproducts _

end LocallyRingedSpace

end algebraic_geometry<|MERGE_RESOLUTION|>--- conflicted
+++ resolved
@@ -106,46 +106,14 @@
 
 variables {X Y : LocallyRingedSpace.{u}} (f g : X ⟶ Y)
 
-<<<<<<< HEAD
-=======
 namespace has_coequalizer
 
->>>>>>> ab654e5c
 instance coequalizer_π_app_is_local_ring_hom
   (U : topological_space.opens ((coequalizer f.val g.val).carrier)) :
   is_local_ring_hom ((coequalizer.π f.val g.val : _).c.app (op U)) :=
 begin
   have := ι_comp_coequalizer_comparison f.1 g.1 SheafedSpace.forget_to_PresheafedSpace,
   rw ← preserves_coequalizer.iso_hom at this,
-<<<<<<< HEAD
-  erw PresheafedSpace.congr_app this.symm (op U),
-  rw PresheafedSpace.comp_c_app,
-  rw ← PresheafedSpace.colimit_presheaf_obj_iso_componentwise_limit_hom_π,
-  apply_instance
-end
-
-lemma _root_.category_theory.limits.types.preimage_image_eq_of_preimage_eq {X Y Z : Type*} (f g : X ⟶ Y) (π : Y ⟶ Z)
-  (e : f ≫ π = g ≫ π) (h : is_colimit (cofork.of_π π e)) (U : set Y) (H : f ⁻¹' U = g ⁻¹' U) :
-    π ⁻¹' (π '' U) = U :=
-begin
-  have lem : ∀ x y, (types.coequalizer_rel f g x y) → (x ∈ U ↔ y ∈ U),
-  { rintros _ _ ⟨x⟩, change x ∈ f ⁻¹' U ↔ x ∈ g ⁻¹' U, congr' 2 },
-  have eqv : _root_.equivalence (λ x y, x ∈ U ↔ y ∈ U) := by tidy,
-  ext,
-  split,
-  { rw ← (show _ = π, from h.comp_cocone_point_unique_up_to_iso_inv
-      (types.coequalizer_colimit f g).2 walking_parallel_pair.one),
-    rintro ⟨y, hy, e'⟩,
-    dsimp at e',
-    replace e' := (mono_iff_injective (h.cocone_point_unique_up_to_iso
-      (types.coequalizer_colimit f g).is_colimit).inv).mp infer_instance e',
-    exact (eqv.eqv_gen_iff.mp (eqv_gen.mono lem (quot.exact _ e'))).mp hy },
-  { exact λ hx, ⟨x, hx, rfl⟩ }
-end
-
-@[instance]
-lemma coequalizer_π_stalk_is_local_ring_hom (x : Y) :
-=======
   erw SheafedSpace.congr_app this.symm (op U),
   rw [PresheafedSpace.comp_c_app,
     ← PresheafedSpace.colimit_presheaf_obj_iso_componentwise_limit_hom_π],
@@ -217,7 +185,6 @@
 end
 
 instance coequalizer_π_stalk_is_local_ring_hom (x : Y) :
->>>>>>> ab654e5c
   is_local_ring_hom (PresheafedSpace.stalk_map (coequalizer.π f.val g.val : _) x) :=
 begin
   constructor,
@@ -225,48 +192,6 @@
   rcases Top.presheaf.germ_exist _ _ a with ⟨U, hU, s, rfl⟩,
   erw PresheafedSpace.stalk_map_germ_apply (coequalizer.π f.1 g.1 : _) U ⟨_, hU⟩ at ha,
 
-<<<<<<< HEAD
-  let V : topological_space.opens Y := (Y.to_RingedSpace.basic_open
-    (show Y.presheaf.obj (op (unop _)), from ((coequalizer.π f.1 g.1).c.app (op U)) s)),
-  have hV : (coequalizer.π f.1 g.1).base ⁻¹' ((coequalizer.π f.1 g.1).base '' V.1) = V.1,
-  { fapply category_theory.limits.types.preimage_image_eq_of_preimage_eq f.1.base g.1.base,
-    { ext,
-      simp_rw [types_comp_apply, ← Top.comp_app, ← PresheafedSpace.comp_base],
-      congr' 2,
-      exact coequalizer.condition f.1 g.1 },
-    { apply is_colimit_cofork_map_of_is_colimit (forget Top),
-      apply is_colimit_cofork_map_of_is_colimit (SheafedSpace.forget _),
-      exact coequalizer_is_coequalizer f.1 g.1 },
-    { suffices : (topological_space.opens.map f.1.base).obj V =
-        (topological_space.opens.map g.1.base).obj V,
-      { injection this },
-      rw preimage_basic_open f,
-      rw preimage_basic_open g,
-      dsimp only,
-      rw ← comp_apply,
-      erw ← PresheafedSpace.comp_c_app,
-      rw ← comp_apply,
-      erw ← PresheafedSpace.comp_c_app,
-      erw PresheafedSpace.congr_app (coequalizer.condition f.1 g.1 : _) (op U),
-      rw comp_apply,
-      erw X.to_RingedSpace.basic_open_res,
-      erw inf_eq_right,
-      refine (RingedSpace.basic_open_subset _ _).trans _,
-      dsimp only [functor.op, unop_op],
-      rw coequalizer.condition f.1 g.1,
-      exact λ _ h, h } },
-
-  have hV' : V = ⟨(coequalizer.π f.1 g.1).base ⁻¹'
-    ((coequalizer.π f.1 g.1).base '' V.1), hV.symm ▸ V.2⟩ := subtype.eq hV.symm,
-
-  have V_open : is_open (((coequalizer.π f.val g.val).base) '' V.val),
-  { rw ← (Top.homeo_of_iso (preserves_coequalizer.iso (SheafedSpace.forget _) f.1 g.1))
-      .is_open_preimage,
-    rw [Top.coequalizer_is_open_iff, ← set.preimage_comp], erw ← coe_comp,
-    rw [preserves_coequalizer.iso_hom, ι_comp_coequalizer_comparison],
-    erw hV,
-    exact V.2 },
-=======
   let V := image_basic_open f g U s,
   have hV : (coequalizer.π f.1 g.1).base ⁻¹' ((coequalizer.π f.1 g.1).base '' V.1) = V.1 :=
     image_basic_open_image_preimage f g U s,
@@ -274,23 +199,10 @@
     ((coequalizer.π f.1 g.1).base '' V.1), hV.symm ▸ V.2⟩ := subtype.eq hV.symm,
   have V_open : is_open (((coequalizer.π f.val g.val).base) '' V.val) :=
     image_basic_open_image_open f g U s,
->>>>>>> ab654e5c
   have VleU :
     (⟨((coequalizer.π f.val g.val).base) '' V.val, V_open⟩ : topological_space.opens _) ≤ U,
   { exact set.image_subset_iff.mpr (Y.to_RingedSpace.basic_open_subset _) },
   have hxV : x ∈ V := ⟨⟨_, hU⟩, ha, rfl⟩,
-<<<<<<< HEAD
-  erw ← (coequalizer f.val g.val).presheaf.germ_res_apply (hom_of_le VleU)
-    ⟨_, @set.mem_image_of_mem _ _ (coequalizer.π f.val g.val).base x V.1 hxV⟩ s,
-
-  apply ring_hom.is_unit_map,
-  rw [← is_unit_map_iff ((coequalizer.π f.val g.val : _).c.app _), ← comp_apply,
-    nat_trans.naturality, comp_apply],
-  rw Top.presheaf.pushforward_obj_map,
-  rw ← is_unit_map_iff (Y.presheaf.map (eq_to_hom hV').op),
-  rw ← comp_apply,
-  rw ← functor.map_comp,
-=======
 
   erw ← (coequalizer f.val g.val).presheaf.germ_res_apply (hom_of_le VleU)
     ⟨_, @set.mem_image_of_mem _ _ (coequalizer.π f.val g.val).base x V.1 hxV⟩ s,
@@ -298,77 +210,31 @@
   rw [← is_unit_map_iff ((coequalizer.π f.val g.val : _).c.app _), ← comp_apply,
     nat_trans.naturality, comp_apply, Top.presheaf.pushforward_obj_map,
     ← is_unit_map_iff (Y.presheaf.map (eq_to_hom hV').op), ← comp_apply, ← functor.map_comp],
->>>>>>> ab654e5c
   convert @RingedSpace.is_unit_res_basic_open Y.to_RingedSpace (unop _)
     (((coequalizer.π f.val g.val).c.app (op U)) s),
   apply_instance
 end
 
-<<<<<<< HEAD
-section end
-
-lemma local_ring_hom_pre {R S : Type*} [comm_ring R] [comm_ring S] [H : _root_.local_ring S]
-  (f : R →+* S)
-  [is_local_ring_hom f] : _root_.local_ring R :=
-begin
-  haveI : nontrivial R := pullback_nonzero f f.map_zero f.map_one,
-  constructor,
-  intro x,
-  rw [← is_unit_map_iff f, ← is_unit_map_iff f, f.map_sub, f.map_one],
-  exact _root_.local_ring.is_local (f x)
-end
-
-lemma is_local_ring_hom_of_comp {R S T: Type*} [comm_ring R] [comm_ring S] [comm_ring T]
-  (f : R →+* S) (g : S →+* T) [is_local_ring_hom g] [is_local_ring_hom (g.comp f)] :
-    is_local_ring_hom f :=
-⟨λ a ha, (is_unit_map_iff (g.comp f) _).mp (g.is_unit_map ha)⟩
-
-=======
 end has_coequalizer
 
 /-- The coequalizer of two locally ringed space in the category of sheafed spaces is a locally
 ringed space. -/
->>>>>>> ab654e5c
 noncomputable
 def coequalizer : LocallyRingedSpace :=
 { to_SheafedSpace := coequalizer f.1 g.1,
   local_ring := λ x,
   begin
-<<<<<<< HEAD
-    rcases (Top.epi_iff_surjective (coequalizer.π f.val g.val).base).mp
-        infer_instance x with ⟨y, rfl⟩,
-    exact local_ring_hom_pre (PresheafedSpace.stalk_map (coequalizer.π f.val g.val : _) y)
-  end }
-
-=======
     obtain ⟨y, rfl⟩ :=
       (Top.epi_iff_surjective (coequalizer.π f.val g.val).base).mp infer_instance x,
     exact (PresheafedSpace.stalk_map (coequalizer.π f.val g.val : _) y).domain_local_ring
   end }
 
 /-- The explicit coequalizer cofork of locally ringed spaces. -/
->>>>>>> ab654e5c
 noncomputable
 def coequalizer_cofork : cofork f g :=
 @cofork.of_π _ _ _ _ f g (coequalizer f g) ⟨coequalizer.π f.1 g.1, infer_instance⟩
   (subtype.eq (coequalizer.condition f.1 g.1))
 
-<<<<<<< HEAD
-section end
-
-lemma is_local_ring_hom_stalk_map_congr {X Y : RingedSpace} (f g : X ⟶ Y) (H : f = g)
-  (x) : is_local_ring_hom (PresheafedSpace.stalk_map f x) →
-    is_local_ring_hom (PresheafedSpace.stalk_map g x) :=
-begin
-  intro h,
-  resetI,
-  rw PresheafedSpace.stalk_map.congr_hom _ _ H.symm x,
-  apply_instance
-end
-
-noncomputable
-lemma coequalizer_cofork_is_colimit : is_colimit (coequalizer_cofork f g) :=
-=======
 lemma is_local_ring_hom_stalk_map_congr {X Y : RingedSpace} (f g : X ⟶ Y) (H : f = g)
   (x) (h : is_local_ring_hom (PresheafedSpace.stalk_map f x)) :
     is_local_ring_hom (PresheafedSpace.stalk_map g x) :=
@@ -377,7 +243,6 @@
 /-- The cofork constructed in `coequalizer_cofork` is indeed a colimit cocone. -/
 noncomputable
 def coequalizer_cofork_is_colimit : is_colimit (coequalizer_cofork f g) :=
->>>>>>> ab654e5c
 begin
   apply cofork.is_colimit.mk',
   intro s,
@@ -387,10 +252,6 @@
     rcases (Top.epi_iff_surjective (coequalizer.π f.val g.val).base).mp
       infer_instance x with ⟨y, rfl⟩,
     apply is_local_ring_hom_of_comp _ (PresheafedSpace.stalk_map (coequalizer_cofork f g).π.1 _),
-<<<<<<< HEAD
-    apply_instance,
-=======
->>>>>>> ab654e5c
     change is_local_ring_hom (_ ≫ PresheafedSpace.stalk_map (coequalizer_cofork f g).π.val y),
     erw ← PresheafedSpace.stalk_map.comp,
     apply is_local_ring_hom_stalk_map_congr _ _ (coequalizer.π_desc s.π.1 e).symm y,
@@ -410,23 +271,14 @@
   { exact h }
 end
 
-<<<<<<< HEAD
-section end
-=======
->>>>>>> ab654e5c
 
 instance : has_coequalizer f g := ⟨⟨⟨_, coequalizer_cofork_is_colimit f g⟩⟩⟩
 
 instance : has_coequalizers LocallyRingedSpace := has_coequalizers_of_has_colimit_parallel_pair _
 
 noncomputable
-<<<<<<< HEAD
-instance perserves_coequalizer :
-  preserves_colimits_of_shape walking_parallel_pair forget_to_SheafedSpace :=
-=======
 instance preserves_coequalizer :
   preserves_colimits_of_shape walking_parallel_pair.{v} forget_to_SheafedSpace.{v} :=
->>>>>>> ab654e5c
 ⟨λ F, begin
   apply preserves_colimit_of_iso_diagram _ (diagram_iso_parallel_pair F).symm,
   apply preserves_colimit_of_preserves_colimit_cocone (coequalizer_cofork_is_colimit _ _),
