--- conflicted
+++ resolved
@@ -426,18 +426,6 @@
 { base_open := D.ι_open_embedding i,
   c_iso := λ U, by { erw ← colimit_presheaf_obj_iso_componentwise_limit_hom_π, apply_instance } }
 
-<<<<<<< HEAD
-def V_pullback_cone_is_limit (i j : D.J) : is_limit (𝖣 .V_pullback_cone i j) :=
-pullback_cone.is_limit_aux' _ $ λ s,
-begin
-  fsplit,
-  refine PresheafedSpace.is_open_immersion.lift (D.f i j) s.fst _,
-  { erw ← D.to_Top_glue_data.preimage_range j i,
-    have : s.fst.base ≫ D.to_Top_glue_data.to_glue_data.ι i =
-      s.snd.base ≫ D.to_Top_glue_data.to_glue_data.ι j,
-    { rw ← 𝖣 .ι_glued_iso_hom (PresheafedSpace.forget _) _,
-      rw ← 𝖣 .ι_glued_iso_hom (PresheafedSpace.forget _) _,
-=======
 /-- The following diagram is a pullback, i.e. `Vᵢⱼ` is the intersection of `Uᵢ` and `Uⱼ` in `X`.
 
 Vᵢⱼ ⟶ Uᵢ
@@ -455,7 +443,6 @@
       s.snd.base ≫ D.to_Top_glue_data.to_glue_data.ι j,
     { rw [← 𝖣 .ι_glued_iso_hom (PresheafedSpace.forget _) _,
         ← 𝖣 .ι_glued_iso_hom (PresheafedSpace.forget _) _],
->>>>>>> d2484474
       have := congr_arg PresheafedSpace.hom.base s.condition,
       rw [comp_base, comp_base] at this,
       reassoc! this,
@@ -463,25 +450,11 @@
     rw [← set.image_subset_iff, ← set.image_univ, ← set.image_comp, set.image_univ,
       ← coe_comp, this, coe_comp, ← set.image_univ, set.image_comp],
     exact set.image_subset_range _ _ },
-<<<<<<< HEAD
-  split,
-  { apply is_open_immersion.lift_fac },
-  split,
-  { rw [← cancel_mono (𝖣 .ι j), category.assoc],
-    conv_rhs { rw ← s.condition },
-    rw [← (𝖣 .V_pullback_cone i j).condition],
-    erw is_open_immersion.lift_fac_assoc },
-  { intros m e₁ e₂,
-    rw ← cancel_mono (D.f i j),
-    erw e₁,
-    rw is_open_immersion.lift_fac }
-=======
   { apply is_open_immersion.lift_fac },
   { rw [← cancel_mono (𝖣 .ι j), category.assoc, ← (𝖣 .V_pullback_cone i j).condition],
     conv_rhs { rw ← s.condition },
     erw is_open_immersion.lift_fac_assoc },
   { intros m e₁ e₂, rw ← cancel_mono (D.f i j), erw e₁, rw is_open_immersion.lift_fac }
->>>>>>> d2484474
 end
 
 lemma ι_jointly_surjective (x : 𝖣 .glued) :
@@ -496,11 +469,6 @@
 
 variables (C) [has_products C]
 
-<<<<<<< HEAD
-@[nolint has_inhabited_instance]
-structure glue_data extends glue_data (SheafedSpace C) :=
-  (f_open : ∀ i j, SheafedSpace.is_open_immersion (f i j))
-=======
 /--
 A family of gluing data consists of
 1. An index type `J`
@@ -523,7 +491,6 @@
 @[nolint has_inhabited_instance]
 structure glue_data extends glue_data (SheafedSpace C) :=
 (f_open : ∀ i j, SheafedSpace.is_open_immersion (f i j))
->>>>>>> d2484474
 
 attribute [instance] glue_data.f_open
 
@@ -533,46 +500,30 @@
 
 local notation `𝖣` := D.to_glue_data
 
-<<<<<<< HEAD
-=======
 /-- The glue data of presheafed spaces associated to a family of glue data of sheafed spaces. -/
->>>>>>> d2484474
 abbreviation to_PresheafedSpace_glue_data : PresheafedSpace.glue_data C :=
 { f_open := D.f_open,
   to_glue_data := 𝖣 .map_glue_data forget_to_PresheafedSpace }
 
 variable [has_limits C]
 
-<<<<<<< HEAD
-=======
 /-- The gluing as sheafed spaces is isomorphic to the gluing as presheafed spaces. -/
->>>>>>> d2484474
 abbreviation iso_PresheafedSpace : 𝖣 .glued.to_PresheafedSpace ≅
   D.to_PresheafedSpace_glue_data.to_glue_data.glued :=
 𝖣 .glued_iso forget_to_PresheafedSpace
 
-<<<<<<< HEAD
-abbreviation ι_iso_PresheafedSpace_inv (i : D.J) :
-=======
 lemma ι_iso_PresheafedSpace_inv (i : D.J) :
->>>>>>> d2484474
   D.to_PresheafedSpace_glue_data.to_glue_data.ι i ≫ D.iso_PresheafedSpace.inv = 𝖣 .ι i :=
 𝖣 .ι_glued_iso_inv _ _
 
 instance ι_is_open_immersion (i : D.J) :
-<<<<<<< HEAD
-is_open_immersion (𝖣 .ι i) :=
-=======
   is_open_immersion (𝖣 .ι i) :=
->>>>>>> d2484474
 by { rw ← D.ι_iso_PresheafedSpace_inv, apply_instance }
 
 lemma ι_jointly_surjective (x : 𝖣 .glued) :
   ∃ (i : D.J) (y : D.U i), (𝖣 .ι i).base y = x :=
 𝖣 .ι_jointly_surjective (SheafedSpace.forget _ ⋙ category_theory.forget Top) x
 
-<<<<<<< HEAD
-=======
 /-- The following diagram is a pullback, i.e. `Vᵢⱼ` is the intersection of `Uᵢ` and `Uⱼ` in `X`.
 
 Vᵢⱼ ⟶ Uᵢ
@@ -580,7 +531,6 @@
  ↓      ↓
  Uⱼ ⟶ X
 -/
->>>>>>> d2484474
 def V_pullback_cone_is_limit (i j : D.J) : is_limit (𝖣 .V_pullback_cone i j) :=
 𝖣 .V_pullback_cone_is_limit_of_map forget_to_PresheafedSpace i j
   (D.to_PresheafedSpace_glue_data.V_pullback_cone_is_limit _ _)
@@ -591,11 +541,6 @@
 
 namespace LocallyRingedSpace
 
-<<<<<<< HEAD
-@[nolint has_inhabited_instance]
-structure glue_data extends glue_data LocallyRingedSpace :=
-  (f_open : ∀ i j, LocallyRingedSpace.is_open_immersion (f i j))
-=======
 /--
 A family of gluing data consists of
 1. An index type `J`
@@ -618,7 +563,6 @@
 @[nolint has_inhabited_instance]
 structure glue_data extends glue_data LocallyRingedSpace :=
 (f_open : ∀ i j, LocallyRingedSpace.is_open_immersion (f i j))
->>>>>>> d2484474
 
 attribute [instance] glue_data.f_open
 
@@ -628,55 +572,34 @@
 
 local notation `𝖣` := D.to_glue_data
 
-<<<<<<< HEAD
-=======
 /-- The glue data of ringed spaces associated to a family of glue data of locally ringed spaces. -/
->>>>>>> d2484474
 abbreviation to_SheafedSpace_glue_data : SheafedSpace.glue_data CommRing :=
 { f_open := D.f_open,
   to_glue_data := 𝖣 .map_glue_data forget_to_SheafedSpace }
 
-<<<<<<< HEAD
-=======
 /-- The gluing as locally ringed spaces is isomorphic to the gluing as ringed spaces. -/
->>>>>>> d2484474
 abbreviation iso_SheafedSpace : 𝖣 .glued.to_SheafedSpace ≅
   D.to_SheafedSpace_glue_data.to_glue_data.glued :=
 𝖣 .glued_iso forget_to_SheafedSpace
 
-<<<<<<< HEAD
-abbreviation ι_iso_SheafedSpace_inv (i : D.J) :
-=======
 lemma ι_iso_SheafedSpace_inv (i : D.J) :
->>>>>>> d2484474
   D.to_SheafedSpace_glue_data.to_glue_data.ι i ≫ D.iso_SheafedSpace.inv = (𝖣 .ι i).1 :=
 𝖣 .ι_glued_iso_inv forget_to_SheafedSpace i
 
 instance ι_is_open_immersion (i : D.J) :
-<<<<<<< HEAD
-is_open_immersion (𝖣 .ι i) :=
-=======
   is_open_immersion (𝖣 .ι i) :=
->>>>>>> d2484474
 by { delta is_open_immersion, rw ← D.ι_iso_SheafedSpace_inv,
   apply PresheafedSpace.is_open_immersion.comp }
 
 instance (i j k : D.J) :
-<<<<<<< HEAD
-    preserves_limit (cospan (𝖣 .f i j) (𝖣 .f i k))
-      (forget_to_SheafedSpace) := infer_instance
-=======
   preserves_limit (cospan (𝖣 .f i j) (𝖣 .f i k)) forget_to_SheafedSpace :=
 infer_instance
->>>>>>> d2484474
 
 lemma ι_jointly_surjective (x : 𝖣 .glued) :
   ∃ (i : D.J) (y : D.U i), (𝖣 .ι i).1.base y = x :=
 𝖣 .ι_jointly_surjective ((LocallyRingedSpace.forget_to_SheafedSpace ⋙
   SheafedSpace.forget _) ⋙ forget Top) x
 
-<<<<<<< HEAD
-=======
 /-- The following diagram is a pullback, i.e. `Vᵢⱼ` is the intersection of `Uᵢ` and `Uⱼ` in `X`.
 
 Vᵢⱼ ⟶ Uᵢ
@@ -684,7 +607,6 @@
  ↓      ↓
  Uⱼ ⟶ X
 -/
->>>>>>> d2484474
 def V_pullback_cone_is_limit (i j : D.J) : is_limit (𝖣 .V_pullback_cone i j) :=
 𝖣 .V_pullback_cone_is_limit_of_map forget_to_SheafedSpace i j
   (D.to_SheafedSpace_glue_data.V_pullback_cone_is_limit _ _)
@@ -693,167 +615,4 @@
 
 end LocallyRingedSpace
 
-<<<<<<< HEAD
-namespace Scheme
-
-/--
-A family of gluing data consists of
-1. An index type `J`
-2. An Scheme `U i` for each `i : J`.
-3. An Scheme `V i j` for each `i j : J`.
-  (Note that this is `J × J → Scheme` rather than `J → J → Scheme` to connect to the
-  limits library easier.)
-4. An open immersion `f i j : V i j ⟶ U i` for each `i j : ι`.
-5. A transition map `t i j : V i j ⟶ V j i` for each `i j : ι`.
-such that
-6. `f i i` is an isomorphism.
-7. `t i i` is the identity.
-8. `V i j ×[U i] V i k ⟶ V i j ⟶ V j i` factors through `V j k ×[U j] V j i ⟶ V j i` via some
-    `t' : V i j ×[U i] V i k ⟶ V j k ×[U j] V j i`.
-9. `t' i j k ≫ t' j k i ≫ t' k i j = 𝟙 _`.
-
-We can then glue the Schemes `U i` together by identifying `V i j` with `V j i`, such
-that the `U i`'s are open subschemes of the glued space.
--/
-@[nolint has_inhabited_instance]
-structure glue_data extends glue_data Scheme :=
-  (f_open : ∀ i j, is_open_immersion (f i j))
-
-attribute [instance] glue_data.f_open
-
-namespace glue_data
-
-variables (D : glue_data)
-
-include D
-
-local notation `𝖣` := D.to_glue_data
-
-abbreviation to_LocallyRingedSpace_glue_data : LocallyRingedSpace.glue_data :=
-{ f_open := D.f_open,
-  to_glue_data := 𝖣 .map_glue_data forget_to_LocallyRingedSpace }
-
-def glued_Scheme : Scheme :=
-begin
-  apply LocallyRingedSpace.is_open_immersion.Scheme
-    D.to_LocallyRingedSpace_glue_data.to_glue_data.glued,
-  intro x,
-  obtain ⟨i, y, rfl⟩ := D.to_LocallyRingedSpace_glue_data.ι_jointly_surjective x,
-  refine ⟨_, _ ≫ D.to_LocallyRingedSpace_glue_data.to_glue_data.ι i, _⟩,
-  swap, exact (D.U i).affine_cover.map y,
-  split,
-  { dsimp,
-    rw [coe_comp, set.range_comp],
-    refine set.mem_image_of_mem _ _,
-    exact (D.U i).affine_cover.covers y },
-  { apply_instance },
-end
-
-instance : creates_colimit 𝖣 .diagram.multispan forget_to_LocallyRingedSpace :=
-creates_colimit_of_fully_faithful_of_iso D.glued_Scheme
-  (has_colimit.iso_of_nat_iso (𝖣 .diagram_iso forget_to_LocallyRingedSpace).symm)
-
-instance : preserves_colimit 𝖣 .diagram.multispan forget_to_Top :=
-begin
-  delta forget_to_Top LocallyRingedSpace.forget_to_Top,
-  apply_instance,
-end
-
-instance : has_multicoequalizer 𝖣 .diagram :=
-has_colimit_of_created _ forget_to_LocallyRingedSpace
-
-abbreviation glued := 𝖣 .glued
-abbreviation ι := 𝖣 .ι
-
-abbreviation iso_LocallyRingedSpace : D.glued.to_LocallyRingedSpace ≅
-  D.to_LocallyRingedSpace_glue_data.to_glue_data.glued :=
-𝖣 .glued_iso forget_to_LocallyRingedSpace
-
-lemma ι_iso_LocallyRingedSpace_inv (i : D.J) :
-  D.to_LocallyRingedSpace_glue_data.to_glue_data.ι i ≫
-    D.iso_LocallyRingedSpace.inv = 𝖣 .ι i :=
-𝖣 .ι_glued_iso_inv forget_to_LocallyRingedSpace i
-
-instance ι_is_open_immersion (i : D.J) :
-is_open_immersion (𝖣 .ι i) :=
-by { rw ← D.ι_iso_LocallyRingedSpace_inv, apply_instance }
-
-lemma ι_jointly_surjective (x : 𝖣 .glued.carrier) :
-  ∃ (i : D.J) (y : (D.U i).carrier), (D.ι i).1.base y = x :=
-𝖣 .ι_jointly_surjective (forget_to_Top ⋙ forget Top) x
-
-@[simp, reassoc]
-lemma glue_condition (i j : D.J) :
-  D.t i j ≫ D.f j i ≫ D.ι j = D.f i j ≫ D.ι i :=
-𝖣 .glue_condition i j
-
-def V_pullback_cone (i j : D.J) : pullback_cone (D.ι i) (D.ι j) :=
-pullback_cone.mk (D.f i j) (D.t i j ≫ D.f j i) (by simp)
-
-def V_pullback_cone_is_limit (i j : D.J) :
-  is_limit (D.V_pullback_cone i j) :=
-𝖣 .V_pullback_cone_is_limit_of_map forget_to_LocallyRingedSpace i j
-  (D.to_LocallyRingedSpace_glue_data.V_pullback_cone_is_limit _ _)
-
-def iso_carrier :
-  D.glued.carrier ≅ D.to_LocallyRingedSpace_glue_data.to_SheafedSpace_glue_data
-    .to_PresheafedSpace_glue_data.to_Top_glue_data.to_glue_data.glued :=
-begin
-  refine (PresheafedSpace.forget _).map_iso _ ≪≫
-    glue_data.glued_iso _ (PresheafedSpace.forget _),
-  refine SheafedSpace.forget_to_PresheafedSpace.map_iso _ ≪≫
-  SheafedSpace.glue_data.iso_PresheafedSpace _,
-  refine LocallyRingedSpace.forget_to_SheafedSpace.map_iso _ ≪≫
-  LocallyRingedSpace.glue_data.iso_SheafedSpace _,
-  exact Scheme.glue_data.iso_LocallyRingedSpace _
-end
-
-lemma ι_iso_carrier_inv (i : D.J) :
-  D.to_LocallyRingedSpace_glue_data.to_SheafedSpace_glue_data
-    .to_PresheafedSpace_glue_data.to_Top_glue_data.to_glue_data.ι i ≫ D.iso_carrier.inv =
-    (D.ι i).1.base :=
-begin
-  delta iso_carrier,
-  simp only [functor.map_iso_inv, iso.trans_inv, iso.trans_assoc,
-    glue_data.ι_glued_iso_inv_assoc, functor.map_iso_trans, category.assoc],
-  iterate 3 { erw ← comp_base },
-  simp_rw ← category.assoc,
-  rw D.to_LocallyRingedSpace_glue_data.to_SheafedSpace_glue_data.ι_iso_PresheafedSpace_inv i,
-  erw D.to_LocallyRingedSpace_glue_data.ι_iso_SheafedSpace_inv i,
-  change (_ ≫ D.iso_LocallyRingedSpace.inv).1.base = _,
-  rw D.ι_iso_LocallyRingedSpace_inv i
-end
-
-/--
-An equivalence relation on `Σ i, D.U i` that holds iff `𝖣 .ι i x = 𝖣 .ι j y`.
-See `Scheme.gluing_data.ι_eq_iff`.
- -/
-def rel (a b : Σ i, ((D.U i).carrier : Type*)) : Prop :=
-  a = b ∨ ∃ (x : (D.V (a.1, b.1)).carrier),
-    (D.f _ _).1.base x = a.2 ∧ (D.t _ _ ≫ D.f _ _).1.base x = b.2
-
-lemma ι_eq_iff (i j : D.J) (x : (D.U i).carrier) (y : (D.U j).carrier) :
-  (𝖣 .ι i).1.base x = (𝖣 .ι j).1.base y ↔ D.rel ⟨i, x⟩ ⟨j, y⟩ :=
-begin
-  refine iff.trans _ (D.to_LocallyRingedSpace_glue_data.to_SheafedSpace_glue_data
-      .to_PresheafedSpace_glue_data.to_Top_glue_data.ι_eq_iff_rel i j x y),
-  rw ← ((Top.mono_iff_injective D.iso_carrier.inv).mp infer_instance).eq_iff,
-    simp_rw [← comp_apply, D.ι_iso_carrier_inv]
-end
-
-lemma is_open_iff (U : set D.glued.carrier) : is_open U ↔ ∀ i, is_open ((D.ι i).1.base ⁻¹' U) :=
-begin
-  rw ← (Top.homeo_of_iso D.iso_carrier.symm).is_open_preimage,
-  rw Top.glue_data.is_open_iff,
-  apply forall_congr,
-  intro i,
-  erw [← set.preimage_comp, ← coe_comp, ι_iso_carrier_inv]
-end
-
-end glue_data
-
-end Scheme
-
-=======
->>>>>>> d2484474
 end algebraic_geometry