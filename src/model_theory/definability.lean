--- conflicted
+++ resolved
@@ -34,7 +34,7 @@
 
 variables {L : language.{u v}} {M : Type w} [L.Structure M] {A : set M}
 open_locale first_order
-open Structure
+open Structure set
 
 /-! ### Definability -/
 
@@ -45,8 +45,7 @@
 /-- A subset of a finite Cartesian product of a structure is definable over a set `A` when
   membership in the set is given by a first-order formula with parameters from `A`. -/
 structure is_definable (s : set (α → M)) : Prop :=
-<<<<<<< HEAD
-(exists_formula : ∃ (φ : L[[A]].formula α), s = set_of (realize_formula M φ))
+(exists_formula : ∃ (φ : L[[A]].formula α), s = set_of φ.realize)
 
 variables {L} {A} {B : set M} {s : set (α → M)}
 
@@ -57,21 +56,21 @@
   obtain ⟨ψ, rfl⟩ := h,
   refine ⟨⟨(φ.add_constants A).on_formula ψ, _⟩⟩,
   ext x,
-  simp only [set.mem_set_of_eq, Lhom.realize_on_formula],
+  simp only [mem_set_of_eq, Lhom.realize_on_formula],
 end
 
 lemma is_empty_definable_iff :
-  L.is_definable ∅ s ↔ ∃ (φ : L.formula α), s = set_of (realize_formula M φ) :=
+  L.is_definable ∅ s ↔ ∃ (φ : L.formula α), s = set_of φ.realize :=
 begin
   split,
   { rintro ⟨φ, rfl⟩,
     refine ⟨(L.Lhom_trim_empty_constants (∅ : set M)).on_formula φ, _⟩,
     ext x,
-    simp only [set.mem_set_of_eq, Lhom.realize_on_formula], },
+    simp only [mem_set_of_eq, Lhom.realize_on_formula], },
   { rintro ⟨φ, rfl⟩,
     refine ⟨⟨(L.Lhom_with_constants (∅ : set M)).on_formula φ, _⟩⟩,
     ext x,
-    simp only [set.mem_set_of_eq, Lhom.realize_on_formula], }
+    simp only [mem_set_of_eq, Lhom.realize_on_formula], }
 end
 
 lemma is_definable_iff_empty_definable_with_params :
@@ -84,9 +83,6 @@
   { rintro ⟨φ, rfl⟩,
     refine ⟨⟨φ, rfl⟩⟩ },
 end
-=======
-(exists_formula : ∃ (φ : L.formula α), s = set_of φ.realize)
->>>>>>> 5082d1be
 
 lemma is_definable.mono (hAs : L.is_definable A s) (hAB : A ⊆ B) :
   L.is_definable B s :=
@@ -100,7 +96,7 @@
 ⟨⟨⊥, by {ext, simp} ⟩⟩
 
 @[simp]
-lemma is_definable_univ : L.is_definable A (set.univ : set (α → M)) :=
+lemma is_definable_univ : L.is_definable A (univ : set (α → M)) :=
 ⟨⟨⊤, by {ext, simp} ⟩⟩
 
 @[simp]
@@ -122,8 +118,8 @@
   rcases hg.exists_formula with ⟨θ, hθ⟩,
   refine ⟨φ ⊔ θ, _⟩,
   ext,
-  rw [hφ, hθ, set.mem_set_of_eq, formula.realize_sup, set.mem_union_eq, set.mem_set_of_eq,
-    set.mem_set_of_eq],
+  rw [hφ, hθ, mem_set_of_eq, formula.realize_sup, mem_union_eq, mem_set_of_eq,
+    mem_set_of_eq],
 end⟩
 
 lemma is_definable_finset_inf {ι : Type*} {f : Π (i : ι), set (α → M)}
@@ -151,11 +147,11 @@
   L.is_definable A (⋂ i ∈ s, f i) :=
 begin
   refine (congr rfl (le_antisymm _ _)).mp (is_definable_finset_inf hf s),
-  { rw [set.le_eq_subset, set.subset_Inter₂_iff],
-    simp_rw [← set.le_eq_subset],
+  { rw [le_eq_subset, subset_Inter₂_iff],
+    simp_rw [← le_eq_subset],
     exact λ _, finset.inf_le },
   { rw finset.le_inf_iff,
-    exact λ i is, set.bInter_subset_of_mem is }
+    exact λ i is, bInter_subset_of_mem is }
 end
 
 lemma is_definable_finset_bUnion {ι : Type*} {f : Π (i : ι), set (α → M)}
@@ -164,9 +160,9 @@
 begin
   refine (congr rfl (le_antisymm _ _)).mp (is_definable_finset_sup hf s),
   { rw finset.sup_le_iff,
-    exact λ i is, set.subset_bUnion_of_mem is },
-  { rw [set.le_eq_subset, set.Union₂_subset_iff],
-    simp_rw [← set.le_eq_subset],
+    exact λ i is, subset_bUnion_of_mem is },
+  { rw [set.le_eq_subset, Union₂_subset_iff],
+    simp_rw [← le_eq_subset],
     exact λ i is, finset.le_sup is }
 end
 
@@ -193,7 +189,7 @@
   obtain ⟨φ, rfl⟩ := h.exists_formula,
   refine ⟨⟨(φ.relabel f), _⟩⟩,
   ext,
-  simp only [set.preimage_set_of_eq, set.mem_set_of_eq, realize_formula_relabel],
+  simp only [set.preimage_set_of_eq, mem_set_of_eq, formula.realize_relabel],
 end
 
 lemma is_definable.image_comp_equiv {s : set (β → M)}
@@ -201,7 +197,7 @@
   L.is_definable A ((λ g : β → M, g ∘ f) '' s) :=
 begin
   refine (congr rfl _).mp (h.preimage_comp f.symm),
-  rw set.image_eq_preimage_of_inverse,
+  rw image_eq_preimage_of_inverse,
   { intro i,
     ext b,
     simp },
@@ -216,9 +212,9 @@
   L.is_definable A ((λ g : (α ⊕ (fin m)) → M, g ∘ sum.inl) '' s) :=
 begin
   obtain ⟨φ, rfl⟩ := h.exists_formula,
-  refine ⟨⟨close_with_exists (bounded_formula.relabel id φ), _⟩⟩,
+  refine ⟨⟨(bounded_formula.relabel id φ).exs, _⟩⟩,
   ext x,
-  simp only [set.mem_image, set.mem_set_of_eq, realize_close_with_exists],
+  simp only [set.mem_image, mem_set_of_eq, bounded_formula.realize_exs],
   split,
   { rintro ⟨y, hy, rfl⟩,
     refine ⟨y ∘ sum.inr, _⟩,
@@ -235,7 +231,7 @@
   { rintro ⟨y, hy⟩,
     refine ⟨sum.elim x y, _, sum.elim_comp_inl _ _⟩,
     rw bounded_formula.realize_relabel at hy,
-    rw realize_formula,
+    rw formula.realize,
     refine (congr (congr rfl (congr rfl _)) (funext fin_zero_elim)).mp hy,
     ext x,
     rw function.comp_apply,
@@ -244,39 +240,6 @@
     rw fin.coe_cast_add },
 end
 
-lemma is_definable.image_comp_sum (m : ℕ) {s : set ((α ⊕ (fin m)) → M)}
-  (h : L.is_definable A s) :
-  L.is_definable A ((λ g : (α ⊕ (fin m)) → M, g ∘ sum.inl) '' s) :=
-begin
-  obtain ⟨φ, rfl⟩ := h.exists_formula,
-  refine ⟨⟨close_with_exists (bounded_formula.relabel id φ), _⟩⟩,
-  ext x,
-  simp only [set.mem_image, exists_exists_and_eq_and, set.mem_set_of_eq, realize_close_with_exists],
-  split,
-  { rintro ⟨y, hy, rfl⟩,
-    refine ⟨y ∘ sum.inr, _⟩,
-    rw bounded_formula.realize_relabel,
-    refine (congr (congr rfl _) (funext fin_zero_elim)).mp hy,
-    ext x,
-    cases x,
-    { simp },
-    { rw [function.comp.right_id, sum.elim_inr, function.comp_apply,
-        ← function.comp_apply y sum.inr],
-      refine congr rfl _,
-      ext,
-      rw fin.coe_cast_add, } },
-  { rintro ⟨y, hy⟩,
-    refine ⟨sum.elim x y, _, sum.elim_comp_inl _ _⟩,
-    rw bounded_formula.realize_relabel at hy,
-    rw realize_formula,
-    refine (congr (congr rfl (congr rfl _)) (funext fin_zero_elim)).mp hy,
-    ext x,
-    rw function.comp_apply,
-    refine congr rfl _,
-    ext,
-    rw fin.coe_cast_add },
-end
-
 /-- Shows that definability is closed under general projections. -/
 lemma is_definable.image_comp {s : set (β → M)} (h : L.is_definable A s)
   (f : α → β) :
@@ -284,22 +247,19 @@
 begin
   classical,
   have h := h.image_comp_equiv (equiv.trans (equiv.sum_congr (_root_.equiv.refl _)
-    (fintype.equiv_fin _).symm) (equiv.set.sum_compl (set.range f))),
-  have h := (h.image_comp_sum_inl_fin _).preimage_comp (set.range_splitting f),
+    (fintype.equiv_fin _).symm) (equiv.set.sum_compl (range f))),
+  have h := (h.image_comp_sum_inl_fin _).preimage_comp (range_splitting f),
   have h' : L.is_definable A ({ x : α → M |
-    ∀ a, x a = x (set.range_splitting f (set.range_factorization f a))}),
+    ∀ a, x a = x (range_splitting f (range_factorization f a))}),
   { have h' : ∀ a, L.is_definable A {x : α → M | x a =
-      x (set.range_splitting f (set.range_factorization f a))},
-    { intro a,
-      refine ⟨⟨formula.equal (term.var a)
-        (term.var (set.range_splitting f (set.range_factorization f a))), set.ext _⟩⟩,
+      x (range_splitting f (range_factorization f a))},
+    { refine λ a, ⟨⟨(var a).equal (var (range_splitting f (range_factorization f a))), ext _⟩⟩,
       simp, },
-    refine (congr rfl (set.ext _)).mp (is_definable_finset_bInter h' finset.univ),
+    refine (congr rfl (ext _)).mp (is_definable_finset_bInter h' finset.univ),
     simp },
-  refine (congr rfl _).mp (h.inter h'),
-  ext x,
-  simp only [equiv.coe_trans, set.mem_inter_eq, set.mem_preimage, set.mem_image,
-    exists_exists_and_eq_and, set.mem_set_of_eq],
+  refine (congr rfl (ext (λ x, _))).mp (h.inter h'),
+  simp only [equiv.coe_trans, mem_inter_eq, mem_preimage, mem_image,
+    exists_exists_and_eq_and, mem_set_of_eq],
   split,
   { rintro ⟨⟨y, ys, hy⟩, hx⟩,
     refine ⟨y, ys, _⟩,
@@ -310,8 +270,8 @@
     refine ⟨⟨y, ys, _⟩, λ a, _⟩,
     { ext,
       simp [set.apply_range_splitting f] },
-    { rw [function.comp_apply, function.comp_apply, set.apply_range_splitting f,
-        set.range_factorization_coe], }}
+    { rw [function.comp_apply, function.comp_apply, apply_range_splitting f,
+        range_factorization_coe], }}
 end
 
 variables (L) {M} (A)
@@ -342,13 +302,13 @@
   coe_injective' := subtype.val_injective }
 
 @[simp]
-lemma mem_top {x : α → M} : x ∈ (⊤ : L.definable_set A α) := set.mem_univ x
+lemma mem_top {x : α → M} : x ∈ (⊤ : L.definable_set A α) := mem_univ x
 
 @[simp]
 lemma coe_top : ((⊤ : L.definable_set A α) : set (α → M)) = ⊤ := rfl
 
 @[simp]
-lemma not_mem_bot {x : α → M} : ¬ x ∈ (⊥ : L.definable_set A α) := set.not_mem_empty x
+lemma not_mem_bot {x : α → M} : ¬ x ∈ (⊥ : L.definable_set A α) := not_mem_empty x
 
 @[simp]
 lemma coe_bot : ((⊥ : L.definable_set A α) : set (α → M)) = ⊥ := rfl
@@ -374,14 +334,14 @@
 
 instance : bounded_order (L.definable_set A α) :=
 { bot_le := λ s x hx, false.elim hx,
-  le_top := λ s x hx, set.mem_univ x,
+  le_top := λ s x hx, mem_univ x,
   .. definable_set.has_top L,
   .. definable_set.has_bot L }
 
 instance : distrib_lattice (L.definable_set A α) :=
 { le_sup_inf := begin
     intros s t u x,
-    simp only [and_imp, set.mem_inter_eq, set_like.mem_coe, coe_sup, coe_inf, set.mem_union_eq,
+    simp only [and_imp, mem_inter_eq, set_like.mem_coe, coe_sup, coe_inf, mem_union_eq,
       subtype.val_eq_coe],
     tauto,
   end,
@@ -416,9 +376,9 @@
   inf_inf_sdiff := λ ⟨s, hs⟩ ⟨t, ht⟩, begin
     rw eq_bot_iff,
     simp only [coe_compl, le_iff, coe_bot, coe_inf, subtype.coe_mk,
-      set.le_eq_subset],
+      le_eq_subset],
     intros x hx,
-    simp only [set.mem_inter_eq, set.mem_compl_eq] at hx,
+    simp only [set.mem_inter_eq, mem_compl_eq] at hx,
     tauto,
   end,
   inf_compl_le_bot := λ ⟨s, hs⟩, by simp [le_iff],
