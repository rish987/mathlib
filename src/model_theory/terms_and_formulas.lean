--- conflicted
+++ resolved
@@ -4,11 +4,7 @@
 Authors: Aaron Anderson, Jesse Michael Han, Floris van Doorn
 -/
 import data.equiv.fin
-<<<<<<< HEAD
-import data.finset.preimage
-=======
 import data.finset.basic
->>>>>>> 257bddff
 import model_theory.basic
 
 /-!
@@ -43,11 +39,7 @@
 namespace first_order
 namespace language
 
-<<<<<<< HEAD
 variables (L : language.{u v}) {L' : language}
-=======
-variables (L : language.{u v})
->>>>>>> 257bddff
 variables {M : Type w} {N P : Type*} [L.Structure M] [L.Structure N] [L.Structure P]
 variables {α : Type u'} {β : Type v'}
 open_locale first_order
@@ -72,13 +64,8 @@
 instance [inhabited α] : inhabited (L.term α) :=
 ⟨var default⟩
 
-<<<<<<< HEAD
-instance {α} : has_coe L.constants (L.term α) :=
-⟨λ c, func c fin_zero_elim⟩
-=======
 instance : has_coe L.constants (L.term α) :=
 ⟨λ c, func c default⟩
->>>>>>> 257bddff
 
 /-- A term `t` with variables indexed by `α` can be evaluated by giving a value to each variable. -/
 @[simp] def realize (v : α → M) :
@@ -109,11 +96,6 @@
   { simp only [term.realize, Lhom.on_term, Lhom.is_expansion_on.map_on_function, ih] }
 end
 
-<<<<<<< HEAD
-=======
-end term
-
->>>>>>> 257bddff
 @[simp] lemma hom.realize_term (g : M →[L] N) {t : L.term α} {v : α → M} :
   t.realize (g ∘ v) = g (t.realize v) :=
 begin
@@ -167,7 +149,6 @@
 /-- Applies a relation to terms as a bounded formula. -/
 def relations.formula (R : L.relations n) (ts : fin n → L.term α) :
   L.formula α := R.bounded_formula (λ i, (ts i).relabel sum.inl)
-<<<<<<< HEAD
 
 /-- The equality of two terms as a first-order formula. -/
 def term.equal (t₁ t₂ : L.term α) : (L.formula α) :=
@@ -178,23 +159,10 @@
 instance : inhabited (L.bounded_formula α n) :=
 ⟨falsum⟩
 
-=======
-
-/-- The equality of two terms as a first-order formula. -/
-def term.equal (t₁ t₂ : L.term α) : (L.formula α) :=
-(t₁.relabel sum.inl).bd_equal (t₂.relabel sum.inl)
-
-namespace bounded_formula
-
-instance : inhabited (L.bounded_formula α n) :=
-⟨falsum⟩
-
->>>>>>> 257bddff
 instance : has_bot (L.bounded_formula α n) := ⟨falsum⟩
 
 /-- The negation of a bounded formula is also a bounded formula. -/
 protected def not (φ : L.bounded_formula α n) : L.bounded_formula α n := φ.imp ⊥
-<<<<<<< HEAD
 
 /-- Puts an `∃` quantifier on a bounded formula. -/
 protected def ex (φ : L.bounded_formula α (n + 1)) : L.bounded_formula α n :=
@@ -204,17 +172,6 @@
 
 instance : has_inf (L.bounded_formula α n) := ⟨λ f g, (f.imp g.not).not⟩
 
-=======
-
-/-- Puts an `∃` quantifier on a bounded formula. -/
-protected def ex (φ : L.bounded_formula α (n + 1)) : L.bounded_formula α n :=
-  φ.not.all.not
-
-instance : has_top (L.bounded_formula α n) := ⟨bounded_formula.not ⊥⟩
-
-instance : has_inf (L.bounded_formula α n) := ⟨λ f g, (f.imp g.not).not⟩
-
->>>>>>> 257bddff
 instance : has_sup (L.bounded_formula α n) := ⟨λ f g, f.not.imp g⟩
 
 /-- The biimplication between two bounded formulas. -/
@@ -335,7 +292,6 @@
 
 end bounded_formula
 
-<<<<<<< HEAD
 namespace Lhom
 open bounded_formula
 
@@ -368,8 +324,6 @@
 
 end Lhom
 
-=======
->>>>>>> 257bddff
 attribute [protected] bounded_formula.falsum bounded_formula.equal bounded_formula.rel
 attribute [protected] bounded_formula.imp bounded_formula.all
 
@@ -441,10 +395,7 @@
   (t₁.equal t₂).realize x ↔ t₁.realize x = t₂.realize x :=
 by simp [term.equal, realize]
 
-<<<<<<< HEAD
-=======
 @[simp]
->>>>>>> 257bddff
 lemma realize_graph {f : L.functions n} {x : fin n → M} {y : M} :
   (formula.graph f).realize (fin.cons y x : _ → M) ↔ fun_map f x = y :=
 begin
@@ -454,14 +405,11 @@
 
 end formula
 
-<<<<<<< HEAD
 @[simp] lemma Lhom.realize_on_formula [L'.Structure M] (φ : L →ᴸ L') [φ.is_expansion_on M]
   {α : Type} (ψ : L.formula α) {v : α → M} :
   (φ.on_formula ψ).realize v ↔ ψ.realize v :=
 φ.realize_on_bounded_formula ψ
 
-=======
->>>>>>> 257bddff
 variable (M)
 
 /-- A sentence can be evaluated as true or false in a structure. -/
@@ -609,7 +557,6 @@
 proof-theoretic definition.) -/
 def semantically_equivalent (T : L.Theory) (φ ψ : L.bounded_formula α n) : Prop :=
 T ⊨ φ.iff ψ
-<<<<<<< HEAD
 
 lemma semantically_equivalent.realize_bd_iff {φ ψ : L.bounded_formula α n}
   {M : Type (max u v)} [ne : nonempty M] [str : L.Structure M] (hM : T.model M)
@@ -625,23 +572,6 @@
 
 lemma semantically_equivalent.realize_iff {φ ψ : L.formula α}
   {M : Type (max u v)} [ne : nonempty M] [str : L.Structure M] (hM : T.model M)
-=======
-
-lemma semantically_equivalent.realize_bd_iff {φ ψ : L.bounded_formula α n}
-  {M : Type (max u v)} [ne : nonempty M] [str : L.Structure M] (hM : T.model M)
-  (h : T.semantically_equivalent φ ψ) {v : α → M} {xs : (fin n → M)} :
-  φ.realize v xs ↔ ψ.realize v xs :=
-bounded_formula.realize_iff.1 (h M v xs hM)
-
-lemma semantically_equivalent.some_model_realize_bd_iff {φ ψ : L.bounded_formula α n}
-  (hsat : T.is_satisfiable) (h : T.semantically_equivalent φ ψ)
-  {v : α → (hsat.some_model)} {xs : (fin n → (hsat.some_model))} :
-  φ.realize v xs ↔ ψ.realize v xs :=
-h.realize_bd_iff hsat.some_model_models
-
-lemma semantically_equivalent.realize_iff {φ ψ : L.formula α}
-  {M : Type (max u v)} [ne : nonempty M] [str : L.Structure M] (hM : T.model M)
->>>>>>> 257bddff
   (h : T.semantically_equivalent φ ψ) {v : α → M} :
   φ.realize v ↔ ψ.realize v :=
 h.realize_bd_iff hM
