/-
Copyright (c) 2020 Damiano Testa. All rights reserved.
Released under Apache 2.0 license as described in the file LICENSE.
Authors: Damiano Testa
-/
import data.polynomial.degree.definitions

/-!
# Trailing degree of univariate polynomials

## Main definitions

* `trailing_degree p`: the multiplicity of `X` in the polynomial `p`
* `nat_trailing_degree`: a variant of `trailing_degree` that takes values in the natural numbers
* `trailing_coeff`: the coefficient at index `nat_trailing_degree p`

Converts most results about `degree`, `nat_degree` and `leading_coeff` to results about the bottom
end of a polynomial
-/

noncomputable theory
local attribute [instance, priority 100] classical.prop_decidable

open function polynomial finsupp finset
open_locale big_operators

namespace polynomial
universes u v
variables {R : Type u} {S : Type v} {a b : R} {n m : ℕ}

section semiring
variables [semiring R] {p q r : polynomial R}

/-- `trailing_degree p` is the multiplicity of `x` in the polynomial `p`, i.e. the smallest
`X`-exponent in `p`.
`trailing_degree p = some n` when `p ≠ 0` and `n` is the smallest power of `X` that appears
in `p`, otherwise
`trailing_degree 0 = ⊤`. -/
def trailing_degree (p : polynomial R) : with_top ℕ := p.support.inf some

lemma trailing_degree_lt_wf : well_founded
(λp q : polynomial R, trailing_degree p < trailing_degree q) :=
inv_image.wf trailing_degree (with_top.well_founded_lt nat.lt_wf)

/-- `nat_trailing_degree p` forces `trailing_degree p` to `ℕ`, by defining
`nat_trailing_degree ⊤ = 0`. -/
def nat_trailing_degree (p : polynomial R) : ℕ := (trailing_degree p).get_or_else 0

/-- `trailing_coeff p` gives the coefficient of the smallest power of `X` in `p`-/
def trailing_coeff (p : polynomial R) : R := coeff p (nat_trailing_degree p)

/-- a polynomial is `monic_at` if its trailing coefficient is 1 -/
def trailing_monic (p : polynomial R) := trailing_coeff p = (1 : R)

lemma trailing_monic.def : trailing_monic p ↔ trailing_coeff p = 1 := iff.rfl

instance trailing_monic.decidable [decidable_eq R] : decidable (trailing_monic p) :=
by unfold trailing_monic; apply_instance

@[simp] lemma trailing_monic.trailing_coeff {p : polynomial R} (hp : p.trailing_monic) :
  trailing_coeff p = 1 := hp

@[simp] lemma trailing_degree_zero : trailing_degree (0 : polynomial R) = ⊤ := rfl

@[simp] lemma nat_trailing_degree_zero : nat_trailing_degree (0 : polynomial R) = 0 := rfl

lemma trailing_degree_eq_top : trailing_degree p = ⊤ ↔ p = 0 :=
⟨λ h, by rw [trailing_degree, ← min_eq_inf_with_top] at h;
  exact support_eq_empty.1 (min_eq_none.1 h),
λ h, h.symm ▸ rfl⟩

lemma trailing_degree_eq_nat_trailing_degree (hp : p ≠ 0) :
  trailing_degree p = (nat_trailing_degree p : with_top ℕ) :=
let ⟨n, hn⟩ :=
  not_forall.1 (mt option.eq_none_iff_forall_not_mem.2 (mt trailing_degree_eq_top.1 hp)) in
have hn : trailing_degree p = some n := not_not.1 hn,
by rw [nat_trailing_degree, hn]; refl

lemma trailing_degree_eq_iff_nat_trailing_degree_eq {p : polynomial R} {n : ℕ} (hp : p ≠ 0) :
  p.trailing_degree = n ↔ p.nat_trailing_degree = n :=
by rw [trailing_degree_eq_nat_trailing_degree hp, with_top.coe_eq_coe]

lemma trailing_degree_eq_iff_nat_trailing_degree_eq_of_pos {p : polynomial R} {n : ℕ} (hn : 0 < n) :
  p.trailing_degree = n ↔ p.nat_trailing_degree = n :=
begin
  split,
  { intro H, rwa ← trailing_degree_eq_iff_nat_trailing_degree_eq, rintro rfl,
    rw trailing_degree_zero at H, exact option.no_confusion H },
  { intro H, rwa trailing_degree_eq_iff_nat_trailing_degree_eq, rintro rfl,
    rw nat_trailing_degree_zero at H, rw H at hn, exact lt_irrefl _ hn }
end

lemma nat_trailing_degree_eq_of_trailing_degree_eq_some {p : polynomial R} {n : ℕ}
  (h : trailing_degree p = n) : nat_trailing_degree p = n :=
have hp0 : p ≠ 0, from λ hp0, by rw hp0 at h; exact option.no_confusion h,
option.some_inj.1 $ show (nat_trailing_degree p : with_top ℕ) = n,
  by rwa [← trailing_degree_eq_nat_trailing_degree hp0]

@[simp] lemma nat_trailing_degree_le_trailing_degree :
  ↑(nat_trailing_degree p) ≤ trailing_degree p :=
begin
  by_cases hp : p = 0, { rw hp, exact le_top },
  rw [trailing_degree_eq_nat_trailing_degree hp],
  exact le_refl _
end

lemma nat_trailing_degree_eq_of_trailing_degree_eq [semiring S] {q : polynomial S}
  (h : trailing_degree p = trailing_degree q) :
nat_trailing_degree p = nat_trailing_degree q :=
by unfold nat_trailing_degree; rw h

lemma le_trailing_degree_of_ne_zero (h : coeff p n ≠ 0) : trailing_degree p ≤ n :=
show @has_le.le (with_top ℕ) _ (p.support.inf some : with_top ℕ) (some n : with_top ℕ),
from finset.inf_le (finsupp.mem_support_iff.2 h)

lemma nat_trailing_degree_le_of_ne_zero (h : coeff p n ≠ 0) : nat_trailing_degree p ≤ n :=
begin
  rw [← with_top.coe_le_coe, ← trailing_degree_eq_nat_trailing_degree],
  { exact le_trailing_degree_of_ne_zero h, },
  { assume h, subst h, exact h rfl }
end

lemma trailing_degree_le_trailing_degree (h : coeff q (nat_trailing_degree p) ≠ 0) :
  trailing_degree q ≤ trailing_degree p :=
begin
  by_cases hp : p = 0,
  { rw hp, exact le_top },
  { rw trailing_degree_eq_nat_trailing_degree hp, exact le_trailing_degree_of_ne_zero h }
end

lemma trailing_degree_ne_of_nat_trailing_degree_ne {n : ℕ} :
  p.nat_trailing_degree ≠ n → trailing_degree p ≠ n :=
mt $ λ h, by rw [nat_trailing_degree, h, option.get_or_else_coe]

theorem nat_trailing_degree_le_of_trailing_degree_le {n : ℕ} {hp : p ≠ 0}
  (H : (n : with_top ℕ) ≤ trailing_degree p) : n ≤ nat_trailing_degree p :=
begin
  rw trailing_degree_eq_nat_trailing_degree hp at H,
  exact with_top.coe_le_coe.mp H,
end

lemma nat_trailing_degree_le_nat_trailing_degree {hq : q ≠ 0}
  (hpq : p.trailing_degree ≤ q.trailing_degree) :
  p.nat_trailing_degree ≤ q.nat_trailing_degree :=
begin
  by_cases hp : p = 0, { rw [hp, nat_trailing_degree_zero], exact zero_le _ },
  rwa [trailing_degree_eq_nat_trailing_degree hp, trailing_degree_eq_nat_trailing_degree hq,
    with_top.coe_le_coe] at hpq
end

@[simp] lemma trailing_degree_monomial (ha : a ≠ 0) : trailing_degree (monomial n a) = n :=
by rw [trailing_degree, support_monomial _ _ ha, inf_singleton, with_top.some_eq_coe]

lemma nat_trailing_degree_monomial (ha : a ≠ 0) : nat_trailing_degree (monomial n a) = n :=
by rw [nat_trailing_degree, trailing_degree_monomial ha]; refl

lemma nat_trailing_degree_monomial_le : nat_trailing_degree (monomial n a) ≤ n :=
if ha : a = 0 then by simp [ha] else (nat_trailing_degree_monomial ha).le

lemma le_trailing_degree_monomial : ↑n ≤ trailing_degree (monomial n a) :=
if ha : a = 0 then by simp [ha] else (trailing_degree_monomial ha).ge

@[simp] lemma trailing_degree_C (ha : a ≠ 0) : trailing_degree (C a) = (0 : with_top ℕ) :=
trailing_degree_monomial ha

lemma le_trailing_degree_C : (0 : with_top ℕ) ≤ trailing_degree (C a) :=
le_trailing_degree_monomial

lemma trailing_degree_one_le : (0 : with_top ℕ) ≤ trailing_degree (1 : polynomial R) :=
by rw [← C_1]; exact le_trailing_degree_C

@[simp] lemma nat_trailing_degree_C (a : R) : nat_trailing_degree (C a) = 0 :=
nonpos_iff_eq_zero.1 nat_trailing_degree_monomial_le

@[simp] lemma nat_trailing_degree_one : nat_trailing_degree (1 : polynomial R) = 0 :=
nat_trailing_degree_C 1

@[simp] lemma nat_trailing_degree_nat_cast (n : ℕ) : nat_trailing_degree (n : polynomial R) = 0 :=
by simp only [←C_eq_nat_cast, nat_trailing_degree_C]

@[simp] lemma trailing_degree_C_mul_X_pow (n : ℕ) (ha : a ≠ 0) :
  trailing_degree (C a * X ^ n) = n :=
by rw [C_mul_X_pow_eq_monomial, trailing_degree_monomial ha]

lemma le_trailing_degree_C_mul_X_pow (n : ℕ) (a : R) :
  (n : with_top ℕ) ≤ trailing_degree (C a * X ^ n) :=
by { rw C_mul_X_pow_eq_monomial, exact le_trailing_degree_monomial }

lemma coeff_eq_zero_of_trailing_degree_lt (h : (n : with_top ℕ) < trailing_degree p) :
  coeff p n = 0 :=
not_not.1 (mt le_trailing_degree_of_ne_zero (not_le_of_gt h))

lemma coeff_eq_zero_of_lt_nat_trailing_degree {p : polynomial R} {n : ℕ}
  (h : n < p.nat_trailing_degree) :
  p.coeff n = 0 :=
begin
  apply coeff_eq_zero_of_trailing_degree_lt,
  by_cases hp : p = 0,
  { subst hp, exact with_top.coe_lt_top n, },
  { rwa [trailing_degree_eq_nat_trailing_degree hp, with_top.coe_lt_coe] },
end

@[simp] lemma coeff_nat_trailing_degree_pred_eq_zero {p : polynomial R}
  {hp : (0 : with_top ℕ) < nat_trailing_degree p} : p.coeff (p.nat_trailing_degree - 1) = 0 :=
coeff_eq_zero_of_lt_nat_trailing_degree $ nat.sub_lt
  ((with_top.zero_lt_coe (nat_trailing_degree p)).mp hp) nat.one_pos

theorem le_trailing_degree_X_pow (n : ℕ) :
  (n : with_top ℕ) ≤ trailing_degree (X^n : polynomial R) :=
by simpa only [C_1, one_mul] using le_trailing_degree_C_mul_X_pow n (1:R)

theorem le_trailing_degree_X : (1 : with_top ℕ) ≤ trailing_degree (X : polynomial R) :=
le_trailing_degree_monomial

lemma nat_trailing_degree_X_le : (X : polynomial R).nat_trailing_degree ≤ 1 :=
nat_trailing_degree_monomial_le

@[simp] lemma trailing_coeff_eq_zero : trailing_coeff p = 0 ↔ p = 0 :=
⟨λ h, by_contradiction $ λ hp, mt mem_support_iff.1
  (not_not.2 h) (mem_of_min (trailing_degree_eq_nat_trailing_degree hp)),
λ h, h.symm ▸ leading_coeff_zero⟩

lemma trailing_coeff_nonzero_iff_nonzero : trailing_coeff p ≠ 0 ↔ p ≠ 0 :=
not_congr trailing_coeff_eq_zero

lemma nat_trailing_degree_mem_support_of_nonzero : p ≠ 0 → nat_trailing_degree p ∈ p.support :=
(mem_support_iff_coeff_ne_zero.mpr ∘ trailing_coeff_nonzero_iff_nonzero.mpr)

lemma nat_trailing_degree_le_of_mem_supp (a : ℕ) :
  a ∈ p.support → nat_trailing_degree p ≤ a:=
nat_trailing_degree_le_of_ne_zero ∘ mem_support_iff_coeff_ne_zero.mp

lemma nat_trailing_degree_eq_support_min' (h : p ≠ 0) :
  nat_trailing_degree p = p.support.min' (nonempty_support_iff.mpr h) :=
begin
  apply le_antisymm,
  { apply le_min',
    intros y hy,
    exact nat_trailing_degree_le_of_mem_supp y hy },
  { apply finset.min'_le,
    exact mem_support_iff_coeff_ne_zero.mpr (trailing_coeff_nonzero_iff_nonzero.mpr h), },
end

lemma nat_trailing_degree_le_nat_degree (p : polynomial R) :
  p.nat_trailing_degree ≤ p.nat_degree :=
begin
  by_cases hp : p = 0,
  { rw [hp, nat_degree_zero, nat_trailing_degree_zero] },
  { exact le_nat_degree_of_ne_zero (mt trailing_coeff_eq_zero.mp hp) },
end

lemma nat_trailing_degree_mul_X_pow {p : polynomial R} (hp : p ≠ 0) (n : ℕ) :
  (p * X ^ n).nat_trailing_degree = p.nat_trailing_degree + n :=
begin
  apply le_antisymm,
<<<<<<< HEAD
  { apply nat_trailing_degree_le_of_ne_zero,
    intro h,
    apply mt trailing_coeff_eq_zero.mp hp,
=======
  { refine nat_trailing_degree_le_of_ne_zero (λ h, mt trailing_coeff_eq_zero.mp hp _),
>>>>>>> c3c029e4
    rwa [trailing_coeff, ←coeff_mul_X_pow] },
  { rw [nat_trailing_degree_eq_support_min' (λ h, hp (mul_X_pow_eq_zero h)), finset.le_min'_iff],
    intros y hy,
    have key : n ≤ y,
    { rw [mem_support_iff_coeff_ne_zero, coeff_mul_X_pow'] at hy,
      exact by_contra (λ h, hy (if_neg h)) },
    rw [mem_support_iff_coeff_ne_zero, coeff_mul_X_pow', if_pos key] at hy,
    exact (nat.add_le_to_le_sub _ key).mpr (nat_trailing_degree_le_of_ne_zero hy) },
end

end semiring

section nonzero_semiring
variables [semiring R] [nontrivial R] {p q : polynomial R}

@[simp] lemma trailing_degree_one : trailing_degree (1 : polynomial R) = (0 : with_top ℕ) :=
trailing_degree_C one_ne_zero

@[simp] lemma trailing_degree_X : trailing_degree (X : polynomial R) = 1 :=
trailing_degree_monomial one_ne_zero

@[simp] lemma nat_trailing_degree_X : (X : polynomial R).nat_trailing_degree = 1 :=
nat_trailing_degree_monomial one_ne_zero

end nonzero_semiring

section ring
variables [ring R]

@[simp] lemma trailing_degree_neg (p : polynomial R) : trailing_degree (-p) = trailing_degree p :=
by unfold trailing_degree; rw finsupp.support_neg

@[simp] lemma nat_trailing_degree_neg (p : polynomial R) :
  nat_trailing_degree (-p) = nat_trailing_degree p :=
by simp [nat_trailing_degree]

@[simp] lemma nat_trailing_degree_int_cast (n : ℤ) : nat_trailing_degree (n : polynomial R) = 0 :=
by simp only [←C_eq_int_cast, nat_trailing_degree_C]

end ring

section semiring
variables [semiring R]

/-- The second-lowest coefficient, or 0 for constants -/
def next_coeff_up (p : polynomial R) : R :=
if p.nat_trailing_degree = 0 then 0 else p.coeff (p.nat_trailing_degree + 1)

@[simp]
lemma next_coeff_up_C_eq_zero (c : R) :
  next_coeff_up (C c) = 0 := by { rw next_coeff_up, simp }

lemma next_coeff_up_of_pos_nat_trailing_degree (p : polynomial R) (hp : 0 < p.nat_trailing_degree) :
  next_coeff_up p = p.coeff (p.nat_trailing_degree + 1) :=
by { rw [next_coeff_up, if_neg], contrapose! hp, simpa }

end semiring

section semiring
variables [semiring R] {p q : polynomial R} {ι : Type*}

lemma coeff_nat_trailing_degree_eq_zero_of_trailing_degree_lt
  (h : trailing_degree p < trailing_degree q) :
  coeff q (nat_trailing_degree p) = 0 :=
coeff_eq_zero_of_trailing_degree_lt $ nat_trailing_degree_le_trailing_degree.trans_lt h

lemma ne_zero_of_trailing_degree_lt {n : with_top ℕ} (h : trailing_degree p < n) : p ≠ 0 :=
λ h₀, h.not_le (by simp [h₀])

end semiring
end polynomial<|MERGE_RESOLUTION|>--- conflicted
+++ resolved
@@ -253,13 +253,7 @@
   (p * X ^ n).nat_trailing_degree = p.nat_trailing_degree + n :=
 begin
   apply le_antisymm,
-<<<<<<< HEAD
-  { apply nat_trailing_degree_le_of_ne_zero,
-    intro h,
-    apply mt trailing_coeff_eq_zero.mp hp,
-=======
   { refine nat_trailing_degree_le_of_ne_zero (λ h, mt trailing_coeff_eq_zero.mp hp _),
->>>>>>> c3c029e4
     rwa [trailing_coeff, ←coeff_mul_X_pow] },
   { rw [nat_trailing_degree_eq_support_min' (λ h, hp (mul_X_pow_eq_zero h)), finset.le_min'_iff],
     intros y hy,
