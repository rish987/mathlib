/-
Copyright (c) 2021 Stuart Presnell. All rights reserved.
Released under Apache 2.0 license as described in the file LICENSE.
Authors: Stuart Presnell
-/
import data.nat.prime
import data.nat.mul_ind

/-!
# Prime factorizations

 `n.factorization` is the finitely supported function `ℕ →₀ ℕ`
 mapping each prime factor of `n` to its multiplicity in `n`.  For example, since 2000 = 2^4 * 5^3,
  * `factorization 2000 2` is 4
  * `factorization 2000 5` is 3
  * `factorization 2000 k` is 0 for all other `k : ℕ`.

## TODO

* As discussed in this Zulip thread:
https://leanprover.zulipchat.com/#narrow/stream/217875/topic/Multiplicity.20in.20the.20naturals
We have lots of disparate ways of talking about the multiplicity of a prime
in a natural number, including `factors.count`, `padic_val_nat`, `multiplicity`,
and the material in `data/pnat/factors`.  Move some of this material to this file,
prove results about the relationships between these definitions,
and (where appropriate) choose a uniform canonical way of expressing these ideas.

* Moreover, the results here should be generalised to an arbitrary unique factorization monoid
with a normalization function, and then deduplicated.  The basics of this have been started in
`ring_theory/unique_factorization_domain`.

-/

open nat finset list finsupp
open_locale big_operators

namespace nat

/-- `n.factorization` is the finitely supported function `ℕ →₀ ℕ`
 mapping each prime factor of `n` to its multiplicity in `n`. -/
noncomputable def factorization (n : ℕ) : ℕ →₀ ℕ := (n.factors : multiset ℕ).to_finsupp

@[simp] lemma factorization_prod_pow_eq_self {n : ℕ} (hn : n ≠ 0) : n.factorization.prod pow = n :=
begin
  simp only [←prod_to_multiset, factorization, multiset.coe_prod, multiset.to_finsupp_to_multiset],
  exact prod_factors hn.bot_lt,
end

lemma factorization_eq_count {n p : ℕ} : n.factorization p = n.factors.count p :=
by simp [factorization]
-- TODO: As part of the unification mentioned in the TODO above,
-- consider making this a [simp] lemma from `n.factors.count` to `n.factorization`

/-- Every nonzero natural number has a unique prime factorization -/
lemma factorization_inj : set.inj_on factorization { x : ℕ | x ≠ 0 } :=
λ a ha b hb h, eq_of_count_factors_eq
  (zero_lt_iff.mpr ha) (zero_lt_iff.mpr hb) (λ p, by simp [←factorization_eq_count, h])

@[simp] lemma factorization_zero : factorization 0 = 0  :=
by simp [factorization]

@[simp] lemma factorization_one : factorization 1 = 0 :=
by simp [factorization]

/-- The support of `n.factorization` is exactly `n.factors.to_finset` -/
@[simp] lemma support_factorization {n : ℕ} :
  n.factorization.support = n.factors.to_finset :=
by simpa [factorization, multiset.to_finsupp_support]

lemma factor_iff_mem_factorization {n p : ℕ} : p ∈ n.factorization.support ↔ p ∈ n.factors :=
by simp only [support_factorization, list.mem_to_finset]

lemma prime_of_mem_factorization {n p : ℕ} : p ∈ n.factorization.support → p.prime :=
(@prime_of_mem_factors n p) ∘ (@factor_iff_mem_factorization n p).mp

lemma pos_of_mem_factorization {n p : ℕ} : p ∈ n.factorization.support → 0 < p :=
(@prime.pos p) ∘ (@prime_of_mem_factorization n p)

lemma factorization_eq_zero_of_non_prime (n p : ℕ) (hp : ¬p.prime) : n.factorization p = 0 :=
not_mem_support_iff.1 (mt prime_of_mem_factorization hp)

/-- The only numbers with empty prime factorization are `0` and `1` -/
lemma factorization_eq_zero_iff (n : ℕ) : n.factorization = 0 ↔ n = 0 ∨ n = 1 :=
by simp [factorization, add_equiv.map_eq_zero_iff, multiset.coe_eq_zero]

/-- For nonzero `a` and `b`, the power of `p` in `a * b` is the sum of the powers in `a` and `b` -/
@[simp] lemma factorization_mul {a b : ℕ} (ha : a ≠ 0) (hb : b ≠ 0) :
  (a * b).factorization = a.factorization + b.factorization :=
by { ext p, simp only [add_apply, factorization_eq_count,
  count_factors_mul_of_pos (zero_lt_iff.mpr ha) (zero_lt_iff.mpr hb)] }

/-- For any `p`, the power of `p` in `n^k` is `k` times the power in `n` -/
lemma factorization_pow {n k : ℕ} :
  factorization (n^k) = k • n.factorization :=
by { ext p, simp [factorization_eq_count, factors_count_pow] }

/-- The only prime factor of prime `p` is `p` itself, with multiplicity `1` -/
@[simp] lemma prime.factorization {p : ℕ} (hp : prime p) :
  p.factorization = single p 1 :=
begin
  ext q,
  rw [factorization_eq_count, factors_prime hp, single_apply, count_singleton', if_congr eq_comm];
  refl,
end

/-- For prime `p` the only prime factor of `p^k` is `p` with multiplicity `k` -/
@[simp] lemma prime.factorization_pow {p k : ℕ} (hp : prime p) :
  factorization (p^k) = single p k :=
by simp [factorization_pow, hp.factorization]

/-- For any `p : ℕ` and any function `g : α → ℕ` that's non-zero on `S : finset α`,
the power of `p` in `S.prod g` equals the sum over `x ∈ S` of the powers of `p` in `g x`.
Generalises `factorization_mul`, which is the special case where `S.card = 2` and `g = id`. -/
lemma factorization_prod {α : Type*} {S : finset α} {g : α → ℕ} (hS : ∀ x ∈ S, g x ≠ 0) :
  (S.prod g).factorization = S.sum (λ x, (g x).factorization) :=
begin
  classical,
  ext p,
  apply finset.induction_on' S, { simp },
  { intros x T hxS hTS hxT IH,
    have hT : T.prod g ≠ 0 := prod_ne_zero_iff.mpr (λ x hx, hS x (hTS hx)),
    simp [prod_insert hxT, sum_insert hxT, ←IH, factorization_mul (hS x hxS) hT] }
end

/-! ### Factorizations of pairs of coprime numbers -/

/-- The prime factorizations of coprime `a` and `b` are disjoint -/
lemma factorization_disjoint_of_coprime {a b : ℕ} (hab : coprime a b) :
  disjoint a.factorization.support b.factorization.support :=
by simpa only [support_factorization]
  using disjoint_to_finset_iff_disjoint.mpr (coprime_factors_disjoint hab)

/-- For coprime `a` and `b`, the power of `p` in `a * b` is the sum of the powers in `a` and `b` -/
lemma factorization_mul_of_coprime {a b : ℕ} (hab : coprime a b) :
  (a * b).factorization = a.factorization + b.factorization :=
begin
  ext q,
  simp only [finsupp.coe_add, add_apply, factorization_eq_count, count_factors_mul_of_coprime hab],
end

/-- For coprime `a` and `b` the prime factorization `a * b` is the union of those of `a` and `b` -/
lemma factorization_mul_support_of_coprime {a b : ℕ} (hab : coprime a b) :
  (a * b).factorization.support = a.factorization.support ∪ b.factorization.support :=
begin
  rw factorization_mul_of_coprime hab,
  exact support_add_eq (factorization_disjoint_of_coprime hab),
end

lemma factorization_mul_support {a b : ℕ} (ha : a ≠ 0) (hb : b ≠ 0) :
  (a * b).factorization.support = a.factorization.support ∪ b.factorization.support :=
begin
  ext q,
  simp only [finset.mem_union, factor_iff_mem_factorization],
  rw mem_factors_mul ha hb,
end

/-- For any multiplicative function `f` with `f 1 = 1` and any `n > 0`,
we can evaluate `f n` by evaluating `f` at `p ^ k` over the factorization of `n` -/
lemma multiplicative_factorization {β : Type*} [comm_monoid β] (f : ℕ → β)
  (h_mult : ∀ x y : ℕ, coprime x y → f (x * y) = f x * f y) (hf : f 1 = 1) :
  ∀ {n : ℕ}, n ≠ 0 → f n = n.factorization.prod (λ p k, f (p ^ k)) :=
begin
  apply' nat.rec_on_pos_prime_coprime,
  { intros p k hp hk hpk, simp [prime.factorization_pow hp, finsupp.prod_single_index _, hf] },
  { simp },
  { rintros -, rw [factorization_one, hf], simp },
  { intros a b _ _ hab ha hb hab_pos,
    rw [h_mult a b hab, ha (left_ne_zero_of_mul hab_pos), hb (right_ne_zero_of_mul hab_pos),
        factorization_mul_of_coprime hab, ←prod_add_index_of_disjoint],
    convert (factorization_disjoint_of_coprime hab) },
end

/-- For any multiplicative function `f` with `f 1 = 1` and `f 0 = 1`,
we can evaluate `f n` by evaluating `f` at `p ^ k` over the factorization of `n` -/
lemma multiplicative_factorization' {β : Type*} [comm_monoid β] (f : ℕ → β)
  (h_mult : ∀ x y : ℕ, coprime x y → f (x * y) = f x * f y) (hf0 : f 0 = 1) (hf1 : f 1 = 1) :
  ∀ {n : ℕ}, f n = n.factorization.prod (λ p k, f (p ^ k)) :=
begin
  apply' nat.rec_on_pos_prime_coprime,
  { intros p k hp hk, simp only [hp.factorization_pow], rw prod_single_index _, simp [hf1] },
  { simp [hf0] },
  { rw [factorization_one, hf1], simp },
  { intros a b _ _ hab ha hb,
    rw [h_mult a b hab, ha, hb, factorization_mul_of_coprime hab, ←prod_add_index_of_disjoint],
    convert (factorization_disjoint_of_coprime hab) },
end

/-! ### Factorization and divisibility -/

lemma factorization_le_iff_dvd {d n : ℕ} (hd : d ≠ 0) (hn : n ≠ 0) :
  d.factorization ≤ n.factorization ↔ d ∣ n :=
begin
  split,
  { intro hdn,
    set K := n.factorization - d.factorization with hK,
    use K.prod pow,
    rw [←factorization_prod_pow_eq_self hn, ←factorization_prod_pow_eq_self hd,
        ←finsupp.prod_add_index pow_zero pow_add, hK, add_tsub_cancel_of_le hdn] },
  { rintro ⟨c, rfl⟩, rw factorization_mul hd (right_ne_zero_of_mul hn), simp },
end

lemma prime.pow_dvd_iff_le_factorization {p k n : ℕ} (pp : prime p) (hn : n ≠ 0) :
  p ^ k ∣ n ↔ k ≤ n.factorization p :=
by rw [←factorization_le_iff_dvd (pow_pos pp.pos k).ne' hn, pp.factorization_pow, single_le_iff]

<<<<<<< HEAD
lemma prime_pow_dvd_multiplicity_iff (p k n : ℕ) (hp : nat.prime p) (hpos : n ≠ 0) :
  p ^ k ∣ n ↔ p ^ k ∣ p ^ (n.factorization p) :=
by rw [ nat.pow_dvd_pow_iff_le_right (nat.prime.one_lt hp),
  nat.prime_pow_dvd_iff_le_factorization _ _ _ hp hpos ]
=======
lemma prime.pow_dvd_iff_dvd_pow_factorization {p k n : ℕ} (pp : prime p) (hn : n ≠ 0) :
  p ^ k ∣ n ↔ p ^ k ∣ p ^ n.factorization p :=
by rw [pow_dvd_pow_iff_le_right pp.one_lt, pp.pow_dvd_iff_le_factorization hn]
>>>>>>> eeb93edb

lemma exists_factorization_lt_of_lt {a b : ℕ} (ha : a ≠ 0) (hab : a < b) :
  ∃ p : ℕ, a.factorization p < b.factorization p :=
begin
  have hb : b ≠ 0 := (ha.bot_lt.trans hab).ne',
  contrapose! hab,
  rw [←finsupp.le_def, factorization_le_iff_dvd hb ha] at hab,
  exact le_of_dvd ha.bot_lt hab,
end

@[simp]
lemma div_factorization_eq_tsub_of_dvd {d n : ℕ} (hn : n ≠ 0) (h : d ∣ n) :
  (n / d).factorization = n.factorization - d.factorization :=
begin
  have hd : d ≠ 0 := ne_zero_of_dvd_ne_zero hn h,
  cases dvd_iff_exists_eq_mul_left.mp h with c hc,
  have hc_pos : c ≠ 0, { subst hc, exact left_ne_zero_of_mul hn },
  rw [hc, nat.mul_div_cancel c hd.bot_lt, factorization_mul hc_pos hd, add_tsub_cancel_right],
end

lemma dvd_iff_div_factorization_eq_tsub (d n : ℕ) (hd : d ≠ 0) (hdn : d ≤ n) :
  d ∣ n ↔ (n / d).factorization = n.factorization - d.factorization :=
begin
  have hn : n ≠ 0 := (lt_of_lt_of_le hd.bot_lt hdn).ne.symm,
  refine ⟨div_factorization_eq_tsub_of_dvd hn, _⟩,
  { rcases eq_or_lt_of_le hdn with rfl | hd_lt_n, { simp },
    have h1 : n / d ≠ 0 := λ H, nat.lt_asymm hd_lt_n ((nat.div_eq_zero_iff hd.bot_lt).mp H),
    intros h,
    rw dvd_iff_le_div_mul n d,
    by_contra h2,
    cases (exists_factorization_lt_of_lt (mul_ne_zero h1 hd) (not_le.mp h2)) with p hp,
    rwa [factorization_mul h1 hd, add_apply, ←lt_tsub_iff_right, h, tsub_apply,
      lt_self_iff_false] at hp },
end

lemma pow_factorization_dvd (p d : ℕ) : p ^ d.factorization p ∣ d :=
begin
  rcases eq_or_ne d 0 with rfl | hd, { simp },
  by_cases pp : prime p,
  { rw pp.pow_dvd_iff_le_factorization hd },
  { rw factorization_eq_zero_of_non_prime d p pp, simp },
end

lemma dvd_iff_prime_pow_dvd_dvd {n d : ℕ} (hd : d ≠ 0) (hn : n ≠ 0) :
  d ∣ n ↔ ∀ p k : ℕ, prime p → p^k ∣ d → p^k ∣ n :=
begin
  split,
  { exact λ h p k pp hpkd, dvd_trans hpkd h },
  { intros h,
    rw [←factorization_le_iff_dvd hd hn, finsupp.le_def],
    intros p,
    by_cases pp : prime p, swap,
    { rw factorization_eq_zero_of_non_prime d p pp, exact zero_le' },
    rw ←pp.pow_dvd_iff_le_factorization hn,
    exact h p _ pp (pow_factorization_dvd p _) },
end

end nat<|MERGE_RESOLUTION|>--- conflicted
+++ resolved
@@ -203,16 +203,9 @@
   p ^ k ∣ n ↔ k ≤ n.factorization p :=
 by rw [←factorization_le_iff_dvd (pow_pos pp.pos k).ne' hn, pp.factorization_pow, single_le_iff]
 
-<<<<<<< HEAD
-lemma prime_pow_dvd_multiplicity_iff (p k n : ℕ) (hp : nat.prime p) (hpos : n ≠ 0) :
-  p ^ k ∣ n ↔ p ^ k ∣ p ^ (n.factorization p) :=
-by rw [ nat.pow_dvd_pow_iff_le_right (nat.prime.one_lt hp),
-  nat.prime_pow_dvd_iff_le_factorization _ _ _ hp hpos ]
-=======
 lemma prime.pow_dvd_iff_dvd_pow_factorization {p k n : ℕ} (pp : prime p) (hn : n ≠ 0) :
   p ^ k ∣ n ↔ p ^ k ∣ p ^ n.factorization p :=
 by rw [pow_dvd_pow_iff_le_right pp.one_lt, pp.pow_dvd_iff_le_factorization hn]
->>>>>>> eeb93edb
 
 lemma exists_factorization_lt_of_lt {a b : ℕ} (ha : a ≠ 0) (hab : a < b) :
   ∃ p : ℕ, a.factorization p < b.factorization p :=
