/-
Copyright (c) 2020 Kyle Miller All rights reserved.
Released under Apache 2.0 license as described in the file LICENSE.
Authors: Kyle Miller
-/

import data.multiset.basic
import data.vector.basic
import data.setoid.basic
import tactic.apply_fun

/-!
# Symmetric powers

This file defines symmetric powers of a type.  The nth symmetric power
consists of homogeneous n-tuples modulo permutations by the symmetric
group.

The special case of 2-tuples is called the symmetric square, which is
addressed in more detail in `data.sym.sym2`.

TODO: This was created as supporting material for `sym2`; it
needs a fleshed-out interface.

## Tags

symmetric powers

-/

open function

universes u v

/--
The nth symmetric power is n-tuples up to permutation.  We define it
as a subtype of `multiset` since these are well developed in the
library.  We also give a definition `sym.sym'` in terms of vectors, and we
show these are equivalent in `sym.sym_equiv_sym'`.
-/
def sym (α : Type u) (n : ℕ) := {s : multiset α // s.card = n}

/--
This is the `list.perm` setoid lifted to `vector`.

See note [reducible non-instances].
-/
@[reducible]
def vector.perm.is_setoid (α : Type u) (n : ℕ) : setoid (vector α n) :=
(list.is_setoid α).comap subtype.val

local attribute [instance] vector.perm.is_setoid

namespace sym

variables {α : Type u} {β : Type v} {n : ℕ}

instance has_coe (α : Type*) (n : ℕ) : has_coe (sym α n) (multiset α) := coe_subtype

lemma coe_injective : injective (coe : sym α n → multiset α) := subtype.coe_injective

@[simp, norm_cast] lemma coe_inj {s₁ s₂ : sym α n} : (s₁ : multiset α) = s₂ ↔ s₁ = s₂ :=
coe_injective.eq_iff

/--
Construct an element of the `n`th symmetric power from a multiset of cardinality `n`.
-/
@[simps, pattern]
abbreviation mk (m : multiset α) (h : m.card = n) : sym α n := ⟨m, h⟩

lemma exists_mk : Π (s : sym α n), ∃ m h, s = mk m h
| (mk m h) := ⟨m, h, rfl⟩

/--
The unique element in `sym α 0`.
-/
@[pattern] def nil : sym α 0 := ⟨0, multiset.card_zero⟩

/--
Inserts an element into the term of `sym α n`, increasing the length by one.
-/
<<<<<<< HEAD
@[pattern] def cons (a : α) (s : sym α n) : sym α n.succ :=
=======
@[pattern] def cons (a : α) (s : sym α n) : sym α (nat.succ n) :=
>>>>>>> 1594b0ca
⟨a ::ₘ s.1, by rw [multiset.card_cons, s.2]⟩

notation a :: b := cons a b

@[simp]
lemma cons_inj_right (a : α) (s s' : sym α n) : a :: s = a :: s' ↔ s = s' :=
subtype.ext_iff.trans $ (multiset.cons_inj_right _).trans subtype.ext_iff.symm

@[simp]
lemma cons_inj_left (a a' : α) (s : sym α n) : a :: s = a' :: s ↔ a = a' :=
subtype.ext_iff.trans $ multiset.cons_inj_left _

lemma cons_swap (a b : α) (s : sym α n) : a :: b :: s = b :: a :: s :=
subtype.ext $ multiset.cons_swap a b s.1

lemma coe_cons [decidable_eq α] (s : sym α n) (a : α) : (a :: s : multiset α) = a ::ₘ s := rfl

/--
This is the quotient map that takes a list of n elements as an n-tuple and produces an nth
symmetric power.
-/
instance : has_lift (vector α n) (sym α n) :=
{ lift := λ x, ⟨↑x.val, (multiset.coe_card _).trans x.2⟩ }

@[simp] lemma of_vector_nil : ↑(vector.nil : vector α 0) = (sym.nil : sym α 0) := rfl

@[simp] lemma of_vector_cons (a : α) (v : vector α n) :
  ↑(vector.cons a v) = a :: (↑v : sym α n) := by { cases v, refl }

/--
`α ∈ s` means that `a` appears as one of the factors in `s`.
-/
instance : has_mem α (sym α n) := ⟨λ a s, a ∈ s.1⟩

instance decidable_mem [decidable_eq α] (a : α) (s : sym α n) : decidable (a ∈ s) :=
s.1.decidable_mem _

@[simp]
lemma mem_mk (a : α) (s : multiset α) (h : s.card = n) : a ∈ mk s h ↔ a ∈ s := iff.rfl

@[simp] lemma mem_cons {a b : α} {s : sym α n} : a ∈ b :: s ↔ a = b ∨ a ∈ s :=
multiset.mem_cons

lemma mem_cons_of_mem {a b : α} {s : sym α n} (h : a ∈ s) : a ∈ b :: s :=
multiset.mem_cons_of_mem h

@[simp] lemma mem_cons_self (a : α) (s : sym α n) : a ∈ a :: s :=
multiset.mem_cons_self a s.1

lemma cons_of_coe_eq (a : α) (v : vector α n) : a :: (↑v : sym α n) = ↑(a ::ᵥ v) :=
subtype.ext $ by { cases v, refl }

lemma sound {a b : vector α n} (h : a.val ~ b.val) : (↑a : sym α n) = ↑b :=
subtype.ext $ quotient.sound h

/-- `erase s a h` is the sym that subtracts 1 from the
  multiplicity of `a` if a is present in the sym. -/
def erase [decidable_eq α] (s : sym α (n + 1)) (a : α) (h : a ∈ s) : sym α n :=
⟨s.val.erase a, (multiset.card_erase_of_mem h).trans $ s.property.symm ▸ n.pred_succ⟩

<<<<<<< HEAD
@[simp] lemma erase_mk [decidable_eq α] (m : multiset α) (hc : m.card = n + 1) (a : α) (h : a ∈ m) :
  (mk m hc).erase a h = mk (m.erase a) (by { rw [multiset.card_erase_of_mem h, hc], refl }) := rfl

@[simp] lemma coe_erase [decidable_eq α] {s : sym α n.succ} {a : α} (h : a ∈ s) :
  (s.erase a h : multiset α) = multiset.erase s a := rfl

@[simp] lemma cons_erase [decidable_eq α] {s : sym α n.succ} {a : α} (h : a ∈ s) :
  a :: s.erase a h = s :=
coe_injective $ multiset.cons_erase h

@[simp] lemma erase_cons_head [decidable_eq α] (s : sym α n) (a : α) (h : a ∈ a :: s) :
  (a :: s).erase a h = s :=
coe_injective $ multiset.erase_cons_head a s.1
=======
@[simp] lemma cons_erase [decidable_eq α] (s : sym α (n + 1)) (a : α) (h : a ∈ s) :
  a :: s.erase a h = s := subtype.ext $ multiset.cons_erase h
>>>>>>> 1594b0ca

/--
Another definition of the nth symmetric power, using vectors modulo permutations. (See `sym`.)
-/
def sym' (α : Type u) (n : ℕ) := quotient (vector.perm.is_setoid α n)

/--
This is `cons` but for the alternative `sym'` definition.
-/
def cons' {α : Type u} {n : ℕ} : α → sym' α n → sym' α (nat.succ n) :=
λ a, quotient.map (vector.cons a) (λ ⟨l₁, h₁⟩ ⟨l₂, h₂⟩ h, list.perm.cons _ h)

notation a :: b := cons' a b

/--
Multisets of cardinality n are equivalent to length-n vectors up to permutations.
-/
def sym_equiv_sym' {α : Type u} {n : ℕ} : sym α n ≃ sym' α n :=
equiv.subtype_quotient_equiv_quotient_subtype _ _ (λ _, by refl) (λ _ _, by refl)

lemma cons_equiv_eq_equiv_cons (α : Type u) (n : ℕ) (a : α) (s : sym α n) :
  a :: sym_equiv_sym' s = sym_equiv_sym' (a :: s) :=
by { rcases s with ⟨⟨l⟩, _⟩, refl, }

instance : has_zero (sym α 0) := ⟨⟨0, rfl⟩⟩
instance : has_emptyc (sym α 0) := ⟨0⟩

lemma eq_nil_of_card_zero (s : sym α 0) : s = nil :=
subtype.ext $ multiset.card_eq_zero.1 s.2

instance unique_zero : unique (sym α 0) :=
⟨⟨nil⟩, eq_nil_of_card_zero⟩

/-- `repeat a n` is the sym containing only `a` with multiplicity `n`. -/
def repeat (a : α) (n : ℕ) : sym α n := ⟨multiset.repeat a n, multiset.card_repeat _ _⟩

lemma repeat_succ {a : α} {n : ℕ} : repeat a n.succ = a :: repeat a n := rfl

lemma exists_mem (s : sym α n.succ) : ∃ a, a ∈ s :=
multiset.card_pos_iff_exists_mem.1 $ s.2.symm ▸ n.succ_pos

lemma exists_eq_cons_of_succ (s : sym α n.succ) : ∃ (a : α) (s' : sym α n), s = a :: s' :=
begin
  obtain ⟨a, ha⟩ := exists_mem s,
  classical,
  exact ⟨a, s.erase a ha, (s.cons_erase _ _).symm⟩,
end

lemma eq_repeat {a : α} {n : ℕ} {s : sym α n} : s = repeat a n ↔ ∀ b ∈ s, b = a :=
subtype.ext_iff.trans $ multiset.eq_repeat.trans $ and_iff_right s.prop

lemma eq_repeat_of_subsingleton [subsingleton α] (a : α) {n : ℕ} (s : sym α n) : s = repeat a n :=
eq_repeat.2 $ λ b hb, subsingleton.elim _ _

instance [subsingleton α] (n : ℕ) : subsingleton (sym α n) :=
⟨begin
  cases n,
  { simp, },
  { intros s s',
    obtain ⟨b, -⟩ := exists_mem s,
    rw [eq_repeat_of_subsingleton b s', eq_repeat_of_subsingleton b s], },
end⟩

instance inhabited_sym [inhabited α] (n : ℕ) : inhabited (sym α n) :=
⟨repeat (default α) n⟩

instance inhabited_sym' [inhabited α] (n : ℕ) : inhabited (sym' α n) :=
⟨quotient.mk' (vector.repeat (default α) n)⟩

instance (n : ℕ) [is_empty α] : is_empty (sym α n.succ) :=
⟨λ s, by { obtain ⟨a, -⟩ := exists_mem s, exact is_empty_elim a }⟩

instance (n : ℕ) [unique α] : unique (sym α n) := unique.mk' _

lemma repeat_left_inj {a b : α} {n : ℕ} (h : n ≠ 0) : repeat a n = repeat b n ↔ a = b :=
subtype.ext_iff.trans (multiset.repeat_left_inj h)

lemma repeat_left_injective {n : ℕ} (h : n ≠ 0) : function.injective (λ x : α, repeat x n) :=
λ a b, (repeat_left_inj h).1

instance (n : ℕ) [nontrivial α] : nontrivial (sym α (n + 1)) :=
(repeat_left_injective n.succ_ne_zero).nontrivial

/-- A function `α → β` induces a function `sym α n → sym β n` by applying it to every element of
the underlying `n`-tuple. -/
def map {α β : Type*} {n : ℕ} (f : α → β) (x : sym α n) : sym β n :=
⟨x.val.map f, by simpa [multiset.card_map] using x.property⟩

@[simp] lemma mem_map {α β : Type*} {n : ℕ} {f : α → β} {b : β} {l : sym α n} :
  b ∈ sym.map f l ↔ ∃ a, a ∈ l ∧ f a = b := multiset.mem_map

@[simp] lemma map_id {α : Type*} {n : ℕ} (s : sym α n) : sym.map id s = s :=
by simp [sym.map, subtype.mk.inj_eq]

@[simp] lemma map_map {α β γ : Type*} {n : ℕ} (g : β → γ) (f : α → β) (s : sym α n) :
  sym.map g (sym.map f s) = sym.map (g ∘ f) s :=
by simp [sym.map, subtype.mk.inj_eq]

@[simp] lemma map_zero {α β : Type*} (f : α → β) :
  sym.map f (0 : sym α 0) = (0 : sym β 0) := rfl

@[simp] lemma map_cons {α β : Type*} {n : ℕ} (f : α → β) (a : α) (s : sym α n) :
  (a :: s).map f = (f a) :: s.map f :=
by { cases s, simp [map, cons] }

@[congr] lemma map_congr {β : Type*} {f g : α → β} {s : sym α n} (h: ∀ x ∈ s, f x = g x) :
  map f s = map g s := subtype.ext $ multiset.map_congr h

@[simp] lemma map_mk {β : Type*} {f : α → β} {m : multiset α} {hc : m.card = n} :
  map f (mk m hc) = mk (m.map f) (by simp [hc]) := rfl

@[simp] lemma coe_map (s : sym α n) (f : α → β) : (s.map f : multiset β) = multiset.map f s := rfl

lemma map_injective {f : α → β} (hf : injective f) (n : ℕ) :
  injective (map f : sym α n → sym β n) :=
λ s t h, coe_injective $ multiset.map_injective hf $ coe_inj.2 h

/-- Mapping an equivalence `α ≃ β` using `sym.map` gives an equivalence between `sym α n` and
`sym β n`. -/
@[simps]
def equiv_congr (e : α ≃ β) : sym α n ≃ sym β n :=
{ to_fun := map e,
  inv_fun := map e.symm,
  left_inv := λ x, by rw [map_map, equiv.symm_comp_self, map_id],
  right_inv := λ x, by rw [map_map, equiv.self_comp_symm, map_id] }

/-- "Attach" a proof that `a ∈ s` to each element `a` in `s` to produce
an element of the symmetric power on `{x // x ∈ s}`. -/
def attach (s : sym α n) : sym {x // x ∈ s} n := ⟨s.val.attach, by rw [multiset.card_attach, s.2]⟩

@[simp] lemma attach_mk {m : multiset α} {hc : m.card = n} :
  attach (mk m hc) = mk m.attach (by simp [hc]) := rfl

@[simp] lemma coe_attach (s : sym α n) : (s.attach : multiset {a // a ∈ s}) = multiset.attach s :=
rfl

lemma attach_map_coe (s : sym α n) : s.attach.map coe = s :=
coe_injective $ multiset.attach_map_val _

@[simp] lemma mem_attach : Π (s : sym α n), ∀ x, x ∈ s.attach
| (mk s _) := by simp

@[simp] lemma attach_nil : (nil : sym α 0).attach = nil := rfl

@[simp] lemma attach_cons {x : α} {s : sym α n} :
  (cons x s).attach = cons ⟨x, by simp⟩ (s.attach.map (λ x, ⟨x.1, mem_cons_of_mem x.2⟩)) :=
begin
  cases s,
  simp only [cons, map, attach, subtype.mk_eq_mk, subtype.val_eq_coe],
  apply multiset.attach_cons,
end

end sym<|MERGE_RESOLUTION|>--- conflicted
+++ resolved
@@ -79,11 +79,7 @@
 /--
 Inserts an element into the term of `sym α n`, increasing the length by one.
 -/
-<<<<<<< HEAD
 @[pattern] def cons (a : α) (s : sym α n) : sym α n.succ :=
-=======
-@[pattern] def cons (a : α) (s : sym α n) : sym α (nat.succ n) :=
->>>>>>> 1594b0ca
 ⟨a ::ₘ s.1, by rw [multiset.card_cons, s.2]⟩
 
 notation a :: b := cons a b
@@ -144,7 +140,6 @@
 def erase [decidable_eq α] (s : sym α (n + 1)) (a : α) (h : a ∈ s) : sym α n :=
 ⟨s.val.erase a, (multiset.card_erase_of_mem h).trans $ s.property.symm ▸ n.pred_succ⟩
 
-<<<<<<< HEAD
 @[simp] lemma erase_mk [decidable_eq α] (m : multiset α) (hc : m.card = n + 1) (a : α) (h : a ∈ m) :
   (mk m hc).erase a h = mk (m.erase a) (by { rw [multiset.card_erase_of_mem h, hc], refl }) := rfl
 
@@ -158,10 +153,6 @@
 @[simp] lemma erase_cons_head [decidable_eq α] (s : sym α n) (a : α) (h : a ∈ a :: s) :
   (a :: s).erase a h = s :=
 coe_injective $ multiset.erase_cons_head a s.1
-=======
-@[simp] lemma cons_erase [decidable_eq α] (s : sym α (n + 1)) (a : α) (h : a ∈ s) :
-  a :: s.erase a h = s := subtype.ext $ multiset.cons_erase h
->>>>>>> 1594b0ca
 
 /--
 Another definition of the nth symmetric power, using vectors modulo permutations. (See `sym`.)
