/-
Copyright (c) 2017 Johannes Hölzl. All rights reserved.
Released under Apache 2.0 license as described in the file LICENSE.
Authors: Johannes Hölzl, Scott Morrison
-/
import data.finsupp

/-!
# Monoid algebras

When the domain of a `finsupp` has a multiplicative or additive structure, we can define
a convolution product. To mathematicians this structure is known as the "monoid algebra",
i.e. the finite formal linear combinations over a given semiring of elements of the monoid.
The "group ring" ℤ[G] or the "group algebra" k[G] are typical uses.

In this file we define `monoid_algebra k G := G →₀ k`, and `add_monoid_algebra k G`
in the same way, and then define the convolution product on these.

When the domain is additive, this is used to define polynomials:
```
polynomial α := add_monoid_algebra ℕ α
mv_polynominal σ α := add_monoid_algebra (σ →₀ ℕ) α
```

When the domain is multiplicative, e.g. a group, this will be used to define the group ring.

## Implementation note
Unfortunately because additive and multiplicative structures both appear in both cases,
it doesn't appear to be possible to make much use of `to_additive`, and we just settle for
saying everything twice.

Similarly, I attempted to just define `add_monoid_algebra k G := monoid_algebra k (multiplicative G)`,
but the definitional equality `multiplicative G = G` leaks through everywhere, and
seems impossible to use.
-/

noncomputable theory
open_locale classical

open finset finsupp

universes u₁ u₂
variables (k : Type u₁) (G : Type u₂)

section
variables [semiring k]

/--
The monoid algebra over a semiring `k` generated by the monoid `G`.
It is the type of finite formal `k`-linear combinations of terms of `G`,
endowed with the convolution product.
-/
@[derive [inhabited, add_comm_monoid]]
def monoid_algebra : Type (max u₁ u₂) := G →₀ k

end

namespace monoid_algebra

variables {k G}
local attribute [reducible] monoid_algebra

section
variables [semiring k] [monoid G]

/-- The product of `f g : monoid_algebra k G` is the finitely supported function
  whose value at `a` is the sum of `f x * g y` over all pairs `x, y`
  such that `x * y = a`. (Think of the group ring of a group.) -/
instance : has_mul (monoid_algebra k G) :=
⟨λf g, f.sum $ λa₁ b₁, g.sum $ λa₂ b₂, single (a₁ * a₂) (b₁ * b₂)⟩

lemma mul_def {f g : monoid_algebra k G} :
  f * g = (f.sum $ λa₁ b₁, g.sum $ λa₂ b₂, single (a₁ * a₂) (b₁ * b₂)) :=
rfl

lemma mul_apply (f g : monoid_algebra k G) (x : G) :
  (f * g) x = (f.sum $ λa₁ b₁, g.sum $ λa₂ b₂, if a₁ * a₂ = x then b₁ * b₂ else 0) :=
begin
  rw [mul_def],
  simp only [sum_apply, single_apply],
end
end

section
variables [semiring k] [monoid G]

lemma support_mul (a b : monoid_algebra k G) :
  (a * b).support ⊆ a.support.bind (λa₁, b.support.bind $ λa₂, {a₁ * a₂}) :=
subset.trans support_sum $ bind_mono $ assume a₁ _,
  subset.trans support_sum $ bind_mono $ assume a₂ _, support_single_subset

/-- The unit of the multiplication is `single 1 1`, i.e. the function
  that is `1` at `1` and zero elsewhere. -/
instance : has_one (monoid_algebra k G) :=
⟨single 1 1⟩

lemma one_def : (1 : monoid_algebra k G) = single 1 1 :=
rfl

-- TODO: the simplifier unfolds 0 in the instance proof!
private lemma zero_mul (f : monoid_algebra k G) : 0 * f = 0 :=
by simp only [mul_def, sum_zero_index]

private lemma mul_zero (f : monoid_algebra k G) : f * 0 = 0 :=
by simp only [mul_def, sum_zero_index, sum_zero]

private lemma left_distrib (a b c : monoid_algebra k G) : a * (b + c) = a * b + a * c :=
by simp only [mul_def, sum_add_index, mul_add, _root_.mul_zero, single_zero, single_add,
  eq_self_iff_true, forall_true_iff, forall_3_true_iff, sum_add]

private lemma right_distrib (a b c : monoid_algebra k G) : (a + b) * c = a * c + b * c :=
by simp only [mul_def, sum_add_index, add_mul, _root_.mul_zero, _root_.zero_mul, single_zero,
  single_add, eq_self_iff_true, forall_true_iff, forall_3_true_iff, sum_zero, sum_add]

instance : semiring (monoid_algebra k G) :=
{ one       := 1,
  mul       := (*),
  one_mul   := assume f, by simp only [mul_def, one_def, sum_single_index, _root_.zero_mul,
    single_zero, sum_zero, zero_add, one_mul, sum_single],
  mul_one   := assume f, by simp only [mul_def, one_def, sum_single_index, _root_.mul_zero,
    single_zero, sum_zero, add_zero, mul_one, sum_single],
  zero_mul  := zero_mul,
  mul_zero  := mul_zero,
  mul_assoc := assume f g h, by simp only [mul_def, sum_sum_index, sum_zero_index, sum_add_index,
    sum_single_index, single_zero, single_add, eq_self_iff_true, forall_true_iff, forall_3_true_iff,
    add_mul, mul_add, add_assoc, mul_assoc, _root_.zero_mul, _root_.mul_zero, sum_zero, sum_add],
  left_distrib  := left_distrib,
  right_distrib := right_distrib,
  .. finsupp.add_comm_monoid }

end

instance [comm_semiring k] [comm_monoid G] : comm_semiring (monoid_algebra k G) :=
{ mul_comm := assume f g,
  begin
    simp only [mul_def, finsupp.sum, mul_comm],
    rw [finset.sum_comm],
    simp only [mul_comm]
  end,
  .. monoid_algebra.semiring }

instance [ring k] : has_neg (monoid_algebra k G) :=
by apply_instance

instance [ring k] [monoid G] : ring (monoid_algebra k G) :=
{ neg := has_neg.neg,
  add_left_neg := add_left_neg,
  .. monoid_algebra.semiring }

instance [comm_ring k] [comm_monoid G] : comm_ring (monoid_algebra k G) :=
{ mul_comm := mul_comm, .. monoid_algebra.ring}

instance [semiring k] : has_scalar k (monoid_algebra k G) :=
finsupp.has_scalar

instance [semiring k] : semimodule k (monoid_algebra k G) :=
finsupp.semimodule G k

instance [ring k] : module k (monoid_algebra k G) :=
finsupp.module G k

lemma single_mul_single [semiring k] [monoid G] {a₁ a₂ : G} {b₁ b₂ : k} :
  (single a₁ b₁ : monoid_algebra k G) * single a₂ b₂ = single (a₁ * a₂) (b₁ * b₂) :=
(sum_single_index (by simp only [_root_.zero_mul, single_zero, sum_zero])).trans
  (sum_single_index (by rw [_root_.mul_zero, single_zero]))

/--
The ring homomorphism `k →+* monoid_algebra k G`,
including `k` as functions supported at `1 : G`.
-/
def single_one.ring_hom [semiring k] [monoid G] : k →+* monoid_algebra k G :=
{ map_one' := rfl,
  map_mul' := λ x y, begin convert single_mul_single.symm, simp, refl, end,
  ..(finsupp.single.add_monoid_hom 1 ) }

@[simp]
lemma single_one.ring_hom_apply [semiring k] [monoid G] (x : k) :
  (single_one.ring_hom : k →+* monoid_algebra k G) x = single 1 x := rfl

lemma single_one.central [comm_semiring k] [monoid G] (r : k) (f : monoid_algebra k G) :
  f * (monoid_algebra.single_one.ring_hom : k →+* monoid_algebra k G) r =
    (monoid_algebra.single_one.ring_hom : k →+* monoid_algebra k G) r * f :=
begin
  ext,
  -- It would be nice if this next step worked by `simp`.
  dsimp [monoid_algebra.single_one.ring_hom, finsupp.single.add_monoid_hom],
  simp only [monoid_algebra.mul_apply],
  conv_lhs { rw [finsupp.sum_comm], },
  rw [finsupp.sum_single_index],
  { rw [finsupp.sum_single_index],
    { simp only [mul_one, one_mul, finsupp.sum_ite_eq'], -- In Lean 3.8 this will hopefully handle the `sum_ite_eq'` below.
      convert finsupp.sum_ite_eq' f a (λ x v, v * r),
      funext, congr,
      convert finsupp.sum_ite_eq' f a (λ x v, r * v) using 1,
      { congr, funext, congr, },
      { congr' 1, apply mul_comm, }, },
    simp, },
  { simp, }
end.

lemma module_smul_eq [semiring k] [monoid G] (r : k) (f : monoid_algebra k G) (w) :
  finsupp.map_range (λ x, r • x) w f = (finsupp.single 1 r * f : monoid_algebra k G) :=
begin
  ext,
  rw [monoid_algebra.mul_apply],
  rw [finsupp.sum_single_index],
  { simp only [one_mul, smul_eq_mul, finsupp.map_range_apply, finsupp.sum_ite_eq'],
    symmetry,
    convert finsupp.sum_ite_eq' f a (λ x v, r * v) using 1,
    { congr, funext, congr, },
    { simp, classical, split_ifs, simp [h], }, },
  { simp, }
end

universe ui
variable {ι : Type ui}

lemma prod_single [comm_semiring k] [comm_monoid G]
  {s : finset ι} {a : ι → G} {b : ι → k} :
  s.prod (λi, single (a i) (b i)) = single (s.prod a) (s.prod b) :=
finset.induction_on s rfl $ λ a s has ih, by rw [prod_insert has, ih,
  single_mul_single, prod_insert has, prod_insert has]

section -- We now prove some additional statements that hold for group algebras.
variables [semiring k] [group G]

lemma mul_apply_left (f g : monoid_algebra k G) (x : G) :
  (f * g) x = (f.sum $ λa₁ b₁, b₁ * (g (a₁⁻¹ * x))) :=
begin
  rw mul_apply,
  congr, funext,
  -- We need to massage the condition in the if statement first:
  have t : ∀ a₁ a₂, a₁⁻¹ * x = a₂ ↔ a₁ * a₂ = x := by { intros, split; rintro rfl; simp, },
  conv_lhs { congr, skip, funext, rw ←t, },
  -- but it's downhill from here.
  simp only [mem_support_iff, ne.def, finsupp.sum_ite_eq],
  split_ifs,
  { simp [h], },
  { refl, },
end

@[simp]
lemma mul_single_apply (f : monoid_algebra k G) (r : k) (x y : G) :
  (f * single x r) y = f (y * x⁻¹) * r :=
begin
  rw mul_apply_left,
  -- Again, we need to unpack the `single` into a correctly positioned `ite`:
  have t : ∀ a₁, x = a₁⁻¹ * y ↔ y * x⁻¹ = a₁ := by { intros, split; rintro rfl; simp, },
  simp [single_apply, t],
<<<<<<< HEAD
  -- After this, `simp [finsupp.sum_ite_eq]` should surely progress, but doesn't. :-(
  convert f.sum_ite_eq (y * x⁻¹) (λ x v, v * r),
  { funext, congr, },
  { simp only [mem_support_iff, ne.def],
    split_ifs,
    { simp [h], },
    { refl, }, }
=======
  split_ifs; simp *
>>>>>>> 8356b798
end

-- If we'd assumed `comm_semiring`, we could deduce this from `mul_apply_left`.
lemma mul_apply_right (f g : monoid_algebra k G) (x : G) :
  (f * g) x = (g.sum $ λa₂ b₂, (f (x * a₂⁻¹)) * b₂) :=
begin
  rw mul_apply,
  rw finsupp.sum_comm,
  congr, funext,
  have t : ∀ a₁, a₁ * x' = x ↔ a₁ = x * x'⁻¹ := by { intros, split; rintro rfl; simp, },
  conv_lhs { congr, skip, funext, rw t, },
  simp only [mem_support_iff, ne.def, finsupp.sum_ite_eq'],
  split_ifs,
  { simp [h], },
  { refl, },
end

@[simp]
lemma single_mul_apply (r : k) (x : G) (f : monoid_algebra k G) (y : G) :
  (single x r * f) y = r * f (x⁻¹ * y) :=
begin
  rw mul_apply_right,
  have t : ∀ a₂, x = y * a₂⁻¹ ↔ x⁻¹ * y = a₂ := by { intros, split; rintro rfl; simp, },
  simp [single_apply, t],
<<<<<<< HEAD
  -- After this, `simp [finsupp.sum_ite_eq]` should surely progress, but doesn't. :-(
  convert f.sum_ite_eq (x⁻¹ * y) (λ x v, r * v),
  { funext, congr, },
  { simp only [mem_support_iff, ne.def],
    split_ifs,
    { simp [h], },
    { refl, }, }
=======
  split_ifs; simp *
>>>>>>> 8356b798
end

end

end monoid_algebra

section
variables [semiring k]

/--
The monoid algebra over a semiring `k` generated by the additive monoid `G`.
It is the type of finite formal `k`-linear combinations of terms of `G`,
endowed with the convolution product.
-/
@[derive [inhabited, add_comm_monoid]]
def add_monoid_algebra := G →₀ k

end

namespace add_monoid_algebra

variables {k G}
local attribute [reducible] add_monoid_algebra

section
variables [semiring k] [add_monoid G]

/-- The product of `f g : add_monoid_algebra k G` is the finitely supported function
  whose value at `a` is the sum of `f x * g y` over all pairs `x, y`
  such that `x + y = a`. (Think of the product of multivariate
  polynomials where `α` is the additive monoid of monomial exponents.) -/
instance : has_mul (add_monoid_algebra k G) :=
⟨λf g, f.sum $ λa₁ b₁, g.sum $ λa₂ b₂, single (a₁ + a₂) (b₁ * b₂)⟩

lemma mul_def {f g : add_monoid_algebra k G} :
  f * g = (f.sum $ λa₁ b₁, g.sum $ λa₂ b₂, single (a₁ + a₂) (b₁ * b₂)) :=
rfl

lemma mul_apply (f g : add_monoid_algebra k G) (x : G) :
  (f * g) x = (f.sum $ λa₁ b₁, g.sum $ λa₂ b₂, if a₁ + a₂ = x then b₁ * b₂ else 0) :=
begin
  rw [mul_def],
  simp only [sum_apply, single_apply],
end

lemma support_mul (a b : add_monoid_algebra k G) :
  (a * b).support ⊆ a.support.bind (λa₁, b.support.bind $ λa₂, {a₁ + a₂}) :=
subset.trans support_sum $ bind_mono $ assume a₁ _,
  subset.trans support_sum $ bind_mono $ assume a₂ _, support_single_subset

/-- The unit of the multiplication is `single 1 1`, i.e. the function
  that is `1` at `0` and zero elsewhere. -/
instance : has_one (add_monoid_algebra k G) :=
⟨single 0 1⟩

lemma one_def : (1 : add_monoid_algebra k G) = single 0 1 :=
rfl

-- TODO: the simplifier unfolds 0 in the instance proof!
private lemma zero_mul (f : add_monoid_algebra k G) : 0 * f = 0 :=
by simp only [mul_def, sum_zero_index]

private lemma mul_zero (f : add_monoid_algebra k G) : f * 0 = 0 :=
by simp only [mul_def, sum_zero_index, sum_zero]

private lemma left_distrib (a b c : add_monoid_algebra k G) : a * (b + c) = a * b + a * c :=
by simp only [mul_def, sum_add_index, mul_add, _root_.mul_zero, single_zero, single_add,
  eq_self_iff_true, forall_true_iff, forall_3_true_iff, sum_add]

private lemma right_distrib (a b c : add_monoid_algebra k G) : (a + b) * c = a * c + b * c :=
by simp only [mul_def, sum_add_index, add_mul, _root_.mul_zero, _root_.zero_mul, single_zero,
  single_add, eq_self_iff_true, forall_true_iff, forall_3_true_iff, sum_zero, sum_add]

instance : semiring (add_monoid_algebra k G) :=
{ one       := 1,
  mul       := (*),
  one_mul   := assume f, by simp only [mul_def, one_def, sum_single_index, _root_.zero_mul,
    single_zero, sum_zero, zero_add, one_mul, sum_single],
  mul_one   := assume f, by simp only [mul_def, one_def, sum_single_index, _root_.mul_zero,
    single_zero, sum_zero, add_zero, mul_one, sum_single],
  zero_mul  := zero_mul,
  mul_zero  := mul_zero,
  mul_assoc := assume f g h, by simp only [mul_def, sum_sum_index, sum_zero_index, sum_add_index,
    sum_single_index, single_zero, single_add, eq_self_iff_true, forall_true_iff, forall_3_true_iff,
    add_mul, mul_add, add_assoc, mul_assoc, _root_.zero_mul, _root_.mul_zero, sum_zero, sum_add],
  left_distrib  := left_distrib,
  right_distrib := right_distrib,
  .. finsupp.add_comm_monoid }

end

instance [comm_semiring k] [add_comm_monoid G] : comm_semiring (add_monoid_algebra k G) :=
{ mul_comm := assume f g,
  begin
    simp only [mul_def, finsupp.sum, mul_comm],
    rw [finset.sum_comm],
    simp only [add_comm]
  end,
  .. add_monoid_algebra.semiring }

instance [ring k] : has_neg (add_monoid_algebra k G) :=
by apply_instance

instance [ring k] [add_monoid G] : ring (add_monoid_algebra k G) :=
{ neg := has_neg.neg,
  add_left_neg := add_left_neg,
  .. add_monoid_algebra.semiring }

instance [comm_ring k] [add_comm_monoid G] : comm_ring (add_monoid_algebra k G) :=
{ mul_comm := mul_comm, .. add_monoid_algebra.ring}

instance [semiring k] : has_scalar k (add_monoid_algebra k G) :=
finsupp.has_scalar

instance [semiring k] : semimodule k (add_monoid_algebra k G) :=
finsupp.semimodule G k

instance [ring k] : module k (add_monoid_algebra k G) :=
finsupp.module G k

lemma single_mul_single [semiring k] [add_monoid G] {a₁ a₂ : G} {b₁ b₂ : k}:
  (single a₁ b₁ : add_monoid_algebra k G) * single a₂ b₂ = single (a₁ + a₂) (b₁ * b₂) :=
(sum_single_index (by simp only [_root_.zero_mul, single_zero, sum_zero])).trans
  (sum_single_index (by rw [_root_.mul_zero, single_zero]))

/--
The ring homomorphism `k →+* add_monoid_algebra k G`,
including `k` as functions supported at `0 : G`.
-/
def single_one.ring_hom [semiring k] [add_monoid G] : k →+* add_monoid_algebra k G :=
{ map_one' := rfl,
  map_mul' := λ x y, begin convert single_mul_single.symm, simp, refl, end,
  ..(finsupp.single.add_monoid_hom 0 ) }

@[simp]
lemma single_one.ring_hom_apply [semiring k] [add_monoid G] (x : k) :
  (single_one.ring_hom : k →+* add_monoid_algebra k G) x = single 0 x := rfl

lemma single_one.central [comm_semiring k] [add_monoid G] (r : k) (f : add_monoid_algebra k G) :
  f * (add_monoid_algebra.single_one.ring_hom : k →+* add_monoid_algebra k G) r =
    (add_monoid_algebra.single_one.ring_hom : k →+* add_monoid_algebra k G) r * f :=
begin
  ext,
  -- It would be nice if this next step worked by `simp`.
  dsimp [add_monoid_algebra.single_one.ring_hom, finsupp.single.add_monoid_hom],
  simp only [add_monoid_algebra.mul_apply],
  conv_lhs { rw [finsupp.sum_comm], },
  rw [finsupp.sum_single_index],
  { rw [finsupp.sum_single_index],
    { simp only [add_zero, zero_add, finsupp.sum_ite_eq'], -- In Lean 3.8 this will hopefully handle the `sum_ite_eq'` below.
      convert finsupp.sum_ite_eq' f a (λ x v, v * r),
      funext, congr,
      convert finsupp.sum_ite_eq' f a (λ x v, r * v) using 1,
      { congr, funext, congr, },
      { congr' 1, apply mul_comm, }, },
    simp, },
  { simp, }
end.

lemma module_smul_eq [semiring k] [add_monoid G] (r : k) (f : add_monoid_algebra k G) (w) :
  finsupp.map_range (λ x, r • x) w f = (finsupp.single 0 r * f : add_monoid_algebra k G) :=
begin
  ext,
  rw [add_monoid_algebra.mul_apply],
  rw [finsupp.sum_single_index],
  { simp only [zero_add, smul_eq_mul, finsupp.map_range_apply, finsupp.sum_ite_eq'],
    symmetry,
    convert finsupp.sum_ite_eq' f a (λ x v, r * v) using 1,
    { congr, funext, congr, },
    { simp, classical, split_ifs, simp [h], }, },
  { simp, }
end

universe ui
variable {ι : Type ui}

lemma prod_single [comm_semiring k] [add_comm_monoid G]
  {s : finset ι} {a : ι → G} {b : ι → k} :
  s.prod (λi, single (a i) (b i)) = single (s.sum a) (s.prod b) :=
finset.induction_on s rfl $ λ a s has ih, by rw [prod_insert has, ih,
  single_mul_single, sum_insert has, prod_insert has]

end add_monoid_algebra<|MERGE_RESOLUTION|>--- conflicted
+++ resolved
@@ -247,17 +247,7 @@
   -- Again, we need to unpack the `single` into a correctly positioned `ite`:
   have t : ∀ a₁, x = a₁⁻¹ * y ↔ y * x⁻¹ = a₁ := by { intros, split; rintro rfl; simp, },
   simp [single_apply, t],
-<<<<<<< HEAD
-  -- After this, `simp [finsupp.sum_ite_eq]` should surely progress, but doesn't. :-(
-  convert f.sum_ite_eq (y * x⁻¹) (λ x v, v * r),
-  { funext, congr, },
-  { simp only [mem_support_iff, ne.def],
-    split_ifs,
-    { simp [h], },
-    { refl, }, }
-=======
   split_ifs; simp *
->>>>>>> 8356b798
 end
 
 -- If we'd assumed `comm_semiring`, we could deduce this from `mul_apply_left`.
@@ -282,17 +272,7 @@
   rw mul_apply_right,
   have t : ∀ a₂, x = y * a₂⁻¹ ↔ x⁻¹ * y = a₂ := by { intros, split; rintro rfl; simp, },
   simp [single_apply, t],
-<<<<<<< HEAD
-  -- After this, `simp [finsupp.sum_ite_eq]` should surely progress, but doesn't. :-(
-  convert f.sum_ite_eq (x⁻¹ * y) (λ x v, r * v),
-  { funext, congr, },
-  { simp only [mem_support_iff, ne.def],
-    split_ifs,
-    { simp [h], },
-    { refl, }, }
-=======
   split_ifs; simp *
->>>>>>> 8356b798
 end
 
 end
