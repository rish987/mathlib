/-
Copyright (c) 2018 Ellen Arlt. All rights reserved.
Released under Apache 2.0 license as described in the file LICENSE.
Authors: Ellen Arlt, Blair Shi, Sean Leather, Mario Carneiro, Johan Commelin, Lu-Ming Zhang
-/
import algebra.big_operators.pi
import algebra.module.pi
import algebra.module.linear_map
import algebra.big_operators.ring
import algebra.star.pi
import data.equiv.ring
import data.fintype.card
import data.matrix.dmatrix

/-!
# Matrices
-/
universes u u' v w

open_locale big_operators
open dmatrix

/-- `matrix m n` is the type of matrices whose rows are indexed by the fintype `m`
    and whose columns are indexed by the fintype `n`. -/
@[nolint unused_arguments]
def matrix (m : Type u) (n : Type u') [fintype m] [fintype n] (α : Type v) : Type (max u u' v) :=
m → n → α

variables {l m n o : Type*} [fintype l] [fintype m] [fintype n] [fintype o]
variables {m' : o → Type*} [∀ i, fintype (m' i)]
variables {n' : o → Type*} [∀ i, fintype (n' i)]
variables {R : Type*} {S : Type*} {α : Type v} {β : Type w}

namespace matrix

section ext
variables {M N : matrix m n α}

theorem ext_iff : (∀ i j, M i j = N i j) ↔ M = N :=
⟨λ h, funext $ λ i, funext $ h i, λ h, by simp [h]⟩

@[ext] theorem ext : (∀ i j, M i j = N i j) → M = N :=
ext_iff.mp

end ext

/-- `M.map f` is the matrix obtained by applying `f` to each entry of the matrix `M`. -/
def map (M : matrix m n α) (f : α → β) : matrix m n β := λ i j, f (M i j)

@[simp]
lemma map_apply {M : matrix m n α} {f : α → β} {i : m} {j : n} :
  M.map f i j = f (M i j) := rfl

@[simp]
lemma map_map {M : matrix m n α} {β γ : Type*} {f : α → β} {g : β → γ} :
  (M.map f).map g = M.map (g ∘ f) :=
by { ext, simp, }

/-- The transpose of a matrix. -/
def transpose (M : matrix m n α) : matrix n m α
| x y := M y x

localized "postfix `ᵀ`:1500 := matrix.transpose" in matrix

/-- The conjugate transpose of a matrix defined in term of `star`. -/
def conj_transpose [has_star α] (M : matrix m n α) : matrix n m α :=
M.transpose.map star

localized "postfix `ᴴ`:1500 := matrix.conj_transpose" in matrix

/-- `matrix.col u` is the column matrix whose entries are given by `u`. -/
def col (w : m → α) : matrix m unit α
| x y := w x

/-- `matrix.row u` is the row matrix whose entries are given by `u`. -/
def row (v : n → α) : matrix unit n α
| x y := v y

instance [inhabited α] : inhabited (matrix m n α) := pi.inhabited _
instance [has_add α] : has_add (matrix m n α) := pi.has_add
instance [add_semigroup α] : add_semigroup (matrix m n α) := pi.add_semigroup
instance [add_comm_semigroup α] : add_comm_semigroup (matrix m n α) := pi.add_comm_semigroup
instance [has_zero α] : has_zero (matrix m n α) := pi.has_zero
instance [add_monoid α] : add_monoid (matrix m n α) := pi.add_monoid
instance [add_comm_monoid α] : add_comm_monoid (matrix m n α) := pi.add_comm_monoid
instance [has_neg α] : has_neg (matrix m n α) := pi.has_neg
instance [has_sub α] : has_sub (matrix m n α) := pi.has_sub
instance [add_group α] : add_group (matrix m n α) := pi.add_group
instance [add_comm_group α] : add_comm_group (matrix m n α) := pi.add_comm_group
instance [unique α] : unique (matrix m n α) := pi.unique
instance [subsingleton α] : subsingleton (matrix m n α) := pi.subsingleton
instance [nonempty m] [nonempty n] [nontrivial α] : nontrivial (matrix m n α) :=
function.nontrivial

instance [has_scalar R α] : has_scalar R (matrix m n α) := pi.has_scalar
instance [has_scalar R α] [has_scalar S α] [smul_comm_class R S α] :
  smul_comm_class R S (matrix m n α) := pi.smul_comm_class
instance [has_scalar R S] [has_scalar R α] [has_scalar S α] [is_scalar_tower R S α] :
  is_scalar_tower R S (matrix m n α) := pi.is_scalar_tower
instance [monoid R] [mul_action R α] :
  mul_action R (matrix m n α) := pi.mul_action _
instance [monoid R] [add_monoid α] [distrib_mul_action R α] :
  distrib_mul_action R (matrix m n α) := pi.distrib_mul_action _
instance [semiring R] [add_comm_monoid α] [module R α] :
  module R (matrix m n α) := pi.module _ _ _

@[simp] lemma map_zero [has_zero α] [has_zero β] {f : α → β} (h : f 0 = 0) :
  (0 : matrix m n α).map f = 0 :=
by { ext, simp [h], }

lemma map_add [add_monoid α] [add_monoid β] (f : α →+ β)
  (M N : matrix m n α) : (M + N).map f = M.map f + N.map f :=
by { ext, simp, }

lemma map_sub [add_group α] [add_group β] (f : α →+ β)
  (M N : matrix m n α) : (M - N).map f = M.map f - N.map f :=
by { ext, simp }

lemma map_smul [has_scalar R α] [has_scalar R β] (f : α →[R] β) (r : R)
  (M : matrix m n α) : (r • M).map f = r • (M.map f) :=
by { ext, simp, }

-- TODO[gh-6025]: make this an instance once safe to do so
lemma subsingleton_of_empty_left [is_empty m] : subsingleton (matrix m n α) :=
⟨λ M N, by { ext, exact is_empty_elim i }⟩

-- TODO[gh-6025]: make this an instance once safe to do so
lemma subsingleton_of_empty_right [is_empty n] : subsingleton (matrix m n α) :=
⟨λ M N, by { ext, exact is_empty_elim j }⟩

end matrix

/-- The `add_monoid_hom` between spaces of matrices induced by an `add_monoid_hom` between their
coefficients. -/
def add_monoid_hom.map_matrix [add_monoid α] [add_monoid β] (f : α →+ β) :
  matrix m n α →+ matrix m n β :=
{ to_fun := λ M, M.map f,
  map_zero' := by simp,
  map_add' := matrix.map_add f, }

@[simp] lemma add_monoid_hom.map_matrix_apply [add_monoid α] [add_monoid β]
  (f : α →+ β) (M : matrix m n α) : f.map_matrix M = M.map f := rfl

/-- The `linear_map` between spaces of matrices induced by a `linear_map` between their
coefficients. -/
@[simps]
def linear_map.map_matrix [semiring R] [add_comm_monoid α] [add_comm_monoid β]
  [module R α] [module R β] (f : α →ₗ[R] β) : matrix m n α →ₗ[R] matrix m n β :=
{ to_fun := λ M, M.map f,
  map_add' := matrix.map_add f.to_add_monoid_hom,
  map_smul' := matrix.map_smul f.to_mul_action_hom, }

open_locale matrix

namespace matrix

section diagonal
variables [decidable_eq n]

/-- `diagonal d` is the square matrix such that `(diagonal d) i i = d i` and `(diagonal d) i j = 0`
if `i ≠ j`. -/
def diagonal [has_zero α] (d : n → α) : matrix n n α := λ i j, if i = j then d i else 0

@[simp] theorem diagonal_apply_eq [has_zero α] {d : n → α} (i : n) : (diagonal d) i i = d i :=
by simp [diagonal]

@[simp] theorem diagonal_apply_ne [has_zero α] {d : n → α} {i j : n} (h : i ≠ j) :
  (diagonal d) i j = 0 := by simp [diagonal, h]

theorem diagonal_apply_ne' [has_zero α] {d : n → α} {i j : n} (h : j ≠ i) :
  (diagonal d) i j = 0 := diagonal_apply_ne h.symm

@[simp] theorem diagonal_zero [has_zero α] : (diagonal (λ _, 0) : matrix n n α) = 0 :=
by simp [diagonal]; refl

@[simp] lemma diagonal_transpose [has_zero α] (v : n → α) :
  (diagonal v)ᵀ = diagonal v :=
begin
  ext i j,
  by_cases h : i = j,
  { simp [h, transpose] },
  { simp [h, transpose, diagonal_apply_ne' h] }
end

@[simp] theorem diagonal_add [add_monoid α] (d₁ d₂ : n → α) :
  diagonal d₁ + diagonal d₂ = diagonal (λ i, d₁ i + d₂ i) :=
by ext i j; by_cases h : i = j; simp [h]

@[simp] lemma diagonal_map [has_zero α] [has_zero β] {f : α → β} (h : f 0 = 0) {d : n → α} :
  (diagonal d).map f = diagonal (λ m, f (d m)) :=
by { ext, simp only [diagonal, map_apply], split_ifs; simp [h], }

section one
variables [has_zero α] [has_one α]

instance : has_one (matrix n n α) := ⟨diagonal (λ _, 1)⟩

@[simp] theorem diagonal_one : (diagonal (λ _, 1) : matrix n n α) = 1 := rfl

theorem one_apply {i j} : (1 : matrix n n α) i j = if i = j then 1 else 0 := rfl

@[simp] theorem one_apply_eq (i) : (1 : matrix n n α) i i = 1 := diagonal_apply_eq i

@[simp] theorem one_apply_ne {i j} : i ≠ j → (1 : matrix n n α) i j = 0 :=
diagonal_apply_ne

theorem one_apply_ne' {i j} : j ≠ i → (1 : matrix n n α) i j = 0 :=
diagonal_apply_ne'

@[simp] lemma one_map [has_zero β] [has_one β]
  {f : α → β} (h₀ : f 0 = 0) (h₁ : f 1 = 1) :
  (1 : matrix n n α).map f = (1 : matrix n n β) :=
by { ext, simp only [one_apply, map_apply], split_ifs; simp [h₀, h₁], }

end one

section numeral

@[simp] lemma bit0_apply [has_add α] (M : matrix m m α) (i : m) (j : m) :
  (bit0 M) i j = bit0 (M i j) := rfl

variables [add_monoid α] [has_one α]

lemma bit1_apply (M : matrix n n α) (i : n) (j : n) :
  (bit1 M) i j = if i = j then bit1 (M i j) else bit0 (M i j) :=
by dsimp [bit1]; by_cases h : i = j; simp [h]

@[simp]
lemma bit1_apply_eq (M : matrix n n α) (i : n) :
  (bit1 M) i i = bit1 (M i i) :=
by simp [bit1_apply]

@[simp]
lemma bit1_apply_ne (M : matrix n n α) {i j : n} (h : i ≠ j) :
  (bit1 M) i j = bit0 (M i j) :=
by simp [bit1_apply, h]

end numeral

end diagonal

section dot_product

/-- `dot_product v w` is the sum of the entrywise products `v i * w i` -/
def dot_product [has_mul α] [add_comm_monoid α] (v w : m → α) : α :=
∑ i, v i * w i

lemma dot_product_assoc [non_unital_semiring α] (u : m → α) (v : m → n → α) (w : n → α) :
  dot_product (λ j, dot_product u (λ i, v i j)) w = dot_product u (λ i, dot_product (v i) w) :=
by simpa [dot_product, finset.mul_sum, finset.sum_mul, mul_assoc] using finset.sum_comm

lemma dot_product_comm [comm_semiring α] (v w : m → α) :
  dot_product v w = dot_product w v :=
by simp_rw [dot_product, mul_comm]

@[simp] lemma dot_product_punit [add_comm_monoid α] [has_mul α] (v w : punit → α) :
  dot_product v w = v ⟨⟩ * w ⟨⟩ :=
by simp [dot_product]

section non_unital_non_assoc_semiring
variables [non_unital_non_assoc_semiring α] (u v w : m → α)

@[simp] lemma dot_product_zero : dot_product v 0 = 0 := by simp [dot_product]

@[simp] lemma dot_product_zero' : dot_product v (λ _, 0) = 0 := dot_product_zero v

@[simp] lemma zero_dot_product : dot_product 0 v = 0 := by simp [dot_product]

@[simp] lemma zero_dot_product' : dot_product (λ _, (0 : α)) v = 0 := zero_dot_product v

@[simp] lemma add_dot_product : dot_product (u + v) w = dot_product u w + dot_product v w :=
by simp [dot_product, add_mul, finset.sum_add_distrib]

@[simp] lemma dot_product_add : dot_product u (v + w) = dot_product u v + dot_product u w :=
by simp [dot_product, mul_add, finset.sum_add_distrib]

end non_unital_non_assoc_semiring

section non_unital_non_assoc_semiring_decidable
variables [decidable_eq m] [non_unital_non_assoc_semiring α] (u v w : m → α)

@[simp] lemma diagonal_dot_product (i : m) : dot_product (diagonal v i) w = v i * w i :=
have ∀ j ≠ i, diagonal v i j * w j = 0 := λ j hij, by simp [diagonal_apply_ne' hij],
by convert finset.sum_eq_single i (λ j _, this j) _ using 1; simp

@[simp] lemma dot_product_diagonal (i : m) : dot_product v (diagonal w i) = v i * w i :=
have ∀ j ≠ i, v j * diagonal w i j = 0 := λ j hij, by simp [diagonal_apply_ne' hij],
by convert finset.sum_eq_single i (λ j _, this j) _ using 1; simp

@[simp] lemma dot_product_diagonal' (i : m) : dot_product v (λ j, diagonal w j i) = v i * w i :=
have ∀ j ≠ i, v j * diagonal w j i = 0 := λ j hij, by simp [diagonal_apply_ne hij],
by convert finset.sum_eq_single i (λ j _, this j) _ using 1; simp

end non_unital_non_assoc_semiring_decidable

section ring
variables [ring α] (u v w : m → α)

@[simp] lemma neg_dot_product : dot_product (-v) w = - dot_product v w := by simp [dot_product]

@[simp] lemma dot_product_neg : dot_product v (-w) = - dot_product v w := by simp [dot_product]

@[simp] lemma sub_dot_product : dot_product (u - v) w = dot_product u w - dot_product v w :=
by simp [sub_eq_add_neg]

@[simp] lemma dot_product_sub : dot_product u (v - w) = dot_product u v - dot_product u w :=
by simp [sub_eq_add_neg]

end ring

section distrib_mul_action
variables [monoid R] [has_mul α] [add_comm_monoid α] [distrib_mul_action R α]

@[simp] lemma smul_dot_product [is_scalar_tower R α α] (x : R) (v w : m → α) :
  dot_product (x • v) w = x • dot_product v w :=
by simp [dot_product, finset.smul_sum, smul_mul_assoc]

@[simp] lemma dot_product_smul [smul_comm_class R α α] (x : R) (v w : m → α)  :
  dot_product v (x • w) = x • dot_product v w :=
by simp [dot_product, finset.smul_sum, mul_smul_comm]

end distrib_mul_action

section star_ring
variables [semiring α] [star_ring α] (v w : m → α)

lemma star_dot_product_star : dot_product (star v) (star w) = star (dot_product w v) :=
by simp [dot_product]

lemma star_dot_product : dot_product (star v) w = star (dot_product (star w) v) :=
by simp [dot_product]

lemma dot_product_star : dot_product v (star w) = star (dot_product w (star v)) :=
by simp [dot_product]

end star_ring

end dot_product

/-- `M ⬝ N` is the usual product of matrices `M` and `N`, i.e. we have that
    `(M ⬝ N) i k` is the dot product of the `i`-th row of `M` by the `k`-th column of `Ǹ`. -/
protected def mul [has_mul α] [add_comm_monoid α] (M : matrix l m α) (N : matrix m n α) :
  matrix l n α :=
λ i k, dot_product (λ j, M i j) (λ j, N j k)

localized "infixl ` ⬝ `:75 := matrix.mul" in matrix

theorem mul_apply [has_mul α] [add_comm_monoid α] {M : matrix l m α} {N : matrix m n α} {i k} :
  (M ⬝ N) i k = ∑ j, M i j * N j k := rfl

instance [has_mul α] [add_comm_monoid α] : has_mul (matrix n n α) := ⟨matrix.mul⟩

@[simp] theorem mul_eq_mul [has_mul α] [add_comm_monoid α] (M N : matrix n n α) :
  M * N = M ⬝ N := rfl

theorem mul_apply' [has_mul α] [add_comm_monoid α] {M : matrix l m α} {N : matrix m n α} {i k} :
  (M ⬝ N) i k = dot_product (λ j, M i j) (λ j, N j k) := rfl

@[simp] theorem diagonal_neg [decidable_eq n] [add_group α] (d : n → α) :
  -diagonal d = diagonal (λ i, -d i) :=
by ext i j; by_cases i = j; simp [h]

lemma sum_apply [add_comm_monoid α] (i : m) (j : n)
  (s : finset β) (g : β → matrix m n α) :
  (∑ c in s, g c) i j = ∑ c in s, g c i j :=
(congr_fun (s.sum_apply i g) j).trans (s.sum_apply j _)

section non_unital_non_assoc_semiring
variables [non_unital_non_assoc_semiring α]

@[simp] protected theorem mul_zero (M : matrix m n α) : M ⬝ (0 : matrix n o α) = 0 :=
by { ext i j, apply dot_product_zero }

@[simp] protected theorem zero_mul (M : matrix m n α) : (0 : matrix l m α) ⬝ M = 0 :=
by { ext i j, apply zero_dot_product }

protected theorem mul_add (L : matrix m n α) (M N : matrix n o α) : L ⬝ (M + N) = L ⬝ M + L ⬝ N :=
by { ext i j, apply dot_product_add }

protected theorem add_mul (L M : matrix l m α) (N : matrix m n α) : (L + M) ⬝ N = L ⬝ N + M ⬝ N :=
by { ext i j, apply add_dot_product }

instance : non_unital_non_assoc_semiring (matrix n n α) :=
{ mul := (*),
  add := (+),
  zero := 0,
  mul_zero := matrix.mul_zero,
  zero_mul := matrix.zero_mul,
  left_distrib := matrix.mul_add,
  right_distrib := matrix.add_mul,
  .. matrix.add_comm_monoid}

@[simp] theorem diagonal_mul [decidable_eq m]
  (d : m → α) (M : matrix m n α) (i j) : (diagonal d).mul M i j = d i * M i j :=
diagonal_dot_product _ _ _

@[simp] theorem mul_diagonal [decidable_eq n]
  (d : n → α) (M : matrix m n α) (i j) : (M ⬝ diagonal d) i j = M i j * d j :=
by { rw ← diagonal_transpose, apply dot_product_diagonal }

@[simp] theorem diagonal_mul_diagonal [decidable_eq n] (d₁ d₂ : n → α) :
  (diagonal d₁) ⬝ (diagonal d₂) = diagonal (λ i, d₁ i * d₂ i) :=
by ext i j; by_cases i = j; simp [h]

theorem diagonal_mul_diagonal' [decidable_eq n] (d₁ d₂ : n → α) :
  diagonal d₁ * diagonal d₂ = diagonal (λ i, d₁ i * d₂ i) :=
diagonal_mul_diagonal _ _

lemma is_add_monoid_hom_mul_left (M : matrix l m α) :
  is_add_monoid_hom (λ x : matrix m n α, M ⬝ x) :=
{ to_is_add_hom := ⟨matrix.mul_add _⟩, map_zero := matrix.mul_zero _ }

lemma is_add_monoid_hom_mul_right (M : matrix m n α) :
  is_add_monoid_hom (λ x : matrix l m α, x ⬝ M) :=
{ to_is_add_hom := ⟨λ _ _, matrix.add_mul _ _ _⟩, map_zero := matrix.zero_mul _ }

protected lemma sum_mul (s : finset β) (f : β → matrix l m α)
  (M : matrix m n α) : (∑ a in s, f a) ⬝ M = ∑ a in s, f a ⬝ M :=
(@finset.sum_hom _ _ _ _ _ s f (λ x, x ⬝ M) M.is_add_monoid_hom_mul_right).symm

protected lemma mul_sum (s : finset β) (f : β → matrix m n α)
  (M : matrix l m α) : M ⬝ ∑ a in s, f a = ∑ a in s, M ⬝ f a :=
(@finset.sum_hom _ _ _ _ _ s f (λ x, M ⬝ x) M.is_add_monoid_hom_mul_left).symm

end non_unital_non_assoc_semiring

section non_assoc_semiring
variables [non_assoc_semiring α]

@[simp] protected theorem one_mul [decidable_eq m] (M : matrix m n α) :
  (1 : matrix m m α) ⬝ M = M :=
by ext i j; rw [← diagonal_one, diagonal_mul, one_mul]

@[simp] protected theorem mul_one [decidable_eq n] (M : matrix m n α) :
  M ⬝ (1 : matrix n n α) = M :=
by ext i j; rw [← diagonal_one, mul_diagonal, mul_one]

instance [decidable_eq n] : non_assoc_semiring (matrix n n α) :=
{ one := 1,
  one_mul := matrix.one_mul,
  mul_one := matrix.mul_one,
  .. matrix.non_unital_non_assoc_semiring }

@[simp]
lemma map_mul {L : matrix m n α} {M : matrix n o α} [non_assoc_semiring β] {f : α →+* β} :
  (L ⬝ M).map f = L.map f ⬝ M.map f :=
by { ext, simp [mul_apply, ring_hom.map_sum], }

end non_assoc_semiring

section non_unital_semiring
variables [non_unital_semiring α]

protected theorem mul_assoc (L : matrix l m α) (M : matrix m n α) (N : matrix n o α) :
  (L ⬝ M) ⬝ N = L ⬝ (M ⬝ N) :=
by { ext, apply dot_product_assoc }

instance : non_unital_semiring (matrix n n α) :=
{ mul_assoc := matrix.mul_assoc, ..matrix.non_unital_non_assoc_semiring }

end non_unital_semiring

section semiring
variables [semiring α]

instance [decidable_eq n] : semiring (matrix n n α) :=
{ ..matrix.non_unital_semiring, ..matrix.non_assoc_semiring }

end semiring

section homs

-- TODO: there should be a way to avoid restating these for each `foo_hom`.
/-- A version of `one_map` where `f` is a ring hom. -/
@[simp] lemma ring_hom_map_one [decidable_eq n] [semiring α] [semiring β] (f : α →+* β) :
  (1 : matrix n n α).map f = 1 :=
one_map f.map_zero f.map_one

/-- A version of `one_map` where `f` is a `ring_equiv`. -/
@[simp] lemma ring_equiv_map_one [decidable_eq n]  [semiring α] [semiring β] (f : α ≃+* β) :
  (1 : matrix n n α).map f = 1 :=
one_map f.map_zero f.map_one

/-- A version of `map_zero` where `f` is a `zero_hom`. -/
@[simp] lemma zero_hom_map_zero [has_zero α] [has_zero β] (f : zero_hom α β) :
  (0 : matrix n n α).map f = 0 :=
map_zero f.map_zero

/-- A version of `map_zero` where `f` is a `add_monoid_hom`. -/
@[simp] lemma add_monoid_hom_map_zero [add_monoid α] [add_monoid β] (f : α →+ β) :
  (0 : matrix n n α).map f = 0 :=
map_zero f.map_zero

/-- A version of `map_zero` where `f` is a `add_equiv`. -/
@[simp] lemma add_equiv_map_zero [add_monoid α] [add_monoid β] (f : α ≃+ β) :
  (0 : matrix n n α).map f = 0 :=
map_zero f.map_zero

/-- A version of `map_zero` where `f` is a `linear_map`. -/
@[simp] lemma linear_map_map_zero [semiring R] [add_comm_monoid α] [add_comm_monoid β]
  [module R α] [module R β] (f : α →ₗ[R] β) :
  (0 : matrix n n α).map f = 0 :=
map_zero f.map_zero

/-- A version of `map_zero` where `f` is a `linear_equiv`. -/
@[simp] lemma linear_equiv_map_zero [semiring R] [add_comm_monoid α] [add_comm_monoid β]
  [module R α] [module R β] (f : α ≃ₗ[R] β) :
  (0 : matrix n n α).map f = 0 :=
map_zero f.map_zero

/-- A version of `map_zero` where `f` is a `ring_hom`. -/
@[simp] lemma ring_hom_map_zero [semiring α] [semiring β] (f : α →+* β) :
  (0 : matrix n n α).map f = 0 :=
map_zero f.map_zero

/-- A version of `map_zero` where `f` is a `ring_equiv`. -/
@[simp] lemma ring_equiv_map_zero [semiring α] [semiring β] (f : α ≃+* β) :
  (0 : matrix n n α).map f = 0 :=
map_zero f.map_zero

end homs

end matrix

/-- The `ring_hom` between spaces of square matrices induced by a `ring_hom` between their
coefficients. -/
@[simps]
def ring_hom.map_matrix [decidable_eq m] [semiring α] [semiring β] (f : α →+* β) :
  matrix m m α →+* matrix m m β :=
{ to_fun := λ M, M.map f,
  map_one' := by simp,
  map_mul' := λ L M, matrix.map_mul,
  ..(f.to_add_monoid_hom).map_matrix }

open_locale matrix

namespace matrix

section ring
variables [ring α]

@[simp] theorem neg_mul (M : matrix m n α) (N : matrix n o α) :
  (-M) ⬝ N = -(M ⬝ N) :=
by { ext, apply neg_dot_product }

@[simp] theorem mul_neg (M : matrix m n α) (N : matrix n o α) :
  M ⬝ (-N) = -(M ⬝ N) :=
by { ext, apply dot_product_neg }

protected theorem sub_mul (M M' : matrix m n α) (N : matrix n o α) :
  (M - M') ⬝ N = M ⬝ N - M' ⬝ N :=
by rw [sub_eq_add_neg, matrix.add_mul, neg_mul, sub_eq_add_neg]

protected theorem mul_sub (M : matrix m n α) (N N' : matrix n o α) :
  M ⬝ (N - N') = M ⬝ N - M ⬝ N' :=
by rw [sub_eq_add_neg, matrix.mul_add, mul_neg, sub_eq_add_neg]

end ring

instance [decidable_eq n] [ring α] : ring (matrix n n α) :=
{ ..matrix.semiring, ..matrix.add_comm_group }

section semiring
variables [semiring α]

lemma smul_eq_diagonal_mul [decidable_eq m] (M : matrix m n α) (a : α) :
  a • M = diagonal (λ _, a) ⬝ M :=
by { ext, simp }

@[simp] lemma smul_mul [monoid R] [distrib_mul_action R α] [is_scalar_tower R α α]
  (a : R) (M : matrix m n α) (N : matrix n l α) :
  (a • M) ⬝ N = a • M ⬝ N :=
by { ext, apply smul_dot_product }

/-- This instance enables use with `smul_mul_assoc`. -/
instance semiring.is_scalar_tower [monoid R] [distrib_mul_action R α] [is_scalar_tower R α α] :
  is_scalar_tower R (matrix n n α) (matrix n n α) :=
⟨λ r m n, matrix.smul_mul r m n⟩

@[simp] lemma mul_smul [monoid R] [distrib_mul_action R α] [smul_comm_class R α α]
  (M : matrix m n α) (a : R) (N : matrix n l α) : M ⬝ (a • N) = a • M ⬝ N :=
by { ext, apply dot_product_smul }

/-- This instance enables use with `mul_smul_comm`. -/
instance semiring.smul_comm_class [monoid R] [distrib_mul_action R α] [smul_comm_class R α α] :
  smul_comm_class R (matrix n n α) (matrix n n α) :=
⟨λ r m n, (matrix.mul_smul m r n).symm⟩

@[simp] lemma mul_mul_left (M : matrix m n α) (N : matrix n o α) (a : α) :
  (λ i j, a * M i j) ⬝ N = a • (M ⬝ N) :=
smul_mul a M N

/--
The ring homomorphism `α →+* matrix n n α`
sending `a` to the diagonal matrix with `a` on the diagonal.
-/
def scalar (n : Type u) [decidable_eq n] [fintype n] : α →+* matrix n n α :=
{ to_fun := λ a, a • 1,
  map_one' := by simp,
  map_mul' := by { intros, ext, simp [mul_assoc], },
  .. (smul_add_hom α _).flip (1 : matrix n n α) }

section scalar

variable [decidable_eq n]

@[simp] lemma coe_scalar : (scalar n : α → matrix n n α) = λ a, a • 1 := rfl

lemma scalar_apply_eq (a : α) (i : n) :
  scalar n a i i = a :=
by simp only [coe_scalar, smul_eq_mul, mul_one, one_apply_eq, pi.smul_apply]

lemma scalar_apply_ne (a : α) (i j : n) (h : i ≠ j) :
  scalar n a i j = 0 :=
by simp only [h, coe_scalar, one_apply_ne, ne.def, not_false_iff, pi.smul_apply, smul_zero]

lemma scalar_inj [nonempty n] {r s : α} : scalar n r = scalar n s ↔ r = s :=
begin
  split,
  { intro h,
    inhabit n,
    rw [← scalar_apply_eq r (arbitrary n), ← scalar_apply_eq s (arbitrary n), h] },
  { rintro rfl, refl }
end

end scalar

end semiring

section comm_semiring
variables [comm_semiring α]

lemma smul_eq_mul_diagonal [decidable_eq n] (M : matrix m n α) (a : α) :
  a • M = M ⬝ diagonal (λ _, a) :=
by { ext, simp [mul_comm] }

@[simp] lemma mul_mul_right (M : matrix m n α) (N : matrix n o α) (a : α) :
  M ⬝ (λ i j, a * N i j) = a • (M ⬝ N) :=
mul_smul M a N

lemma scalar.commute [decidable_eq n] (r : α) (M : matrix n n α) : commute (scalar n r) M :=
by simp [commute, semiconj_by]

end comm_semiring

/-- For two vectors `w` and `v`, `vec_mul_vec w v i j` is defined to be `w i * v j`.
    Put another way, `vec_mul_vec w v` is exactly `col w ⬝ row v`. -/
def vec_mul_vec [has_mul α] (w : m → α) (v : n → α) : matrix m n α
| x y := w x * v y

section non_unital_non_assoc_semiring
variables [non_unital_non_assoc_semiring α]

/-- `mul_vec M v` is the matrix-vector product of `M` and `v`, where `v` is seen as a column matrix.
    Put another way, `mul_vec M v` is the vector whose entries
    are those of `M ⬝ col v` (see `col_mul_vec`). -/
def mul_vec (M : matrix m n α) (v : n → α) : m → α
| i := dot_product (λ j, M i j) v

/-- `vec_mul v M` is the vector-matrix product of `v` and `M`, where `v` is seen as a row matrix.
    Put another way, `vec_mul v M` is the vector whose entries
    are those of `row v ⬝ M` (see `row_vec_mul`). -/
def vec_mul (v : m → α) (M : matrix m n α) : n → α
| j := dot_product v (λ i, M i j)

instance mul_vec.is_add_monoid_hom_left (v : n → α) :
  is_add_monoid_hom (λM:matrix m n α, mul_vec M v) :=
{ map_zero := by ext; simp [mul_vec]; refl,
  map_add :=
  begin
    intros x y,
    ext m,
    apply add_dot_product
  end }

lemma mul_vec_diagonal [decidable_eq m] (v w : m → α) (x : m) :
  mul_vec (diagonal v) w x = v x * w x :=
diagonal_dot_product v w x

lemma vec_mul_diagonal [decidable_eq m] (v w : m → α) (x : m) :
  vec_mul v (diagonal w) x = v x * w x :=
dot_product_diagonal' v w x

@[simp] lemma mul_vec_zero (A : matrix m n α) : mul_vec A 0 = 0 :=
by { ext, simp [mul_vec] }

@[simp] lemma zero_vec_mul (A : matrix m n α) : vec_mul 0 A = 0 :=
by { ext, simp [vec_mul] }

@[simp] lemma zero_mul_vec (v : n → α) : mul_vec (0 : matrix m n α) v = 0 :=
by { ext, simp [mul_vec] }

@[simp] lemma vec_mul_zero (v : m → α) : vec_mul v (0 : matrix m n α) = 0 :=
by { ext, simp [vec_mul] }

lemma vec_mul_vec_eq (w : m → α) (v : n → α) :
  vec_mul_vec w v = (col w) ⬝ (row v) :=
by { ext i j, simp [vec_mul_vec, mul_apply], refl }

lemma smul_mul_vec_assoc [monoid R] [distrib_mul_action R α] [is_scalar_tower R α α]
  (a : R) (A : matrix m n α) (b : n → α) :
  (a • A).mul_vec b = a • (A.mul_vec b) :=
by { ext, apply smul_dot_product, }

lemma mul_vec_add (A : matrix m n α) (x y : n → α) :
  A.mul_vec (x + y) = A.mul_vec x + A.mul_vec y :=
by { ext, apply dot_product_add }

lemma add_mul_vec (A B : matrix m n α) (x : n → α) :
  (A + B).mul_vec x = A.mul_vec x + B.mul_vec x :=
by { ext, apply add_dot_product }

lemma vec_mul_add (A B : matrix m n α) (x : m → α) :
  vec_mul x (A + B) = vec_mul x A + vec_mul x B :=
by { ext, apply dot_product_add }

lemma add_vec_mul (A : matrix m n α) (x y : m → α) :
  vec_mul (x + y) A = vec_mul x A + vec_mul y A :=
by { ext, apply add_dot_product }

end non_unital_non_assoc_semiring

section non_unital_semiring
variables [non_unital_semiring α]

@[simp] lemma vec_mul_vec_mul (v : m → α) (M : matrix m n α) (N : matrix n o α) :
  vec_mul (vec_mul v M) N = vec_mul v (M ⬝ N) :=
by { ext, apply dot_product_assoc }

@[simp] lemma mul_vec_mul_vec (v : o → α) (M : matrix m n α) (N : matrix n o α) :
  mul_vec M (mul_vec N v) = mul_vec (M ⬝ N) v :=
by { ext, symmetry, apply dot_product_assoc }

end non_unital_semiring

section non_assoc_semiring
variables [non_assoc_semiring α]

@[simp] lemma one_mul_vec [decidable_eq m] (v : m → α) : mul_vec 1 v = v :=
by { ext, rw [←diagonal_one, mul_vec_diagonal, one_mul] }

@[simp] lemma vec_mul_one [decidable_eq m] (v : m → α) : vec_mul v 1 = v :=
by { ext, rw [←diagonal_one, vec_mul_diagonal, mul_one] }

end non_assoc_semiring

section semiring
variables [semiring α]

variables [decidable_eq m] [decidable_eq n]

/--
`std_basis_matrix i j a` is the matrix with `a` in the `i`-th row, `j`-th column,
and zeroes elsewhere.
-/
def std_basis_matrix (i : m) (j : n) (a : α) : matrix m n α :=
(λ i' j', if i' = i ∧ j' = j then a else 0)

@[simp] lemma smul_std_basis_matrix (i : m) (j : n) (a b : α) :
b • std_basis_matrix i j a = std_basis_matrix i j (b • a) :=
by { unfold std_basis_matrix, ext, simp }

@[simp] lemma std_basis_matrix_zero (i : m) (j : n) :
std_basis_matrix i j (0 : α) = 0 :=
by { unfold std_basis_matrix, ext, simp }

lemma std_basis_matrix_add (i : m) (j : n) (a b : α) :
std_basis_matrix i j (a + b) = std_basis_matrix i j a + std_basis_matrix i j b :=
begin
  unfold std_basis_matrix, ext,
  split_ifs with h; simp [h],
end

lemma matrix_eq_sum_std_basis (x : matrix n m α) :
  x = ∑ (i : n) (j : m), std_basis_matrix i j (x i j) :=
begin
  ext, symmetry,
  iterate 2 { rw finset.sum_apply },
  convert fintype.sum_eq_single i _,
  { simp [std_basis_matrix] },
  { intros j hj,
    simp [std_basis_matrix, hj.symm] }
end

-- TODO: tie this up with the `basis` machinery of linear algebra
-- this is not completely trivial because we are indexing by two types, instead of one

-- TODO: add `std_basis_vec`
lemma std_basis_eq_basis_mul_basis (i : m) (j : n) :
std_basis_matrix i j 1 = vec_mul_vec (λ i', ite (i = i') 1 0) (λ j', ite (j = j') 1 0) :=
begin
  ext, norm_num [std_basis_matrix, vec_mul_vec],
  split_ifs; tauto,
end

@[elab_as_eliminator] protected lemma induction_on'
  {X : Type*} [semiring X] {M : matrix n n X → Prop} (m : matrix n n X)
  (h_zero : M 0)
  (h_add : ∀p q, M p → M q → M (p + q))
  (h_std_basis : ∀ i j x, M (std_basis_matrix i j x)) :
  M m :=
begin
  rw [matrix_eq_sum_std_basis m, ← finset.sum_product'],
  apply finset.sum_induction _ _ h_add h_zero,
  { intros, apply h_std_basis, }
end

@[elab_as_eliminator] protected lemma induction_on
  [nonempty n] {X : Type*} [semiring X] {M : matrix n n X → Prop} (m : matrix n n X)
  (h_add : ∀p q, M p → M q → M (p + q))
  (h_std_basis : ∀ i j x, M (std_basis_matrix i j x)) :
  M m :=
matrix.induction_on' m
begin
  have i : n := classical.choice (by assumption),
  simpa using h_std_basis i i 0,
end
h_add h_std_basis

end semiring

section ring

variables [ring α]

lemma neg_vec_mul (v : m → α) (A : matrix m n α) : vec_mul (-v) A = - vec_mul v A :=
by { ext, apply neg_dot_product }

lemma vec_mul_neg (v : m → α) (A : matrix m n α) : vec_mul v (-A) = - vec_mul v A :=
by { ext, apply dot_product_neg }

lemma neg_mul_vec (v : n → α) (A : matrix m n α) : mul_vec (-A) v = - mul_vec A v :=
by { ext, apply neg_dot_product }

lemma mul_vec_neg (v : n → α) (A : matrix m n α) : mul_vec A (-v) = - mul_vec A v :=
by { ext, apply dot_product_neg }

end ring

section comm_semiring

variables [comm_semiring α]

lemma mul_vec_smul_assoc (A : matrix m n α) (b : n → α) (a : α) :
  A.mul_vec (a • b) = a • (A.mul_vec b) :=
by { ext, apply dot_product_smul }

lemma mul_vec_transpose (A : matrix m n α) (x : m → α) :
  mul_vec Aᵀ x = vec_mul x A :=
by { ext, apply dot_product_comm }

lemma vec_mul_transpose (A : matrix m n α) (x : n → α) :
  vec_mul x Aᵀ = mul_vec A x :=
by { ext, apply dot_product_comm }

end comm_semiring

section transpose

open_locale matrix

/--
  Tell `simp` what the entries are in a transposed matrix.

  Compare with `mul_apply`, `diagonal_apply_eq`, etc.
-/
@[simp] lemma transpose_apply (M : matrix m n α) (i j) : M.transpose j i = M i j := rfl

@[simp] lemma transpose_transpose (M : matrix m n α) :
  Mᵀᵀ = M :=
by ext; refl

@[simp] lemma transpose_zero [has_zero α] : (0 : matrix m n α)ᵀ = 0 :=
by ext i j; refl

@[simp] lemma transpose_one [decidable_eq n] [has_zero α] [has_one α] : (1 : matrix n n α)ᵀ = 1 :=
begin
  ext i j,
  unfold has_one.one transpose,
  by_cases i = j,
  { simp only [h, diagonal_apply_eq] },
  { simp only [diagonal_apply_ne h, diagonal_apply_ne (λ p, h (symm p))] }
end

@[simp] lemma transpose_add [has_add α] (M : matrix m n α) (N : matrix m n α) :
  (M + N)ᵀ = Mᵀ + Nᵀ  :=
by { ext i j, simp }

@[simp] lemma transpose_sub [add_group α] (M : matrix m n α) (N : matrix m n α) :
  (M - N)ᵀ = Mᵀ - Nᵀ  :=
by { ext i j, simp }

@[simp] lemma transpose_mul [comm_semiring α] (M : matrix m n α) (N : matrix n l α) :
  (M ⬝ N)ᵀ = Nᵀ ⬝ Mᵀ  :=
begin
  ext i j,
  apply dot_product_comm
end

@[simp] lemma transpose_smul [semiring α] (c : α) (M : matrix m n α) :
  (c • M)ᵀ = c • Mᵀ :=
by { ext i j, refl }

@[simp] lemma transpose_neg [has_neg α] (M : matrix m n α) :
  (- M)ᵀ = - Mᵀ  :=
by ext i j; refl

lemma transpose_map {f : α → β} {M : matrix m n α} : Mᵀ.map f = (M.map f)ᵀ :=
by { ext, refl }

end transpose

section conj_transpose

open_locale matrix

/--
  Tell `simp` what the entries are in a conjugate transposed matrix.

  Compare with `mul_apply`, `diagonal_apply_eq`, etc.
-/
@[simp] lemma conj_transpose_apply [has_star α] (M : matrix m n α) (i j) :
  M.conj_transpose j i = star (M i j) := rfl

@[simp] lemma conj_transpose_conj_transpose [has_involutive_star α] (M : matrix m n α) :
  Mᴴᴴ = M :=
by ext; simp

@[simp] lemma conj_transpose_zero [semiring α] [star_ring α] : (0 : matrix m n α)ᴴ = 0 :=
by ext i j; simp

@[simp] lemma conj_transpose_one [decidable_eq n] [semiring α] [star_ring α]:
  (1 : matrix n n α)ᴴ = 1 :=
by simp [conj_transpose]

@[simp] lemma conj_transpose_add
[semiring α] [star_ring α] (M : matrix m n α) (N : matrix m n α) :
  (M + N)ᴴ = Mᴴ + Nᴴ  := by ext i j; simp

@[simp] lemma conj_transpose_sub [ring α] [star_ring α] (M : matrix m n α) (N : matrix m n α) :
  (M - N)ᴴ = Mᴴ - Nᴴ  := by ext i j; simp

@[simp] lemma conj_transpose_smul [comm_monoid α] [star_monoid α] (c : α) (M : matrix m n α) :
  (c • M)ᴴ = (star c) • Mᴴ :=
by ext i j; simp [mul_comm]

@[simp] lemma conj_transpose_mul [semiring α] [star_ring α] (M : matrix m n α) (N : matrix n l α) :
  (M ⬝ N)ᴴ = Nᴴ ⬝ Mᴴ  := by ext i j; simp [mul_apply]

@[simp] lemma conj_transpose_neg [ring α] [star_ring α] (M : matrix m n α) :
  (- M)ᴴ = - Mᴴ  := by ext i j; simp

end conj_transpose

section star

/-- When `α` has a star operation, square matrices `matrix n n α` have a star
operation equal to `matrix.conj_transpose`. -/
instance [has_star α] : has_star (matrix n n α) := {star := conj_transpose}

lemma star_eq_conj_transpose [has_star α] (M : matrix m m α) : star M = Mᴴ := rfl

@[simp] lemma star_apply [has_star α] (M : matrix n n α) (i j) :
  (star M) i j = star (M j i) := rfl

instance [has_involutive_star α] : has_involutive_star (matrix n n α) :=
{ star_involutive := conj_transpose_conj_transpose }

/-- When `α` is a `*`-(semi)ring, `matrix.has_star` is also a `*`-(semi)ring. -/
instance [decidable_eq n] [semiring α] [star_ring α] : star_ring (matrix n n α) :=
{ star_add := conj_transpose_add,
  star_mul := conj_transpose_mul, }

/-- A version of `star_mul` for `⬝` instead of `*`. -/
lemma star_mul [semiring α] [star_ring α] (M N : matrix n n α) :
  star (M ⬝ N) = star N ⬝ star M := conj_transpose_mul _ _

end star

/-- Given maps `(r_reindex : l → m)` and  `(c_reindex : o → n)` reindexing the rows and columns of
a matrix `M : matrix m n α`, the matrix `M.minor r_reindex c_reindex : matrix l o α` is defined
by `(M.minor r_reindex c_reindex) i j = M (r_reindex i) (c_reindex j)` for `(i,j) : l × o`.
Note that the total number of row and columns does not have to be preserved. -/
def minor (A : matrix m n α) (r_reindex : l → m) (c_reindex : o → n) : matrix l o α :=
λ i j, A (r_reindex i) (c_reindex j)

@[simp] lemma minor_apply (A : matrix m n α) (r_reindex : l → m) (c_reindex : o → n) (i j) :
  A.minor r_reindex c_reindex i j = A (r_reindex i) (c_reindex j) := rfl

@[simp] lemma minor_id_id (A : matrix m n α) :
  A.minor id id = A :=
ext $ λ _ _, rfl

@[simp] lemma minor_minor {l₂ o₂ : Type*} [fintype l₂] [fintype o₂] (A : matrix m n α)
  (r₁ : l → m) (c₁ : o → n) (r₂ : l₂ → l) (c₂ : o₂ → o) :
  (A.minor r₁ c₁).minor r₂ c₂ = A.minor (r₁ ∘ r₂) (c₁ ∘ c₂) :=
ext $ λ _ _, rfl

@[simp] lemma transpose_minor (A : matrix m n α) (r_reindex : l → m) (c_reindex : o → n) :
  (A.minor r_reindex c_reindex)ᵀ = Aᵀ.minor c_reindex r_reindex :=
ext $ λ _ _, rfl

@[simp] lemma conj_transpose_minor
  [has_star α] (A : matrix m n α) (r_reindex : l → m) (c_reindex : o → n) :
  (A.minor r_reindex c_reindex)ᴴ = Aᴴ.minor c_reindex r_reindex :=
ext $ λ _ _, rfl

lemma minor_add [has_add α] (A B : matrix m n α) :
  ((A + B).minor : (l → m) → (o → n) → matrix l o α) = A.minor + B.minor := rfl

lemma minor_neg [has_neg α] (A : matrix m n α) :
  ((-A).minor : (l → m) → (o → n) → matrix l o α) = -A.minor := rfl

lemma minor_sub [has_sub α] (A B : matrix m n α) :
  ((A - B).minor : (l → m) → (o → n) → matrix l o α) = A.minor - B.minor := rfl

@[simp]
lemma minor_zero [has_zero α] :
  ((0 : matrix m n α).minor : (l → m) → (o → n) → matrix l o α) = 0 := rfl

lemma minor_smul {R : Type*} [semiring R] [add_comm_monoid α] [module R α] (r : R)
  (A : matrix m n α) :
  ((r • A : matrix m n α).minor : (l → m) → (o → n) → matrix l o α) = r • A.minor := rfl

lemma minor_map (f : α → β) (e₁ : l → m) (e₂ : o → n) (A : matrix m n α) :
  (A.map f).minor e₁ e₂ = (A.minor e₁ e₂).map f := rfl

/-- Given a `(m × m)` diagonal matrix defined by a map `d : m → α`, if the reindexing map `e` is
  injective, then the resulting matrix is again diagonal. -/
lemma minor_diagonal [has_zero α] [decidable_eq m] [decidable_eq l] (d : m → α) (e : l → m)
  (he : function.injective e) :
  (diagonal d).minor e e = diagonal (d ∘ e) :=
ext $ λ i j, begin
  rw minor_apply,
  by_cases h : i = j,
  { rw [h, diagonal_apply_eq, diagonal_apply_eq], },
  { rw [diagonal_apply_ne h, diagonal_apply_ne (he.ne h)], },
end

lemma minor_one [has_zero α] [has_one α] [decidable_eq m] [decidable_eq l] (e : l → m)
  (he : function.injective e) :
  (1 : matrix m m α).minor e e = 1 :=
minor_diagonal _ e he

lemma minor_mul [semiring α] {p q : Type*} [fintype p] [fintype q]
  (M : matrix m n α) (N : matrix n p α)
  (e₁ : l → m) (e₂ : o → n) (e₃ : q → p) (he₂ : function.bijective e₂) :
  (M ⬝ N).minor e₁ e₃ = (M.minor e₁ e₂) ⬝ (N.minor e₂ e₃) :=
ext $ λ _ _, (he₂.sum_comp _).symm


/-! `simp` lemmas for `matrix.minor`s interaction with `matrix.diagonal`, `1`, and `matrix.mul` for
when the mappings are bundled. -/

@[simp]
lemma minor_diagonal_embedding [has_zero α] [decidable_eq m] [decidable_eq l] (d : m → α)
  (e : l ↪ m) :
  (diagonal d).minor e e = diagonal (d ∘ e) :=
minor_diagonal d e e.injective

@[simp]
lemma minor_diagonal_equiv [has_zero α] [decidable_eq m] [decidable_eq l] (d : m → α)
  (e : l ≃ m) :
  (diagonal d).minor e e = diagonal (d ∘ e) :=
minor_diagonal d e e.injective

@[simp]
lemma minor_one_embedding [has_zero α] [has_one α] [decidable_eq m] [decidable_eq l] (e : l ↪ m) :
  (1 : matrix m m α).minor e e = 1 :=
minor_one e e.injective

@[simp]
lemma minor_one_equiv [has_zero α] [has_one α] [decidable_eq m] [decidable_eq l] (e : l ≃ m) :
  (1 : matrix m m α).minor e e = 1 :=
minor_one e e.injective

lemma minor_mul_equiv [semiring α] {p q : Type*} [fintype p] [fintype q]
  (M : matrix m n α) (N : matrix n p α) (e₁ : l → m) (e₂ : o ≃ n) (e₃ : q → p)  :
  (M ⬝ N).minor e₁ e₃ = (M.minor e₁ e₂) ⬝ (N.minor e₂ e₃) :=
minor_mul M N e₁ e₂ e₃ e₂.bijective

lemma mul_minor_one [semiring α] [decidable_eq o] (e₁ : n ≃ o) (e₂ : l → o) (M : matrix m n α) :
  M ⬝ (1 : matrix o o α).minor e₁ e₂ = minor M id (e₁.symm ∘ e₂) :=
begin
  let A := M.minor id e₁.symm,
  have : M = A.minor id e₁,
  { simp only [minor_minor, function.comp.right_id, minor_id_id, equiv.symm_comp_self], },
  rw [this, ←minor_mul_equiv],
  simp only [matrix.mul_one, minor_minor, function.comp.right_id, minor_id_id,
    equiv.symm_comp_self],
end

lemma one_minor_mul [semiring α] [decidable_eq o] (e₁ : l → o) (e₂ : m ≃ o) (M : matrix m n α) :
  ((1 : matrix o o α).minor e₁ e₂).mul M = minor M (e₂.symm ∘ e₁) id :=
begin
  let A := M.minor e₂.symm id,
  have : M = A.minor e₂ id,
  { simp only [minor_minor, function.comp.right_id, minor_id_id, equiv.symm_comp_self], },
  rw [this, ←minor_mul_equiv],
  simp only [matrix.one_mul, minor_minor, function.comp.right_id, minor_id_id,
    equiv.symm_comp_self],
end

/-- The natural map that reindexes a matrix's rows and columns with equivalent types is an
equivalence. -/
def reindex (eₘ : m ≃ l) (eₙ : n ≃ o) : matrix m n α ≃ matrix l o α :=
{ to_fun    := λ M, M.minor eₘ.symm eₙ.symm,
  inv_fun   := λ M, M.minor eₘ eₙ,
  left_inv  := λ M, by simp,
  right_inv := λ M, by simp, }

@[simp] lemma reindex_apply (eₘ : m ≃ l) (eₙ : n ≃ o) (M : matrix m n α) :
  reindex eₘ eₙ M = M.minor eₘ.symm eₙ.symm :=
rfl

@[simp] lemma reindex_refl_refl (A : matrix m n α) :
  reindex (equiv.refl _) (equiv.refl _) A = A :=
A.minor_id_id

@[simp] lemma reindex_symm (eₘ : m ≃ l) (eₙ : n ≃ o) :
  (reindex eₘ eₙ).symm = (reindex eₘ.symm eₙ.symm : matrix l o α ≃ _) :=
rfl

@[simp] lemma reindex_trans {l₂ o₂ : Type*} [fintype l₂] [fintype o₂]
  (eₘ : m ≃ l) (eₙ : n ≃ o) (eₘ₂ : l ≃ l₂) (eₙ₂ : o ≃ o₂) :
  (reindex eₘ eₙ).trans (reindex eₘ₂ eₙ₂) =
    (reindex (eₘ.trans eₘ₂) (eₙ.trans eₙ₂) : matrix m n α ≃ _) :=
equiv.ext $ λ A, (A.minor_minor eₘ.symm eₙ.symm eₘ₂.symm eₙ₂.symm : _)

lemma transpose_reindex (eₘ : m ≃ l) (eₙ : n ≃ o) (M : matrix m n α) :
  (reindex eₘ eₙ M)ᵀ = (reindex eₙ eₘ Mᵀ) :=
rfl

<<<<<<< HEAD
variables {m₁ n₁ o₁ : Type*} [fintype m₁] [fintype n₁] [fintype o₁]

def index_assoc : matrix ((m × n) × o) ((m₁ × n₁) × o₁) R ≃ matrix (m × n × o) (m₁ × n₁ × o₁) R :=
{ to_fun := λ A, reindex (equiv.prod_assoc _ _ _) (equiv.prod_assoc _ _ _) A,
  inv_fun := λ A, reindex (equiv.prod_assoc _ _ _).symm (equiv.prod_assoc _ _ _).symm A,
  left_inv := λ _, by simp only [equiv.symm_symm, reindex_apply, minor_minor, minor_id_id,
    equiv.symm_comp_self],
  right_inv := λ _, by simp only [equiv.symm_symm, reindex_apply, minor_minor, minor_id_id,
    equiv.self_comp_symm],
  }

def linear_equiv_index_assoc [comm_semiring α] [add_comm_monoid R] [module α R] :
  matrix ((m × n) × o) ((m₁ × n₁) × o₁) R ≃ₗ[α] matrix (m × n × o) (m₁ × n₁ × o₁) R :=
{ to_fun := λ A, reindex (equiv.prod_assoc _ _ _) (equiv.prod_assoc _ _ _) A,
  map_add' := λ _ _, by simp only [reindex_apply, minor_add, pi.add_apply],
  map_smul' := λ _ _, by simp only [reindex_apply, minor_smul, pi.smul_apply],
  inv_fun := λ A, reindex (equiv.prod_assoc _ _ _).symm (equiv.prod_assoc _ _ _).symm A,
  left_inv := λ _, by simp only [equiv.symm_symm, reindex_apply, minor_minor, minor_id_id,
    equiv.symm_comp_self],
  right_inv := λ _, by simp only [equiv.symm_symm, reindex_apply, minor_minor, minor_id_id,
    equiv.self_comp_symm],
  }
=======
lemma conj_transpose_reindex [has_star α] (eₘ : m ≃ l) (eₙ : n ≃ o) (M : matrix m n α) :
  (reindex eₘ eₙ M)ᴴ = (reindex eₙ eₘ Mᴴ) :=
rfl
>>>>>>> d99788a6

/-- The left `n × l` part of a `n × (l+r)` matrix. -/
@[reducible]
def sub_left {m l r : nat} (A : matrix (fin m) (fin (l + r)) α) : matrix (fin m) (fin l) α :=
minor A id (fin.cast_add r)

/-- The right `n × r` part of a `n × (l+r)` matrix. -/
@[reducible]
def sub_right {m l r : nat} (A : matrix (fin m) (fin (l + r)) α) : matrix (fin m) (fin r) α :=
minor A id (fin.nat_add l)

/-- The top `u × n` part of a `(u+d) × n` matrix. -/
@[reducible]
def sub_up {d u n : nat} (A : matrix (fin (u + d)) (fin n) α) : matrix (fin u) (fin n) α :=
minor A (fin.cast_add d) id

/-- The bottom `d × n` part of a `(u+d) × n` matrix. -/
@[reducible]
def sub_down {d u n : nat} (A : matrix (fin (u + d)) (fin n) α) : matrix (fin d) (fin n) α :=
minor A (fin.nat_add u) id

/-- The top-right `u × r` part of a `(u+d) × (l+r)` matrix. -/
@[reducible]
def sub_up_right {d u l r : nat} (A: matrix (fin (u + d)) (fin (l + r)) α) :
  matrix (fin u) (fin r) α :=
sub_up (sub_right A)

/-- The bottom-right `d × r` part of a `(u+d) × (l+r)` matrix. -/
@[reducible]
def sub_down_right {d u l r : nat} (A : matrix (fin (u + d)) (fin (l + r)) α) :
  matrix (fin d) (fin r) α :=
sub_down (sub_right A)

/-- The top-left `u × l` part of a `(u+d) × (l+r)` matrix. -/
@[reducible]
def sub_up_left {d u l r : nat} (A : matrix (fin (u + d)) (fin (l + r)) α) :
  matrix (fin u) (fin (l)) α :=
sub_up (sub_left A)

/-- The bottom-left `d × l` part of a `(u+d) × (l+r)` matrix. -/
@[reducible]
def sub_down_left {d u l r : nat} (A: matrix (fin (u + d)) (fin (l + r)) α) :
  matrix (fin d) (fin (l)) α :=
sub_down (sub_left A)

section row_col
/-!
### `row_col` section

Simplification lemmas for `matrix.row` and `matrix.col`.
-/
open_locale matrix

@[simp] lemma col_add [has_add α] (v w : m → α) : col (v + w) = col v + col w := by { ext, refl }
@[simp] lemma col_smul [has_scalar R α] (x : R) (v : m → α) : col (x • v) = x • col v :=
by { ext, refl }
@[simp] lemma row_add [has_add α] (v w : m → α) : row (v + w) = row v + row w := by { ext, refl }
@[simp] lemma row_smul [has_scalar R α] (x : R) (v : m → α) : row (x • v) = x • row v :=
by { ext, refl }

@[simp] lemma col_apply (v : m → α) (i j) : matrix.col v i j = v i := rfl
@[simp] lemma row_apply (v : m → α) (i j) : matrix.row v i j = v j := rfl

@[simp]
lemma transpose_col (v : m → α) : (matrix.col v)ᵀ = matrix.row v := by { ext, refl }
@[simp]
lemma transpose_row (v : m → α) : (matrix.row v)ᵀ = matrix.col v := by { ext, refl }

@[simp]
lemma conj_transpose_col [has_star α] (v : m → α) : (col v)ᴴ = row (star v) := by { ext, refl }
@[simp]
lemma conj_transpose_row [has_star α] (v : m → α) : (row v)ᴴ = col (star v) := by { ext, refl }

lemma row_vec_mul [semiring α] (M : matrix m n α) (v : m → α) :
  matrix.row (matrix.vec_mul v M) = matrix.row v ⬝ M := by {ext, refl}
lemma col_vec_mul [semiring α] (M : matrix m n α) (v : m → α) :
  matrix.col (matrix.vec_mul v M) = (matrix.row v ⬝ M)ᵀ := by {ext, refl}
lemma col_mul_vec [semiring α] (M : matrix m n α) (v : n → α) :
  matrix.col (matrix.mul_vec M v) = M ⬝ matrix.col v := by {ext, refl}
lemma row_mul_vec [semiring α] (M : matrix m n α) (v : n → α) :
  matrix.row (matrix.mul_vec M v) = (M ⬝ matrix.col v)ᵀ := by {ext, refl}

@[simp]
lemma row_mul_col_apply [has_mul α] [add_comm_monoid α] (v w : m → α) (i j) :
  (row v ⬝ col w) i j = dot_product v w :=
rfl

end row_col

section update

/-- Update, i.e. replace the `i`th row of matrix `A` with the values in `b`. -/
def update_row [decidable_eq n] (M : matrix n m α) (i : n) (b : m → α) : matrix n m α :=
function.update M i b

/-- Update, i.e. replace the `j`th column of matrix `A` with the values in `b`. -/
def update_column [decidable_eq m] (M : matrix n m α) (j : m) (b : n → α) : matrix n m α :=
λ i, function.update (M i) j (b i)

variables {M : matrix n m α} {i : n} {j : m} {b : m → α} {c : n → α}

@[simp] lemma update_row_self [decidable_eq n] : update_row M i b i = b :=
function.update_same i b M

@[simp] lemma update_column_self [decidable_eq m] : update_column M j c i j = c i :=
function.update_same j (c i) (M i)

@[simp] lemma update_row_ne [decidable_eq n] {i' : n} (i_ne : i' ≠ i) :
  update_row M i b i' = M i' := function.update_noteq i_ne b M

@[simp] lemma update_column_ne [decidable_eq m] {j' : m} (j_ne : j' ≠ j) :
  update_column M j c i j' = M i j' := function.update_noteq j_ne (c i) (M i)

lemma update_row_apply [decidable_eq n] {i' : n} :
  update_row M i b i' j = if i' = i then b j else M i' j :=
begin
  by_cases i' = i,
  { rw [h, update_row_self, if_pos rfl] },
  { rwa [update_row_ne h, if_neg h] }
end

lemma update_column_apply [decidable_eq m] {j' : m} :
  update_column M j c i j' = if j' = j then c i else M i j' :=
begin
  by_cases j' = j,
  { rw [h, update_column_self, if_pos rfl] },
  { rwa [update_column_ne h, if_neg h] }
end

lemma map_update_row [decidable_eq n] (f : α → β) :
  map (update_row M i b) f = update_row (M.map f) i (f ∘ b) :=
begin
  ext i' j',
  rw [update_row_apply, map_apply, map_apply, update_row_apply],
  exact apply_ite f _ _ _,
end

lemma map_update_column [decidable_eq m] (f : α → β) :
  map (update_column M j c) f = update_column (M.map f) j (f ∘ c) :=
begin
  ext i' j',
  rw [update_column_apply, map_apply, map_apply, update_column_apply],
  exact apply_ite f _ _ _,
end

lemma update_row_transpose [decidable_eq m] : update_row Mᵀ j c = (update_column M j c)ᵀ :=
begin
  ext i' j,
  rw [transpose_apply, update_row_apply, update_column_apply],
  refl
end

lemma update_column_transpose [decidable_eq n] : update_column Mᵀ i b = (update_row M i b)ᵀ :=
begin
  ext i' j,
  rw [transpose_apply, update_row_apply, update_column_apply],
  refl
end

lemma update_row_conj_transpose [decidable_eq m] [has_star α] :
  update_row Mᴴ j (star c) = (update_column M j c)ᴴ :=
begin
  rw [conj_transpose, conj_transpose, transpose_map, transpose_map, update_row_transpose,
    map_update_column],
  refl,
end

lemma update_column_conj_transpose [decidable_eq n] [has_star α] :
  update_column Mᴴ i (star b) = (update_row M i b)ᴴ :=
begin
  rw [conj_transpose, conj_transpose, transpose_map, transpose_map, update_column_transpose,
    map_update_row],
  refl,
end

@[simp] lemma update_row_eq_self [decidable_eq m]
  (A : matrix m n α) {i : m} :
  A.update_row i (A i) = A :=
function.update_eq_self i A

@[simp] lemma update_column_eq_self [decidable_eq n]
  (A : matrix m n α) {i : n} :
  A.update_column i (λ j, A j i) = A :=
funext $ λ j, function.update_eq_self i (A j)

end update

end matrix

namespace ring_hom
variables [semiring α] [semiring β]

lemma map_matrix_mul (M : matrix m n α) (N : matrix n o α) (i : m) (j : o) (f : α →+* β) :
  f (matrix.mul M N i j) = matrix.mul (λ i j, f (M i j)) (λ i j, f (N i j)) i j :=
by simp [matrix.mul_apply, ring_hom.map_sum]

end ring_hom<|MERGE_RESOLUTION|>--- conflicted
+++ resolved
@@ -1131,34 +1131,9 @@
   (reindex eₘ eₙ M)ᵀ = (reindex eₙ eₘ Mᵀ) :=
 rfl
 
-<<<<<<< HEAD
-variables {m₁ n₁ o₁ : Type*} [fintype m₁] [fintype n₁] [fintype o₁]
-
-def index_assoc : matrix ((m × n) × o) ((m₁ × n₁) × o₁) R ≃ matrix (m × n × o) (m₁ × n₁ × o₁) R :=
-{ to_fun := λ A, reindex (equiv.prod_assoc _ _ _) (equiv.prod_assoc _ _ _) A,
-  inv_fun := λ A, reindex (equiv.prod_assoc _ _ _).symm (equiv.prod_assoc _ _ _).symm A,
-  left_inv := λ _, by simp only [equiv.symm_symm, reindex_apply, minor_minor, minor_id_id,
-    equiv.symm_comp_self],
-  right_inv := λ _, by simp only [equiv.symm_symm, reindex_apply, minor_minor, minor_id_id,
-    equiv.self_comp_symm],
-  }
-
-def linear_equiv_index_assoc [comm_semiring α] [add_comm_monoid R] [module α R] :
-  matrix ((m × n) × o) ((m₁ × n₁) × o₁) R ≃ₗ[α] matrix (m × n × o) (m₁ × n₁ × o₁) R :=
-{ to_fun := λ A, reindex (equiv.prod_assoc _ _ _) (equiv.prod_assoc _ _ _) A,
-  map_add' := λ _ _, by simp only [reindex_apply, minor_add, pi.add_apply],
-  map_smul' := λ _ _, by simp only [reindex_apply, minor_smul, pi.smul_apply],
-  inv_fun := λ A, reindex (equiv.prod_assoc _ _ _).symm (equiv.prod_assoc _ _ _).symm A,
-  left_inv := λ _, by simp only [equiv.symm_symm, reindex_apply, minor_minor, minor_id_id,
-    equiv.symm_comp_self],
-  right_inv := λ _, by simp only [equiv.symm_symm, reindex_apply, minor_minor, minor_id_id,
-    equiv.self_comp_symm],
-  }
-=======
 lemma conj_transpose_reindex [has_star α] (eₘ : m ≃ l) (eₙ : n ≃ o) (M : matrix m n α) :
   (reindex eₘ eₙ M)ᴴ = (reindex eₙ eₘ Mᴴ) :=
 rfl
->>>>>>> d99788a6
 
 /-- The left `n × l` part of a `n × (l+r)` matrix. -/
 @[reducible]
