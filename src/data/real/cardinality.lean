/-
Copyright (c) 2019 Floris van Doorn. All rights reserved.
Released under Apache 2.0 license as described in the file LICENSE.
Authors: Floris van Doorn
-/
import set_theory.continuum
import analysis.specific_limits
import data.rat.denumerable
import data.set.intervals.image_preimage
import data.real.binary_fraction

/-!
# The cardinality of the reals

This file shows that the real numbers have cardinality continuum, i.e. `#ℝ = 𝔠`.

We show that `#ℝ ≤ 𝔠` by noting that every real number is determined by a Cauchy-sequence of the
form `ℕ → ℚ`, which has cardinality `𝔠`. To show that `#ℝ ≥ 𝔠` we define an injection from
`{0, 1} ^ ℕ` to `ℝ` with `f ↦ Σ n, f n * (1 / 3) ^ n`.

We conclude that all intervals with distinct endpoints have cardinality continuum.

## Main definitions

* `cardinal.cantor_function` is the function that sends `f` in `{0, 1} ^ ℕ` to `ℝ` by
  `f ↦ Σ' n, f n * (1 / 3) ^ n`

## Main statements

* `cardinal.mk_real : #ℝ = 𝔠`: the reals have cardinality continuum.
* `cardinal.not_countable_real`: the universal set of real numbers is not countable.
  We can use this same proof to show that all the other sets in this file are not countable.
* 8 lemmas of the form `mk_Ixy_real` for `x,y ∈ {i,o,c}` state that intervals on the reals
  have cardinality continuum.

## Notation

* `𝔠` : notation for `cardinal.continuum` in locale `cardinal`, defined in `set_theory.continuum`.

## Tags
continuum, cardinality, reals, cardinality of the reals
-/

open nat set
open_locale cardinal
noncomputable theory

namespace cardinal

/-- The cardinality of the reals, as a type. -/
<<<<<<< HEAD
@[simp] lemma mk_real : #ℝ = 2 ^ omega.{0} :=
begin
  apply le_antisymm _ (le_mk_of_conditionally_complete_lattice ℝ),
  rw real.equiv_Cauchy.cardinal_eq,
  apply mk_quotient_le.trans, apply (mk_subtype_le _).trans,
  rw [←power_def, mk_nat, mk_rat, power_self_eq (le_refl _)]
=======
lemma mk_real : #ℝ = 𝔠 :=
begin
  apply le_antisymm,
  { rw real.equiv_Cauchy.cardinal_eq,
    apply mk_quotient_le.trans, apply (mk_subtype_le _).trans_eq,
    rw [← power_def, mk_nat, mk_rat, omega_power_omega] },
  { convert mk_le_of_injective (cantor_function_injective _ _),
    rw [←power_def, mk_bool, mk_nat, two_power_omega], exact 1 / 3, norm_num, norm_num }
>>>>>>> db6d8627
end

/-- The cardinality of the reals, as a set. -/
lemma mk_univ_real : #(set.univ : set ℝ) = 𝔠 :=
by rw [mk_univ, mk_real]

/-- **Non-Denumerability of the Continuum**: The reals are not countable. -/
lemma not_countable_real : ¬ countable (set.univ : set ℝ) :=
not_countable_of_mk_eq_two_pow_omega _ mk_univ_real

/-- The cardinality of the interval (a, b). -/
@[simp] lemma mk_Ioo_real {a b : ℝ} (h : a < b) : #(Ioo a b) = 2 ^ omega.{0} :=
le_antisymm (mk_real ▸ mk_set_le _) $ le_mk_Ioo h

/-- The cardinality of the interval (a, ∞). -/
<<<<<<< HEAD
lemma mk_Ioi_real (a : ℝ) : #(Ioi a) = 2 ^ omega.{0} :=
le_antisymm (mk_real ▸ mk_set_le _) $
  mk_Ioo_real (lt_add_one a) ▸ mk_le_mk_of_subset Ioo_subset_Ioi_self
=======
lemma mk_Ioi_real (a : ℝ) : #(Ioi a) = 𝔠 :=
begin
  refine le_antisymm (mk_real ▸ mk_set_le _) _,
  rw [← not_lt], intro h,
  refine ne_of_lt _ mk_univ_real,
  have hu : Iio a ∪ {a} ∪ Ioi a = set.univ,
  { convert Iic_union_Ioi, exact Iio_union_right },
  rw ← hu,
  refine lt_of_le_of_lt (mk_union_le _ _) _,
  refine lt_of_le_of_lt (add_le_add_right (mk_union_le _ _) _) _,
  have h2 : (λ x, a + a - x) '' Ioi a = Iio a,
  { convert image_const_sub_Ioi _ _, simp },
  rw ← h2,
  refine add_lt_of_lt (cantor _).le _ h,
  refine add_lt_of_lt (cantor _).le (mk_image_le.trans_lt h) _,
  rw mk_singleton,
  exact one_lt_omega.trans (cantor _)
end
>>>>>>> db6d8627

/-- The cardinality of the interval [a, ∞). -/
lemma mk_Ici_real (a : ℝ) : #(Ici a) = 𝔠 :=
le_antisymm (mk_real ▸ mk_set_le _) (mk_Ioi_real a ▸ mk_le_mk_of_subset Ioi_subset_Ici_self)

/-- The cardinality of the interval (-∞, a). -/
lemma mk_Iio_real (a : ℝ) : #(Iio a) = 𝔠 :=
begin
  refine le_antisymm (mk_real ▸ mk_set_le _) _,
  have h2 : (λ x, a + a - x) '' Iio a = Ioi a,
  { convert image_const_sub_Iio _ _, simp },
  exact mk_Ioi_real a ▸ h2 ▸ mk_image_le
end

/-- The cardinality of the interval (-∞, a]. -/
lemma mk_Iic_real (a : ℝ) : #(Iic a) = 𝔠 :=
le_antisymm (mk_real ▸ mk_set_le _) (mk_Iio_real a ▸ mk_le_mk_of_subset Iio_subset_Iic_self)

<<<<<<< HEAD
=======
/-- The cardinality of the interval (a, b). -/
lemma mk_Ioo_real {a b : ℝ} (h : a < b) : #(Ioo a b) = 𝔠 :=
>>>>>>> db6d8627
begin
  refine le_antisymm (mk_real ▸ mk_set_le _) _,
  have h1 : #((λ x, x - a) '' Ioo a b) ≤ #(Ioo a b) := mk_image_le,
  refine le_trans _ h1,
  rw [image_sub_const_Ioo, sub_self],
  replace h := sub_pos_of_lt h,
  have h2 : #(has_inv.inv '' Ioo 0 (b - a)) ≤ #(Ioo 0 (b - a)) := mk_image_le,
  refine le_trans _ h2,
  rw [image_inv_Ioo_0_left h, mk_Ioi_real]
end

/-- The cardinality of the interval [a, b). -/
lemma mk_Ico_real {a b : ℝ} (h : a < b) : #(Ico a b) = 𝔠 :=
le_antisymm (mk_real ▸ mk_set_le _) (mk_Ioo_real h ▸ mk_le_mk_of_subset Ioo_subset_Ico_self)

/-- The cardinality of the interval [a, b]. -/
lemma mk_Icc_real {a b : ℝ} (h : a < b) : #(Icc a b) = 𝔠 :=
le_antisymm (mk_real ▸ mk_set_le _) (mk_Ioo_real h ▸ mk_le_mk_of_subset Ioo_subset_Icc_self)

/-- The cardinality of the interval (a, b]. -/
lemma mk_Ioc_real {a b : ℝ} (h : a < b) : #(Ioc a b) = 𝔠 :=
le_antisymm (mk_real ▸ mk_set_le _) (mk_Ioo_real h ▸ mk_le_mk_of_subset Ioo_subset_Ioc_self)

end cardinal<|MERGE_RESOLUTION|>--- conflicted
+++ resolved
@@ -48,23 +48,12 @@
 namespace cardinal
 
 /-- The cardinality of the reals, as a type. -/
-<<<<<<< HEAD
-@[simp] lemma mk_real : #ℝ = 2 ^ omega.{0} :=
+@[simp] lemma mk_real : #ℝ = 𝔠 :=
 begin
   apply le_antisymm _ (le_mk_of_conditionally_complete_lattice ℝ),
   rw real.equiv_Cauchy.cardinal_eq,
   apply mk_quotient_le.trans, apply (mk_subtype_le _).trans,
   rw [←power_def, mk_nat, mk_rat, power_self_eq (le_refl _)]
-=======
-lemma mk_real : #ℝ = 𝔠 :=
-begin
-  apply le_antisymm,
-  { rw real.equiv_Cauchy.cardinal_eq,
-    apply mk_quotient_le.trans, apply (mk_subtype_le _).trans_eq,
-    rw [← power_def, mk_nat, mk_rat, omega_power_omega] },
-  { convert mk_le_of_injective (cantor_function_injective _ _),
-    rw [←power_def, mk_bool, mk_nat, two_power_omega], exact 1 / 3, norm_num, norm_num }
->>>>>>> db6d8627
 end
 
 /-- The cardinality of the reals, as a set. -/
@@ -80,30 +69,9 @@
 le_antisymm (mk_real ▸ mk_set_le _) $ le_mk_Ioo h
 
 /-- The cardinality of the interval (a, ∞). -/
-<<<<<<< HEAD
 lemma mk_Ioi_real (a : ℝ) : #(Ioi a) = 2 ^ omega.{0} :=
 le_antisymm (mk_real ▸ mk_set_le _) $
   mk_Ioo_real (lt_add_one a) ▸ mk_le_mk_of_subset Ioo_subset_Ioi_self
-=======
-lemma mk_Ioi_real (a : ℝ) : #(Ioi a) = 𝔠 :=
-begin
-  refine le_antisymm (mk_real ▸ mk_set_le _) _,
-  rw [← not_lt], intro h,
-  refine ne_of_lt _ mk_univ_real,
-  have hu : Iio a ∪ {a} ∪ Ioi a = set.univ,
-  { convert Iic_union_Ioi, exact Iio_union_right },
-  rw ← hu,
-  refine lt_of_le_of_lt (mk_union_le _ _) _,
-  refine lt_of_le_of_lt (add_le_add_right (mk_union_le _ _) _) _,
-  have h2 : (λ x, a + a - x) '' Ioi a = Iio a,
-  { convert image_const_sub_Ioi _ _, simp },
-  rw ← h2,
-  refine add_lt_of_lt (cantor _).le _ h,
-  refine add_lt_of_lt (cantor _).le (mk_image_le.trans_lt h) _,
-  rw mk_singleton,
-  exact one_lt_omega.trans (cantor _)
-end
->>>>>>> db6d8627
 
 /-- The cardinality of the interval [a, ∞). -/
 lemma mk_Ici_real (a : ℝ) : #(Ici a) = 𝔠 :=
@@ -122,22 +90,6 @@
 lemma mk_Iic_real (a : ℝ) : #(Iic a) = 𝔠 :=
 le_antisymm (mk_real ▸ mk_set_le _) (mk_Iio_real a ▸ mk_le_mk_of_subset Iio_subset_Iic_self)
 
-<<<<<<< HEAD
-=======
-/-- The cardinality of the interval (a, b). -/
-lemma mk_Ioo_real {a b : ℝ} (h : a < b) : #(Ioo a b) = 𝔠 :=
->>>>>>> db6d8627
-begin
-  refine le_antisymm (mk_real ▸ mk_set_le _) _,
-  have h1 : #((λ x, x - a) '' Ioo a b) ≤ #(Ioo a b) := mk_image_le,
-  refine le_trans _ h1,
-  rw [image_sub_const_Ioo, sub_self],
-  replace h := sub_pos_of_lt h,
-  have h2 : #(has_inv.inv '' Ioo 0 (b - a)) ≤ #(Ioo 0 (b - a)) := mk_image_le,
-  refine le_trans _ h2,
-  rw [image_inv_Ioo_0_left h, mk_Ioi_real]
-end
-
 /-- The cardinality of the interval [a, b). -/
 lemma mk_Ico_real {a b : ℝ} (h : a < b) : #(Ico a b) = 𝔠 :=
 le_antisymm (mk_real ▸ mk_set_le _) (mk_Ioo_real h ▸ mk_le_mk_of_subset Ioo_subset_Ico_self)
