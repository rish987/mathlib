--- conflicted
+++ resolved
@@ -245,15 +245,11 @@
   mul_indicator s (λa, f a * g a) = λa, mul_indicator s f a * mul_indicator s g a :=
 by { funext, simp only [mul_indicator], split_ifs, { refl }, rw mul_one }
 
-<<<<<<< HEAD
-@[simp, to_additive] lemma mul_indicator_compl_mul_self_apply (f : α → M) (a : α) :
-=======
-@[to_additive] lemma mul_indicator_mul' (s : set α) (f g : α → M) :
+@[to_additive] lemma mul_indicator_mul' (f g : α → M) :
   mul_indicator s (f * g) = mul_indicator s f * mul_indicator s g :=
 mul_indicator_mul s f g
 
-@[simp, to_additive] lemma mul_indicator_compl_mul_self_apply (s : set α) (f : α → M) (a : α) :
->>>>>>> 1b5f8c28
+@[simp, to_additive] lemma mul_indicator_compl_mul_self_apply (f : α → M) (a : α) :
   mul_indicator sᶜ f a * mul_indicator s f a = f a :=
 classical.by_cases (λ ha : a ∈ s, by simp [ha]) (λ ha, by simp [ha])
 
@@ -325,28 +321,20 @@
   mul_indicator s (λa, (f a)⁻¹) = λa, (mul_indicator s f a)⁻¹ :=
 mul_indicator_inv' s f
 
-<<<<<<< HEAD
-lemma indicator_sub {G} [add_group G] (f g : α → G) :
-  indicator s (λa, f a - g a) = λa, indicator s f a - indicator s g a :=
-(indicator_hom G s).map_sub f g
-=======
-@[to_additive] lemma mul_indicator_div (s : set α) (f g : α → G) :
-  mul_indicator s (λ a, f a / g a) =
+@[to_additive] lemma mul_indicator_div (f g : α → G) : mul_indicator s (λ a, f a / g a) =
   λ a, mul_indicator s f a / mul_indicator s g a :=
 (mul_indicator_hom G s).map_div f g
 
-@[to_additive] lemma mul_indicator_div' (s : set α) (f g : α → G) :
+@[to_additive] lemma mul_indicator_div' (f g : α → G) :
   mul_indicator s (f / g) = mul_indicator s f / mul_indicator s g :=
 mul_indicator_div s f g
->>>>>>> 1b5f8c28
-
-@[to_additive indicator_compl'] lemma mul_indicator_compl (f : α → G) :
+
+@[to_additive] lemma mul_indicator_compl' (f : α → G) :
   mul_indicator sᶜ f = f * (mul_indicator s f)⁻¹ :=
 eq_mul_inv_of_mul_eq $ s.mul_indicator_compl_mul_self f
 
-lemma indicator_compl {G} [add_group G] (f : α → G) :
-  indicator sᶜ f = f - indicator s f :=
-by rw [sub_eq_add_neg, indicator_compl']
+@[to_additive] lemma indicator_compl (f : α → G) : indicator sᶜ f = f / indicator s f :=
+by rw [div_eq_mul_inv, mul_indicator_compl']
 
 variables {s t}
 
@@ -469,13 +457,8 @@
 
 variables [monoid_with_zero M] {s : set α} {t : set β} [decidable_pred (∈ s)] [decidable_pred (∈ t)]
 
-<<<<<<< HEAD
 lemma indicator_prod_one {x : α} {y : β} :
-  (s.prod t).indicator (1 : _ → M) (x, y) = s.indicator 1 x * t.indicator 1 y :=
-=======
-lemma indicator_prod_one {s : set α} {t : set β} {x : α} {y : β} :
   (s ×ˢ t : set _).indicator (1 : _ → M) (x, y) = s.indicator 1 x * t.indicator 1 y :=
->>>>>>> 1b5f8c28
 by simp [indicator, ← ite_and]
 
 end monoid_with_zero
