--- conflicted
+++ resolved
@@ -238,11 +238,6 @@
   mul_one := by intros; ext; apply mul_one,
   mul_comm := by intros; ext; apply mul_comm }
 
-<<<<<<< HEAD
-@[simp, to_additive]
-lemma mul_apply {M N} {mM : monoid M} {mN : comm_monoid N} (f g : M →* N) (m : M) :
-  (f * g) m = f m * g m := rfl
-=======
 /-- `flip` arguments of `f : M →* N →* P` -/
 @[to_additive "`flip` arguments of `f : M →+ N →+ P`"]
 def flip {mM : monoid M} {mN : monoid N} {mP : comm_monoid P} (f : M →* N →* P) :
@@ -263,7 +258,6 @@
   f x⁻¹ = g x⁻¹ :=
 left_inv_eq_right_inv (f.map_mul_eq_one $ inv_mul_self x) $
   h.symm ▸ g.map_mul_eq_one $ mul_inv_self x
->>>>>>> 51ad2a18
 
 /-- Group homomorphisms preserve inverse. -/
 @[simp, to_additive]
