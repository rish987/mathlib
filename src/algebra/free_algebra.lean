/-
Copyright (c) 2020 Adam Topaz. All rights reserved.
Released under Apache 2.0 license as described in the file LICENSE.
Author: Scott Morrison, Adam Topaz.
-/
import algebra.algebra.subalgebra
import algebra.monoid_algebra
import linear_algebra
import data.equiv.transfer_instance

/-!
# Free Algebras

Given a commutative semiring `R`, and a type `X`, we construct the free `R`-algebra on `X`.

## Notation

1. `free_algebra R X` is the free algebra itself. It is endowed with an `R`-algebra structure.
2. `free_algebra.ι R` is the function `X → free_algebra R X`.
3. Given a function `f : X → A` to an R-algebra `A`, `lift R f` is the lift of `f` to an
  `R`-algebra morphism `free_algebra R X → A`.

## Theorems

1. `ι_comp_lift` states that the composition `(lift R f) ∘ (ι R)` is identical to `f`.
2. `lift_unique` states that whenever an R-algebra morphism `g : free_algebra R X → A` is
  given whose composition with `ι R` is `f`, then one has `g = lift R f`.
3. `hom_ext` is a variant of `lift_unique` in the form of an extensionality theorem.
4. `lift_comp_ι` is a combination of `ι_comp_lift` and `lift_unique`. It states that the lift
  of the composition of an algebra morphism with `ι` is the algebra morphism itself.
5. `equiv_monoid_algebra_free_monoid : free_algebra R X ≃ₐ[R] monoid_algebra R (free_monoid X)`
6. An inductive principle `induction`.
7. Statements about the natural grading of the free algebra `grades x i`: `grades.map_algebra_map`,
  `grades.map_algebra_ι`, and `grades.map_grades`.

## Implementation details

We construct the free algebra on `X` as a quotient of an inductive type `free_algebra.pre` by an inductively defined relation `free_algebra.rel`.
Explicitly, the construction involves three steps:
1. We construct an inductive type `free_algebra.pre R X`, the terms of which should be thought
  of as representatives for the elements of `free_algebra R X`.
  It is the free type with maps from `R` and `X`, and with two binary operations `add` and `mul`.
2. We construct an inductive relation `free_algebra.rel R X` on `free_algebra.pre R X`.
  This is the smallest relation for which the quotient is an `R`-algebra where addition resp.
  multiplication are induced by `add` resp. `mul` from 1., and for which the map from `R` is the
  structure map for the algebra.
3. The free algebra `free_algebra R X` is the quotient of `free_algebra.pre R X` by
  the relation `free_algebra.rel R X`.
-/

variables (R : Type*) [comm_semiring R]
variables (X : Type*)

namespace free_algebra

/--
This inductive type is used to express representatives of the free algebra.
-/
inductive pre
| of : X → pre
| of_scalar : R → pre
| add : pre → pre → pre
| mul : pre → pre → pre

namespace pre

instance : inhabited (pre R X) := ⟨of_scalar 0⟩

-- Note: These instances are only used to simplify the notation.
/-- Coercion from `X` to `pre R X`. Note: Used for notation only. -/
def has_coe_generator : has_coe X (pre R X) := ⟨of⟩
/-- Coercion from `R` to `pre R X`. Note: Used for notation only. -/
def has_coe_semiring : has_coe R (pre R X) := ⟨of_scalar⟩
/-- Multiplication in `pre R X` defined as `pre.mul`. Note: Used for notation only. -/
def has_mul : has_mul (pre R X) := ⟨mul⟩
/-- Addition in `pre R X` defined as `pre.add`. Note: Used for notation only. -/
def has_add : has_add (pre R X) := ⟨add⟩
/-- Zero in `pre R X` defined as the image of `0` from `R`. Note: Used for notation only. -/
def has_zero : has_zero (pre R X) := ⟨of_scalar 0⟩
/-- One in `pre R X` defined as the image of `1` from `R`. Note: Used for notation only. -/
def has_one : has_one (pre R X) := ⟨of_scalar 1⟩
/--
Scalar multiplication defined as multiplication by the image of elements from `R`.
Note: Used for notation only.
-/
def has_scalar : has_scalar R (pre R X) := ⟨λ r m, mul (of_scalar r) m⟩

end pre

local attribute [instance]
  pre.has_coe_generator pre.has_coe_semiring pre.has_mul pre.has_add pre.has_zero
  pre.has_one pre.has_scalar

/--
Given a function from `X` to an `R`-algebra `A`, `lift_fun` provides a lift of `f` to a function
from `pre R X` to `A`. This is mainly used in the construction of `free_algebra.lift`.
-/
def lift_fun {A : Type*} [semiring A] [algebra R A] (f : X → A) : pre R X → A :=
  λ t, pre.rec_on t f (algebra_map _ _) (λ _ _, (+)) (λ _ _, (*))

/--
An inductively defined relation on `pre R X` used to force the initial algebra structure on
the associated quotient.
-/
inductive rel : (pre R X) → (pre R X) → Prop
-- force `of_scalar` to be a central semiring morphism
| add_scalar {r s : R} : rel ↑(r + s) (↑r + ↑s)
| mul_scalar {r s : R} : rel ↑(r * s) (↑r * ↑s)
| central_scalar {r : R} {a : pre R X} : rel (r * a) (a * r)
-- commutative additive semigroup
| add_assoc {a b c : pre R X} : rel (a + b + c) (a + (b + c))
| add_comm {a b : pre R X} : rel (a + b) (b + a)
| zero_add {a : pre R X} : rel (0 + a) a
-- multiplicative monoid
| mul_assoc {a b c : pre R X} : rel (a * b * c) (a * (b * c))
| one_mul {a : pre R X} : rel (1 * a) a
| mul_one {a : pre R X} : rel (a * 1) a
-- distributivity
| left_distrib {a b c : pre R X} : rel (a * (b + c)) (a * b + a * c)
| right_distrib {a b c : pre R X} : rel ((a + b) * c) (a * c + b * c)
-- other relations needed for semiring
| zero_mul {a : pre R X} : rel (0 * a) 0
| mul_zero {a : pre R X} : rel (a * 0) 0
-- compatibility
| add_compat_left {a b c : pre R X} : rel a b → rel (a + c) (b + c)
| add_compat_right {a b c : pre R X} : rel a b → rel (c + a) (c + b)
| mul_compat_left {a b c : pre R X} : rel a b → rel (a * c) (b * c)
| mul_compat_right {a b c : pre R X} : rel a b → rel (c * a) (c * b)

end free_algebra

/--
The free algebra for the type `X` over the commutative semiring `R`.
-/
def free_algebra := quot (free_algebra.rel R X)

namespace free_algebra

local attribute [instance]
  pre.has_coe_generator pre.has_coe_semiring pre.has_mul pre.has_add pre.has_zero
  pre.has_one pre.has_scalar

instance : semiring (free_algebra R X) :=
{ add := quot.map₂ (+) (λ _ _ _, rel.add_compat_right) (λ _ _ _, rel.add_compat_left),
  add_assoc := by { rintros ⟨⟩ ⟨⟩ ⟨⟩, exact quot.sound rel.add_assoc },
  zero := quot.mk _ 0,
  zero_add := by { rintro ⟨⟩, exact quot.sound rel.zero_add },
  add_zero := begin
    rintros ⟨⟩,
    change quot.mk _ _ = _,
    rw [quot.sound rel.add_comm, quot.sound rel.zero_add],
  end,
  add_comm := by { rintros ⟨⟩ ⟨⟩, exact quot.sound rel.add_comm },
  mul := quot.map₂ (*) (λ _ _ _, rel.mul_compat_right) (λ _ _ _, rel.mul_compat_left),
  mul_assoc := by { rintros ⟨⟩ ⟨⟩ ⟨⟩, exact quot.sound rel.mul_assoc },
  one := quot.mk _ 1,
  one_mul := by { rintros ⟨⟩, exact quot.sound rel.one_mul },
  mul_one := by { rintros ⟨⟩, exact quot.sound rel.mul_one },
  left_distrib := by { rintros ⟨⟩ ⟨⟩ ⟨⟩, exact quot.sound rel.left_distrib },
  right_distrib := by { rintros ⟨⟩ ⟨⟩ ⟨⟩, exact quot.sound rel.right_distrib },
  zero_mul := by { rintros ⟨⟩, exact quot.sound rel.zero_mul },
  mul_zero := by { rintros ⟨⟩, exact quot.sound rel.mul_zero } }

instance : inhabited (free_algebra R X) := ⟨0⟩

instance : has_scalar R (free_algebra R X) :=
{ smul := λ r a, quot.lift_on a (λ x, quot.mk _ $ ↑r * x) $
  λ a b h, quot.sound (rel.mul_compat_right h) }

instance : algebra R (free_algebra R X) :=
{ to_fun := λ r, quot.mk _ r,
  map_one' := rfl,
  map_mul' := λ _ _, quot.sound rel.mul_scalar,
  map_zero' := rfl,
  map_add' := λ _ _, quot.sound rel.add_scalar,
  commutes' := λ _, by { rintros ⟨⟩, exact quot.sound rel.central_scalar },
  smul_def' := λ _ _, rfl }

instance {S : Type*} [comm_ring S] : ring (free_algebra S X) := algebra.semiring_to_ring S

variables {X}

/--
The canonical function `X → free_algebra R X`.
-/
def ι : X → free_algebra R X := λ m, quot.mk _ m

@[simp] lemma quot_mk_eq_ι (m : X) : quot.mk (free_algebra.rel R X) m = ι R m := rfl

variables {A : Type*} [semiring A] [algebra R A]

/-- Internal definition used to define `lift` -/
private def lift_aux (f : X → A) : (free_algebra R X →ₐ[R] A) :=
{ to_fun := λ a, quot.lift_on a (lift_fun _ _ f) $ λ a b h,
  begin
    induction h,
    { exact (algebra_map R A).map_add h_r h_s, },
    { exact (algebra_map R A).map_mul h_r h_s },
    { apply algebra.commutes },
    { change _ + _ + _ = _ + (_ + _),
      rw add_assoc },
    { change _ + _ = _ + _,
      rw add_comm, },
    { change (algebra_map _ _ _) + lift_fun R X f _ = lift_fun R X f _,
      simp, },
    { change _ * _ * _ = _ * (_ * _),
      rw mul_assoc },
    { change (algebra_map _ _ _) * lift_fun R X f _ = lift_fun R X f _,
      simp, },
    { change lift_fun R X f _ * (algebra_map _ _ _) = lift_fun R X f _,
      simp, },
    { change _ * (_ + _) = _ * _ + _ * _,
      rw left_distrib, },
    { change (_ + _) * _ = _ * _ + _ * _,
      rw right_distrib, },
    { change (algebra_map _ _ _) * _ = algebra_map _ _ _,
      simp },
    { change _ * (algebra_map _ _ _) = algebra_map _ _ _,
      simp },
    repeat { change lift_fun R X f _ + lift_fun R X f _ = _,
      rw h_ih,
      refl, },
    repeat { change lift_fun R X f _ * lift_fun R X f _ = _,
      rw h_ih,
      refl, },
  end,
  map_one' := by { change algebra_map _ _ _ = _, simp },
  map_mul' := by { rintros ⟨⟩ ⟨⟩, refl },
  map_zero' := by { change algebra_map _ _ _ = _, simp },
  map_add' := by { rintros ⟨⟩ ⟨⟩, refl },
  commutes' := by tauto }

/--
Given a function `f : X → A` where `A` is an `R`-algebra, `lift R f` is the unique lift
of `f` to a morphism of `R`-algebras `free_algebra R X → A`.
-/
def lift : (X → A) ≃ (free_algebra R X →ₐ[R] A) :=
{ to_fun := lift_aux R,
  inv_fun := λ F, F ∘ (ι R),
  left_inv := λ f, by {ext, refl},
  right_inv := λ F, by {
    ext x,
    rcases x,
    induction x,
    case pre.of : {
      change ((F : free_algebra R X → A) ∘ (ι R)) _ = _,
      refl },
    case pre.of_scalar : {
      change algebra_map _ _ x = F (algebra_map _ _ x),
      rw alg_hom.commutes F x, },
    case pre.add : a b ha hb {
      change lift_aux R (F ∘ ι R) (quot.mk _ _ + quot.mk _ _) = F (quot.mk _ _ + quot.mk _ _),
      rw [alg_hom.map_add, alg_hom.map_add, ha, hb], },
    case pre.mul : a b ha hb {
      change lift_aux R (F ∘ ι R) (quot.mk _ _ * quot.mk _ _) = F (quot.mk _ _ * quot.mk _ _),
      rw [alg_hom.map_mul, alg_hom.map_mul, ha, hb], }, }, }

@[simp] lemma lift_aux_eq (f : X → A) : lift_aux R f = lift R f := rfl

@[simp]
lemma lift_symm_apply (F : free_algebra R X →ₐ[R] A) : (lift R).symm F = F ∘ (ι R) := rfl

variables {R X}

@[simp]
theorem ι_comp_lift (f : X → A) :
  (lift R f : free_algebra R X → A) ∘ (ι R) = f := by {ext, refl}

@[simp]
theorem lift_ι_apply (f : X → A) (x) :
  lift R f (ι R x) = f x := rfl

@[simp]
theorem lift_unique (f : X → A) (g : free_algebra R X →ₐ[R] A) :
  (g : free_algebra R X → A) ∘ (ι R) = f ↔ g = lift R f :=
(lift R).symm_apply_eq

/-!
At this stage we set the basic definitions as `@[irreducible]`, so from this point onwards one should only use the universal properties of the free algebra, and consider the actual implementation as a quotient of an inductive type as completely hidden.

Of course, one still has the option to locally make these definitions `semireducible` if so desired, and Lean is still willing in some circumstances to do unification based on the underlying definition.
-/
attribute [irreducible] ι lift
-- Marking `free_algebra` irreducible makes `ring` instances inaccessible on quotients.
-- https://leanprover.zulipchat.com/#narrow/stream/113488-general/topic/algebra.2Esemiring_to_ring.20breaks.20semimodule.20typeclass.20lookup/near/212580241
-- For now, we avoid this by not marking it irreducible.

@[simp]
theorem lift_comp_ι (g : free_algebra R X →ₐ[R] A) :
  lift R ((g : free_algebra R X → A) ∘ (ι R)) = g :=
by { rw ←lift_symm_apply, exact (lift R).apply_symm_apply g }

@[ext]
theorem hom_ext {f g : free_algebra R X →ₐ[R] A}
  (w : ((f : free_algebra R X → A) ∘ (ι R)) = ((g : free_algebra R X → A) ∘ (ι R))) : f = g :=
begin
  rw [←lift_symm_apply, ←lift_symm_apply] at w,
  exact (lift R).symm.injective w,
end

/--
The free algebra on `X` is "just" the monoid algebra on the free monoid on `X`.

This would be useful when constructing linear maps out of a free algebra,
for example.
-/
noncomputable
def equiv_monoid_algebra_free_monoid : free_algebra R X ≃ₐ[R] monoid_algebra R (free_monoid X) :=
alg_equiv.of_alg_hom
  (lift R (λ x, (monoid_algebra.of R (free_monoid X)) (free_monoid.of x)))
  ((monoid_algebra.lift R (free_monoid X) (free_algebra R X)) (free_monoid.lift (ι R)))
begin
  apply monoid_algebra.alg_hom_ext, intro x,
  apply free_monoid.rec_on x,
  { simp, refl, },
  { intros x y ih, simp at ih, simp [ih], }
end
(by { ext, simp, })

instance [nontrivial R] : nontrivial (free_algebra R X) :=
equiv_monoid_algebra_free_monoid.to_equiv.nontrivial

section
open_locale classical

-- this proof is copied from the approach in `free_abelian_group.of_injective`
lemma ι_injective [nontrivial R] : function.injective (ι R : X → free_algebra R X) :=
λ x y hoxy, classical.by_contradiction $ assume hxy : x ≠ y,
  let f : free_algebra R X →ₐ[R] R := lift R (λ z, if x = z then (1 : R) else 0) in
  have hfx1 : f (ι R x) = 1, from (lift_ι_apply _ _).trans $ if_pos rfl,
  have hfy1 : f (ι R y) = 1, from hoxy ▸ hfx1,
  have hfy0 : f (ι R y) = 0, from (lift_ι_apply _ _).trans $ if_neg hxy,
  one_ne_zero $ hfy1.symm.trans hfy0

end

end free_algebra

-- There is something weird in the above namespace that breaks the typeclass resolution of `has_coe_to_sort` below.
-- Closing it and reopening it fixes it...
namespace free_algebra

/-- An induction principle for the free algebra.

If `C` holds for the `algebra_map` of `r : R` into `free_algebra R X`, the `ι` of `x : X`, and is
preserved under addition and muliplication, then it holds for all of `free_algebra R X`.
-/
@[elab_as_eliminator]
lemma induction {C : free_algebra R X → Prop}
  (h_grade0 : ∀ r, C (algebra_map R (free_algebra R X) r))
  (h_grade1 : ∀ x, C (ι R x))
  (h_mul : ∀ a b, C a → C b → C (a * b))
  (h_add : ∀ a b, C a → C b → C (a + b))
  (a : free_algebra R X) :
  C a :=
begin
  -- the arguments are enough to construct a subalgebra, and a mapping into it from X
  let s : subalgebra R (free_algebra R X) := {
    carrier := C,
    one_mem' := h_grade0 1,
    zero_mem' := h_grade0 0,
    mul_mem' := h_mul,
    add_mem' := h_add,
    algebra_map_mem' := h_grade0, },
  let of : X → s := subtype.coind (ι R) h_grade1,
  -- the mapping through the subalgebra is the identity
  have of_id : alg_hom.id R (free_algebra R X) = s.val.comp (lift R of),
  { ext,
    simp [of, subtype.coind], },
  -- finding a proof is finding an element of the subalgebra
  convert subtype.prop (lift R of a),
  simp [alg_hom.ext_iff] at of_id,
  exact of_id a,
end

<<<<<<< HEAD
variables {R X}

/--
Separate an element of the free algebra into its ℕ-graded components.

This is defined as an `alg_hom` to `add_monoid_algebra` so that algebra operators can be moved
before and after the mapping.
-/
noncomputable
def grades : (free_algebra R X) →ₐ[R] add_monoid_algebra (free_algebra R X) ℕ :=
lift R $ finsupp.single 1 ∘ ι R

/-- Recombining the grades recovers the original element-/
lemma sum_id_grades :
  (add_monoid_algebra.sum_id R).comp grades = alg_hom.id R (free_algebra R X) :=
begin
  ext,
  simp [grades, add_monoid_algebra.sum_id_apply, finsupp.sum_single_index],
end

noncomputable
instance : has_coe (add_monoid_algebra (free_algebra R X) ℕ) (free_algebra R X) := ⟨
  (add_monoid_algebra.sum_id R : add_monoid_algebra (free_algebra R X) ℕ →ₐ[R] (free_algebra R X))
⟩

@[simp, norm_cast]
lemma coe_def (x : add_monoid_algebra (free_algebra R X) ℕ) : (x : free_algebra R X) = add_monoid_algebra.sum_id R x := rfl


/-- An element of `R` lifted with `algebra_map` has a single grade 0 element -/
lemma grades.map_algebra_map (r : R) :
  grades (algebra_map R (free_algebra R X) r) = finsupp.single 0 (algebra_map R _ r) :=
by simp

/-- An element of `X` lifted with the canonical `ι R` function has a single grade 1 element -/
lemma grades.map_ι (x : X) :
  grades (ι R x) = finsupp.single 1 (ι R x) :=
by simp [grades]

-- note this is true for any `zero_hom`, not just `grades`. Of course, then we need to repeat this
-- for `add_monoid_hom`, `add_equiv`, `linear_map`, `ring_hom`, `ring_equiv`, `alg_hom`, ...
private lemma map_single_apply (x : free_algebra R X) (i j : ℕ) :
  grades (finsupp.single i x j) = finsupp.single i (grades x) j :=
by rw [finsupp.single_apply, finsupp.single_apply, apply_ite grades, grades.map_zero]

/-- The grade-`i` part consists only of itself -/
@[simp]
lemma grades.map_grades (x : free_algebra R X) (i : ℕ) :
  grades (grades x i) = finsupp.single i (grades x i) :=
begin
  induction x using free_algebra.induction generalizing i,
  case h_grade0 : {
    rw [grades.map_algebra_map, map_single_apply, grades.map_algebra_map,
      finsupp.single_of_single_apply],
  },
  case h_grade1 : {
    rw [grades.map_ι, map_single_apply, grades.map_ι,
      finsupp.single_of_single_apply],
  },
  case h_add : x y hx hy {
    rw [grades.map_add, finsupp.add_apply, grades.map_add, finsupp.single_add, hx, hy],
  },
  case h_mul : f g hx hy {
    rw grades.map_mul,
    rw add_monoid_algebra.mul_def,
    simp_rw [finsupp.sum_apply],

    -- pull the sums to the outside
    have : finsupp.single i = finsupp.single_add_hom i := rfl,
    rw this,
    simp_rw alg_hom.map_finsupp_sum,
    simp_rw add_monoid_hom.map_finsupp_sum,
    simp_rw finsupp.sum,
    congr, ext1 fi,
    congr, ext1 gi,
    rw ←this,

    -- this proof now resembles the other three
    rw [map_single_apply, grades.map_mul,
      finsupp.single_of_single_apply],
    rw [hx, hy, add_monoid_algebra.single_mul_single],
  },
end
=======
/-- The star ring formed by reversing the elements of products -/
instance : star_ring (free_algebra R X) :=
{ star := opposite.unop ∘ lift R (opposite.op ∘ ι R),
  star_involutive := λ x, by {
    unfold has_star.star,
    simp only [function.comp_apply],
    refine free_algebra.induction R X _ _ _ _ x; intros; simp [*] },
  star_mul := λ a b, by simp,
  star_add := λ a b, by simp }

@[simp]
lemma star_ι (x : X) : star (ι R x) = (ι R x) :=
by simp [star, has_star.star]

@[simp]
lemma star_algebra_map (r : R) : star (algebra_map R (free_algebra R X) r) = (algebra_map R _ r) :=
by simp [star, has_star.star]

/-- `star` as an `alg_equiv` -/
def star_hom : free_algebra R X ≃ₐ[R] (free_algebra R X)ᵒᵖ :=
{ commutes' := λ r, by simp [star_algebra_map],
  ..star_ring_equiv }
>>>>>>> 30467f4b

end free_algebra<|MERGE_RESOLUTION|>--- conflicted
+++ resolved
@@ -373,7 +373,6 @@
   exact of_id a,
 end
 
-<<<<<<< HEAD
 variables {R X}
 
 /--
@@ -457,7 +456,7 @@
     rw [hx, hy, add_monoid_algebra.single_mul_single],
   },
 end
-=======
+
 /-- The star ring formed by reversing the elements of products -/
 instance : star_ring (free_algebra R X) :=
 { star := opposite.unop ∘ lift R (opposite.op ∘ ι R),
@@ -480,6 +479,4 @@
 def star_hom : free_algebra R X ≃ₐ[R] (free_algebra R X)ᵒᵖ :=
 { commutes' := λ r, by simp [star_algebra_map],
   ..star_ring_equiv }
->>>>>>> 30467f4b
-
 end free_algebra