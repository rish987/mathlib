/-
Copyright (c) 2016 Jeremy Avigad. All rights reserved.
Released under Apache 2.0 license as described in the file LICENSE.
Authors: Jeremy Avigad, Leonardo de Moura, Mario Carneiro
-/
import algebra.ordered_group

set_option old_structure_cmd true

universe u
variable {α : Type u}

/-- An `ordered_semiring α` is a semiring `α` with a partial order such that
multiplication with a positive number and addition are monotone. -/
@[protect_proj]
class ordered_semiring (α : Type u) extends semiring α, ordered_cancel_add_comm_monoid α :=
(zero_le_one : 0 ≤ (1 : α))
(mul_lt_mul_of_pos_left :  ∀ a b c : α, a < b → 0 < c → c * a < c * b)
(mul_lt_mul_of_pos_right : ∀ a b c : α, a < b → 0 < c → a * c < b * c)

section ordered_semiring
variables [ordered_semiring α] {a b c d : α}

lemma zero_le_one : 0 ≤ (1:α) :=
ordered_semiring.zero_le_one

lemma zero_le_two : 0 ≤ (2:α) :=
add_nonneg zero_le_one zero_le_one

section nontrivial

variables [nontrivial α]

lemma zero_lt_one : 0 < (1 : α) :=
lt_of_le_of_ne zero_le_one zero_ne_one

lemma zero_lt_two : 0 < (2:α) := add_pos zero_lt_one zero_lt_one

@[field_simps] lemma two_ne_zero : (2:α) ≠ 0 :=
ne.symm (ne_of_lt zero_lt_two)

lemma one_lt_two : 1 < (2:α) :=
calc (2:α) = 1+1 : one_add_one_eq_two
     ...   > 1+0 : add_lt_add_left zero_lt_one _
     ...   = 1   : add_zero 1

lemma one_le_two : 1 ≤ (2:α) := one_lt_two.le

lemma zero_lt_four : 0 < (4:α) := add_pos zero_lt_two zero_lt_two

end nontrivial

lemma mul_lt_mul_of_pos_left (h₁ : a < b) (h₂ : 0 < c) : c * a < c * b :=
ordered_semiring.mul_lt_mul_of_pos_left a b c h₁ h₂

lemma mul_lt_mul_of_pos_right (h₁ : a < b) (h₂ : 0 < c) : a * c < b * c :=
ordered_semiring.mul_lt_mul_of_pos_right a b c h₁ h₂

lemma mul_le_mul_of_nonneg_left (h₁ : a ≤ b) (h₂ : 0 ≤ c) : c * a ≤ c * b :=
begin
  cases classical.em (b ≤ a), { simp [h.antisymm h₁] },
  cases classical.em (c ≤ 0), { simp [h_1.antisymm h₂] },
  exact (mul_lt_mul_of_pos_left (h₁.lt_of_not_le h) (h₂.lt_of_not_le h_1)).le,
end

lemma mul_le_mul_of_nonneg_right (h₁ : a ≤ b) (h₂ : 0 ≤ c) : a * c ≤ b * c :=
begin
  cases classical.em (b ≤ a), { simp [h.antisymm h₁] },
  cases classical.em (c ≤ 0), { simp [h_1.antisymm h₂] },
  exact (mul_lt_mul_of_pos_right (h₁.lt_of_not_le h) (h₂.lt_of_not_le h_1)).le,
end

-- TODO: there are four variations, depending on which variables we assume to be nonneg
lemma mul_le_mul (hac : a ≤ c) (hbd : b ≤ d) (nn_b : 0 ≤ b) (nn_c : 0 ≤ c) : a * b ≤ c * d :=
calc
  a * b ≤ c * b : mul_le_mul_of_nonneg_right hac nn_b
    ... ≤ c * d : mul_le_mul_of_nonneg_left hbd nn_c

lemma mul_nonneg (ha : 0 ≤ a) (hb : 0 ≤ b) : 0 ≤ a * b :=
have h : 0 * b ≤ a * b, from mul_le_mul_of_nonneg_right ha hb,
by rwa [zero_mul] at h

lemma mul_nonpos_of_nonneg_of_nonpos (ha : 0 ≤ a) (hb : b ≤ 0) : a * b ≤ 0 :=
have h : a * b ≤ a * 0, from mul_le_mul_of_nonneg_left hb ha,
by rwa mul_zero at h

lemma mul_nonpos_of_nonpos_of_nonneg (ha : a ≤ 0) (hb : 0 ≤ b) : a * b ≤ 0 :=
have h : a * b ≤ 0 * b, from mul_le_mul_of_nonneg_right ha hb,
by rwa zero_mul at h

lemma mul_lt_mul (hac : a < c) (hbd : b ≤ d) (pos_b : 0 < b) (nn_c : 0 ≤ c) : a * b < c * d :=
calc
  a * b < c * b : mul_lt_mul_of_pos_right hac pos_b
    ... ≤ c * d : mul_le_mul_of_nonneg_left hbd nn_c

lemma mul_lt_mul' (h1 : a ≤ c) (h2 : b < d) (h3 : 0 ≤ b) (h4 : 0 < c) : a * b < c * d :=
calc
   a * b ≤ c * b : mul_le_mul_of_nonneg_right h1 h3
     ... < c * d : mul_lt_mul_of_pos_left h2 h4

lemma mul_pos (ha : 0 < a) (hb : 0 < b) : 0 < a * b :=
have h : 0 * b < a * b, from mul_lt_mul_of_pos_right ha hb,
by rwa zero_mul at h

lemma mul_neg_of_pos_of_neg (ha : 0 < a) (hb : b < 0) : a * b < 0 :=
have h : a * b < a * 0, from mul_lt_mul_of_pos_left hb ha,
by rwa mul_zero at h

lemma mul_neg_of_neg_of_pos (ha : a < 0) (hb : 0 < b) : a * b < 0 :=
have h : a * b < 0 * b, from mul_lt_mul_of_pos_right ha hb,
by rwa zero_mul at  h

lemma mul_self_le_mul_self (h1 : 0 ≤ a) (h2 : a ≤ b) : a * a ≤ b * b :=
mul_le_mul h2 h2 h1 $ h1.trans h2

lemma mul_self_lt_mul_self (h1 : 0 ≤ a) (h2 : a < b) : a * a < b * b :=
mul_lt_mul' h2.le h2 h1 $ h1.trans_lt h2

lemma mul_lt_mul'' (h1 : a < c) (h2 : b < d) (h3 : 0 ≤ a) (h4 : 0 ≤ b) : a * b < c * d :=
(lt_or_eq_of_le h4).elim
  (λ b0, mul_lt_mul h1 h2.le b0 $ h3.trans h1.le)
  (λ b0, by rw [← b0, mul_zero]; exact
    mul_pos (h3.trans_lt h1) (h4.trans_lt h2))

lemma le_mul_of_one_le_right (hb : 0 ≤ b) (h : 1 ≤ a) : b ≤ b * a :=
suffices b * 1 ≤ b * a, by rwa mul_one at this,
mul_le_mul_of_nonneg_left h hb

lemma le_mul_of_one_le_left (hb : 0 ≤ b) (h : 1 ≤ a) : b ≤ a * b :=
suffices 1 * b ≤ a * b, by rwa one_mul at this,
mul_le_mul_of_nonneg_right h hb

section
variable [nontrivial α]

lemma bit1_pos (h : 0 ≤ a) : 0 < bit1 a :=
lt_add_of_le_of_pos (add_nonneg h h) zero_lt_one

lemma lt_add_one (a : α) : a < a + 1 :=
lt_add_of_le_of_pos le_rfl zero_lt_one

lemma lt_one_add (a : α) : a < 1 + a :=
by { rw [add_comm], apply lt_add_one }

end

lemma bit1_pos' (h : 0 < a) : 0 < bit1 a :=
begin
  letI := nontrivial_of_lt _ _ h,
  exact bit1_pos h.le,
end

lemma one_lt_mul (ha : 1 ≤ a) (hb : 1 < b) : 1 < a * b :=
begin
  letI := nontrivial_of_lt _ _ hb,
  exact (one_mul (1 : α)) ▸ mul_lt_mul' ha hb zero_le_one (zero_lt_one.trans_le ha)
end

lemma mul_le_one (ha : a ≤ 1) (hb' : 0 ≤ b) (hb : b ≤ 1) : a * b ≤ 1 :=
begin rw ← one_mul (1 : α), apply mul_le_mul; {assumption <|> apply zero_le_one} end

lemma one_lt_mul_of_le_of_lt (ha : 1 ≤ a) (hb : 1 < b) : 1 < a * b :=
begin
  letI := nontrivial_of_lt _ _ hb,
  calc 1 = 1 * 1 : by rw one_mul
     ... < a * b : mul_lt_mul' ha hb zero_le_one (zero_lt_one.trans_le ha)
end

lemma one_lt_mul_of_lt_of_le (ha : 1 < a) (hb : 1 ≤ b) : 1 < a * b :=
begin
  letI := nontrivial_of_lt _ _ ha,
  calc 1 = 1 * 1 : by rw one_mul
    ... < a * b : mul_lt_mul ha hb zero_lt_one $ zero_le_one.trans ha.le
end

lemma mul_le_of_le_one_right (ha : 0 ≤ a) (hb1 : b ≤ 1) : a * b ≤ a :=
calc a * b ≤ a * 1 : mul_le_mul_of_nonneg_left hb1 ha
... = a : mul_one a

lemma mul_le_of_le_one_left (hb : 0 ≤ b) (ha1 : a ≤ 1) : a * b ≤ b :=
calc a * b ≤ 1 * b : mul_le_mul ha1 le_rfl hb zero_le_one
... = b : one_mul b

lemma mul_lt_one_of_nonneg_of_lt_one_left (ha0 : 0 ≤ a) (ha : a < 1) (hb : b ≤ 1) : a * b < 1 :=
calc a * b ≤ a : mul_le_of_le_one_right ha0 hb
... < 1 : ha

lemma mul_lt_one_of_nonneg_of_lt_one_right (ha : a ≤ 1) (hb0 : 0 ≤ b) (hb : b < 1) : a * b < 1 :=
calc a * b ≤ b : mul_le_of_le_one_left hb0 ha
... < 1 : hb

end ordered_semiring

/--
A `linear_ordered_semiring α` is a nontrivial semiring `α` with a linear order
such that multiplication with a positive number and addition are monotone.
-/
-- It's not entirely clear we should assume `nontrivial` at this point;
-- it would be reasonable to explore changing this,
-- but be warned that the instances involving `domain` may cause
-- typeclass search loops.
@[protect_proj]
class linear_ordered_semiring (α : Type u) extends ordered_semiring α, linear_order α, nontrivial α

section linear_ordered_semiring
variables [linear_ordered_semiring α] {a b c d : α}

-- `norm_num` expects the lemma stating `0 < 1` to have a single typeclass argument
-- (see `norm_num.prove_pos_nat`).
-- Rather than working out how to relax that assumption,
-- we provide a synonym for `zero_lt_one` (which needs both `ordered_semiring α` and `nontrivial α`)
-- with only a `linear_ordered_semiring` typeclass argument.
lemma zero_lt_one' : 0 < (1 : α) := zero_lt_one

lemma lt_of_mul_lt_mul_left (h : c * a < c * b) (hc : 0 ≤ c) : a < b :=
lt_of_not_ge
  (assume h1 : b ≤ a,
   have h2 : c * b ≤ c * a, from mul_le_mul_of_nonneg_left h1 hc,
   h2.not_lt h)

lemma lt_of_mul_lt_mul_right (h : a * c < b * c) (hc : 0 ≤ c) : a < b :=
lt_of_not_ge
  (assume h1 : b ≤ a,
   have h2 : b * c ≤ a * c, from mul_le_mul_of_nonneg_right h1 hc,
   h2.not_lt h)

lemma le_of_mul_le_mul_left (h : c * a ≤ c * b) (hc : 0 < c) : a ≤ b :=
le_of_not_gt
  (assume h1 : b < a,
   have h2 : c * b < c * a, from mul_lt_mul_of_pos_left h1 hc,
   h2.not_le h)

lemma le_of_mul_le_mul_right (h : a * c ≤ b * c) (hc : 0 < c) : a ≤ b :=
le_of_not_gt
  (assume h1 : b < a,
   have h2 : b * c < a * c, from mul_lt_mul_of_pos_right h1 hc,
   h2.not_le h)

lemma pos_and_pos_or_neg_and_neg_of_mul_pos (hab : 0 < a * b) :
  (0 < a ∧ 0 < b) ∨ (a < 0 ∧ b < 0) :=
begin
  rcases lt_trichotomy 0 a with (ha|rfl|ha),
  { refine or.inl ⟨ha, _⟩,
    contrapose! hab,
    exact mul_nonpos_of_nonneg_of_nonpos ha.le hab },
  { rw [zero_mul] at hab, exact hab.false.elim },
  { refine or.inr ⟨ha, _⟩,
    contrapose! hab,
    exact mul_nonpos_of_nonpos_of_nonneg ha.le hab }
end

lemma nonneg_and_nonneg_or_nonpos_and_nonpos_of_mul_nnonneg (hab : 0 ≤ a * b) :
    (0 ≤ a ∧ 0 ≤ b) ∨ (a ≤ 0 ∧ b ≤ 0) :=
begin
  contrapose! hab,
  rcases lt_trichotomy 0 a with (ha|rfl|ha),
  exacts [mul_neg_of_pos_of_neg ha (hab.1 ha.le), ((hab.1 le_rfl).asymm (hab.2 le_rfl)).elim,
    mul_neg_of_neg_of_pos ha (hab.2 ha.le)]
end

lemma pos_of_mul_pos_left (h : 0 < a * b) (ha : 0 ≤ a) : 0 < b :=
((pos_and_pos_or_neg_and_neg_of_mul_pos h).resolve_right $ λ h, h.1.not_le ha).2

lemma pos_of_mul_pos_right (h : 0 < a * b) (hb : 0 ≤ b) : 0 < a :=
((pos_and_pos_or_neg_and_neg_of_mul_pos h).resolve_right $ λ h, h.2.not_le hb).1

lemma nonneg_of_mul_nonneg_left (h : 0 ≤ a * b) (h1 : 0 < a) : 0 ≤ b :=
le_of_not_gt (assume h2 : b < 0, (mul_neg_of_pos_of_neg h1 h2).not_le h)

lemma nonneg_of_mul_nonneg_right (h : 0 ≤ a * b) (h1 : 0 < b) : 0 ≤ a :=
le_of_not_gt (assume h2 : a < 0, (mul_neg_of_neg_of_pos h2 h1).not_le h)

lemma neg_of_mul_neg_left (h : a * b < 0) (h1 : 0 ≤ a) : b < 0 :=
lt_of_not_ge (assume h2 : b ≥ 0, (mul_nonneg h1 h2).not_lt h)

lemma neg_of_mul_neg_right (h : a * b < 0) (h1 : 0 ≤ b) : a < 0 :=
lt_of_not_ge (assume h2 : a ≥ 0, (mul_nonneg h2 h1).not_lt h)

lemma nonpos_of_mul_nonpos_left (h : a * b ≤ 0) (h1 : 0 < a) : b ≤ 0 :=
le_of_not_gt (assume h2 : b > 0, (mul_pos h1 h2).not_le h)

lemma nonpos_of_mul_nonpos_right (h : a * b ≤ 0) (h1 : 0 < b) : a ≤ 0 :=
le_of_not_gt (assume h2 : a > 0, (mul_pos h2 h1).not_le h)

@[simp] lemma mul_le_mul_left (h : 0 < c) : c * a ≤ c * b ↔ a ≤ b :=
⟨λ h', le_of_mul_le_mul_left h' h, λ h', mul_le_mul_of_nonneg_left h' h.le⟩

@[simp] lemma mul_le_mul_right (h : 0 < c) : a * c ≤ b * c ↔ a ≤ b :=
⟨λ h', le_of_mul_le_mul_right h' h, λ h', mul_le_mul_of_nonneg_right h' h.le⟩

@[simp] lemma mul_lt_mul_left (h : 0 < c) : c * a < c * b ↔ a < b :=
⟨lt_imp_lt_of_le_imp_le $ λ h', mul_le_mul_of_nonneg_left h' h.le,
 λ h', mul_lt_mul_of_pos_left h' h⟩

@[simp] lemma mul_lt_mul_right (h : 0 < c) : a * c < b * c ↔ a < b :=
⟨lt_imp_lt_of_le_imp_le $ λ h', mul_le_mul_of_nonneg_right h' h.le,
 λ h', mul_lt_mul_of_pos_right h' h⟩

@[simp] lemma zero_le_mul_left (h : 0 < c) : 0 ≤ c * b ↔ 0 ≤ b :=
by { convert mul_le_mul_left h, simp }

@[simp] lemma zero_le_mul_right (h : 0 < c) : 0 ≤ b * c ↔ 0 ≤ b :=
by { convert mul_le_mul_right h, simp }

@[simp] lemma zero_lt_mul_left (h : 0 < c) : 0 < c * b ↔ 0 < b :=
by { convert mul_lt_mul_left h, simp }

@[simp] lemma zero_lt_mul_right (h : 0 < c) : 0 < b * c ↔ 0 < b :=
by { convert mul_lt_mul_right h, simp }

section
variables [nontrivial α]

@[simp] lemma bit0_le_bit0 : bit0 a ≤ bit0 b ↔ a ≤ b :=
by rw [bit0, bit0, ← two_mul, ← two_mul, mul_le_mul_left (zero_lt_two : 0 < (2:α))]

@[simp] lemma bit0_lt_bit0 : bit0 a < bit0 b ↔ a < b :=
by rw [bit0, bit0, ← two_mul, ← two_mul, mul_lt_mul_left (zero_lt_two : 0 < (2:α))]

@[simp] lemma bit1_le_bit1 : bit1 a ≤ bit1 b ↔ a ≤ b :=
(add_le_add_iff_right 1).trans bit0_le_bit0

@[simp] lemma bit1_lt_bit1 : bit1 a < bit1 b ↔ a < b :=
(add_lt_add_iff_right 1).trans bit0_lt_bit0

@[simp] lemma one_le_bit1 : (1 : α) ≤ bit1 a ↔ 0 ≤ a :=
by rw [bit1, le_add_iff_nonneg_left, bit0, ← two_mul, zero_le_mul_left (zero_lt_two : 0 < (2:α))]

@[simp] lemma one_lt_bit1 : (1 : α) < bit1 a ↔ 0 < a :=
by rw [bit1, lt_add_iff_pos_left, bit0, ← two_mul, zero_lt_mul_left (zero_lt_two : 0 < (2:α))]

@[simp] lemma zero_le_bit0 : (0 : α) ≤ bit0 a ↔ 0 ≤ a :=
by rw [bit0, ← two_mul, zero_le_mul_left (zero_lt_two : 0 < (2:α))]

@[simp] lemma zero_lt_bit0 : (0 : α) < bit0 a ↔ 0 < a :=
by rw [bit0, ← two_mul, zero_lt_mul_left (zero_lt_two : 0 < (2:α))]

end

lemma le_mul_iff_one_le_left (hb : 0 < b) : b ≤ a * b ↔ 1 ≤ a :=
suffices 1 * b ≤ a * b ↔ 1 ≤ a, by rwa one_mul at this,
mul_le_mul_right hb

lemma lt_mul_iff_one_lt_left (hb : 0 < b) : b < a * b ↔ 1 < a :=
suffices 1 * b < a * b ↔ 1 < a, by rwa one_mul at this,
mul_lt_mul_right hb

lemma le_mul_iff_one_le_right (hb : 0 < b) : b ≤ b * a ↔ 1 ≤ a :=
suffices b * 1 ≤ b * a ↔ 1 ≤ a, by rwa mul_one at this,
mul_le_mul_left hb

lemma lt_mul_iff_one_lt_right (hb : 0 < b) : b < b * a ↔ 1 < a :=
suffices b * 1 < b * a ↔ 1 < a, by rwa mul_one at this,
mul_lt_mul_left hb

lemma lt_mul_of_one_lt_right (hb : 0 < b) : 1 < a → b < b * a :=
(lt_mul_iff_one_lt_right hb).2

theorem mul_nonneg_iff_right_nonneg_of_pos (h : 0 < a) : 0 ≤ b * a ↔ 0 ≤ b :=
⟨assume : 0 ≤ b * a, nonneg_of_mul_nonneg_right this h, assume : 0 ≤ b, mul_nonneg this h.le⟩

lemma mul_le_iff_le_one_left (hb : 0 < b) : a * b ≤ b ↔ a ≤ 1 :=
⟨ λ h, le_of_not_lt (mt (lt_mul_iff_one_lt_left hb).2 h.not_lt),
  λ h, le_of_not_lt (mt (lt_mul_iff_one_lt_left hb).1 h.not_lt) ⟩

lemma mul_lt_iff_lt_one_left (hb : 0 < b) : a * b < b ↔ a < 1 :=
⟨ λ h, lt_of_not_ge (mt (le_mul_iff_one_le_left hb).2 h.not_le),
  λ h, lt_of_not_ge (mt (le_mul_iff_one_le_left hb).1 h.not_le) ⟩

lemma mul_le_iff_le_one_right (hb : 0 < b) : b * a ≤ b ↔ a ≤ 1 :=
⟨ λ h, le_of_not_lt (mt (lt_mul_iff_one_lt_right hb).2 h.not_lt),
  λ h, le_of_not_lt (mt (lt_mul_iff_one_lt_right hb).1 h.not_lt) ⟩

lemma mul_lt_iff_lt_one_right (hb : 0 < b) : b * a < b ↔ a < 1 :=
⟨ λ h, lt_of_not_ge (mt (le_mul_iff_one_le_right hb).2 h.not_le),
  λ h, lt_of_not_ge (mt (le_mul_iff_one_le_right hb).1 h.not_le) ⟩

lemma nonpos_of_mul_nonneg_left (h : 0 ≤ a * b) (hb : b < 0) : a ≤ 0 :=
le_of_not_gt (λ ha, absurd h (mul_neg_of_pos_of_neg ha hb).not_le)

lemma nonpos_of_mul_nonneg_right (h : 0 ≤ a * b) (ha : a < 0) : b ≤ 0 :=
le_of_not_gt (λ hb, absurd h (mul_neg_of_neg_of_pos ha hb).not_le)

lemma neg_of_mul_pos_left (h : 0 < a * b) (hb : b ≤ 0) : a < 0 :=
lt_of_not_ge (λ ha, absurd h (mul_nonpos_of_nonneg_of_nonpos ha hb).not_lt)

lemma neg_of_mul_pos_right (h : 0 < a * b) (ha : a ≤ 0) : b < 0 :=
lt_of_not_ge (λ hb, absurd h (mul_nonpos_of_nonpos_of_nonneg ha hb).not_lt)

<<<<<<< HEAD
=======
lemma exists_lt_mul_self (a : α) : ∃ x : α, a < x * x :=
begin
  by_cases ha : 0 ≤ a,
  { use (a + 1),
    calc a = a * 1 : by rw mul_one
    ... < (a + 1) * (a + 1) : mul_lt_mul (lt_add_one _) (le_add_of_nonneg_left ha)
                                         zero_lt_one (add_nonneg ha zero_le_one) },
  { rw not_le at ha,
    use 1,
    calc a < 0     : ha
       ... < 1 * 1 : by simpa only [mul_one] using zero_lt_one }
end

lemma exists_le_mul_self (a : α) : ∃ x : α, a ≤ x * x :=
let ⟨x, hx⟩ := exists_lt_mul_self a in ⟨x, le_of_lt hx⟩

@[priority 100] -- see Note [lower instance priority]
instance linear_ordered_semiring.to_nontrivial {α : Type*} [linear_ordered_semiring α] :
  nontrivial α :=
{ exists_pair_ne := ⟨0, 1, ne_of_lt zero_lt_one⟩ }

>>>>>>> 61e1111d
/- TODO This theorem ought to be written in the context of `nontrivial` linearly ordered (additive)
commutative monoids rather than linearly ordered rings; however, the former concept does not
currently exist in mathlib. -/
@[priority 100] -- see Note [lower instance priority]
instance linear_ordered_semiring.to_no_top_order {α : Type*} [linear_ordered_semiring α] :
  no_top_order α :=
⟨assume a, ⟨a + 1, lt_add_of_pos_right _ zero_lt_one⟩⟩

end linear_ordered_semiring

section mono
variables {β : Type*} [linear_ordered_semiring α] [preorder β] {f g : β → α} {a : α}

lemma monotone_mul_left_of_nonneg (ha : 0 ≤ a) : monotone (λ x, a*x) :=
assume b c b_le_c, mul_le_mul_of_nonneg_left b_le_c ha

lemma monotone_mul_right_of_nonneg (ha : 0 ≤ a) : monotone (λ x, x*a) :=
assume b c b_le_c, mul_le_mul_of_nonneg_right b_le_c ha

lemma monotone.mul_const (hf : monotone f) (ha : 0 ≤ a) :
  monotone (λ x, (f x) * a) :=
(monotone_mul_right_of_nonneg ha).comp hf

lemma monotone.const_mul (hf : monotone f) (ha : 0 ≤ a) :
  monotone (λ x, a * (f x)) :=
(monotone_mul_left_of_nonneg ha).comp hf

lemma monotone.mul (hf : monotone f) (hg : monotone g) (hf0 : ∀ x, 0 ≤ f x) (hg0 : ∀ x, 0 ≤ g x) :
  monotone (λ x, f x * g x) :=
λ x y h, mul_le_mul (hf h) (hg h) (hg0 x) (hf0 y)

lemma strict_mono_mul_left_of_pos (ha : 0 < a) : strict_mono (λ x, a * x) :=
assume b c b_lt_c, (mul_lt_mul_left ha).2 b_lt_c

lemma strict_mono_mul_right_of_pos (ha : 0 < a) : strict_mono (λ x, x * a) :=
assume b c b_lt_c, (mul_lt_mul_right ha).2 b_lt_c

lemma strict_mono.mul_const (hf : strict_mono f) (ha : 0 < a) :
  strict_mono (λ x, (f x) * a) :=
(strict_mono_mul_right_of_pos ha).comp hf

lemma strict_mono.const_mul (hf : strict_mono f) (ha : 0 < a) :
  strict_mono (λ x, a * (f x)) :=
(strict_mono_mul_left_of_pos ha).comp hf

lemma strict_mono.mul_monotone (hf : strict_mono f) (hg : monotone g) (hf0 : ∀ x, 0 ≤ f x)
  (hg0 : ∀ x, 0 < g x) :
  strict_mono (λ x, f x * g x) :=
λ x y h, mul_lt_mul (hf h) (hg h.le) (hg0 x) (hf0 y)

lemma monotone.mul_strict_mono (hf : monotone f) (hg : strict_mono g) (hf0 : ∀ x, 0 < f x)
  (hg0 : ∀ x, 0 ≤ g x) :
  strict_mono (λ x, f x * g x) :=
λ x y h, mul_lt_mul' (hf h.le) (hg h) (hg0 x) (hf0 y)

lemma strict_mono.mul (hf : strict_mono f) (hg : strict_mono g) (hf0 : ∀ x, 0 ≤ f x)
  (hg0 : ∀ x, 0 ≤ g x) :
  strict_mono (λ x, f x * g x) :=
λ x y h, mul_lt_mul'' (hf h) (hg h) (hf0 x) (hg0 x)

end mono

/-- A `decidable_linear_ordered_semiring α` is a semiring `α` with a decidable linear order
such that multiplication with a positive number and addition are monotone. -/
@[protect_proj] class decidable_linear_ordered_semiring (α : Type u)
  extends linear_ordered_semiring α, decidable_linear_order α

section decidable_linear_ordered_semiring
variables [decidable_linear_ordered_semiring α] {a b c : α}

@[simp] lemma decidable.mul_le_mul_left (h : 0 < c) : c * a ≤ c * b ↔ a ≤ b :=
decidable.le_iff_le_iff_lt_iff_lt.2 $ mul_lt_mul_left h

@[simp] lemma decidable.mul_le_mul_right (h : 0 < c) : a * c ≤ b * c ↔ a ≤ b :=
decidable.le_iff_le_iff_lt_iff_lt.2 $ mul_lt_mul_right h

lemma mul_max_of_nonneg (b c : α) (ha : 0 ≤ a) : a * max b c = max (a * b) (a * c) :=
(monotone_mul_left_of_nonneg ha).map_max

lemma mul_min_of_nonneg (b c : α) (ha : 0 ≤ a) : a * min b c = min (a * b) (a * c) :=
(monotone_mul_left_of_nonneg ha).map_min

lemma max_mul_of_nonneg (a b : α) (hc : 0 ≤ c) : max a b * c = max (a * c) (b * c) :=
(monotone_mul_right_of_nonneg hc).map_max

lemma min_mul_of_nonneg (a b : α) (hc : 0 ≤ c) : min a b * c = min (a * c) (b * c) :=
(monotone_mul_right_of_nonneg hc).map_min

end decidable_linear_ordered_semiring

/-- An `ordered_ring α` is a ring `α` with a partial order such that
multiplication with a positive number and addition are monotone. -/
@[protect_proj]
class ordered_ring (α : Type u) extends ring α, ordered_add_comm_group α :=
(zero_le_one : 0 ≤ (1 : α))
(mul_pos     : ∀ a b : α, 0 < a → 0 < b → 0 < a * b)

section ordered_ring
variables [ordered_ring α] {a b c : α}

lemma ordered_ring.mul_nonneg (a b : α) (h₁ : 0 ≤ a) (h₂ : 0 ≤ b) : 0 ≤ a * b :=
begin
  cases classical.em (a ≤ 0), { simp [le_antisymm h h₁] },
  cases classical.em (b ≤ 0), { simp [le_antisymm h_1 h₂] },
  exact (le_not_le_of_lt (ordered_ring.mul_pos a b (h₁.lt_of_not_le h) (h₂.lt_of_not_le h_1))).left,
end

lemma ordered_ring.mul_le_mul_of_nonneg_left (h₁ : a ≤ b) (h₂ : 0 ≤ c) : c * a ≤ c * b :=
have 0 ≤ b - a,       from sub_nonneg_of_le h₁,
have 0 ≤ c * (b - a), from ordered_ring.mul_nonneg c (b - a) h₂ this,
begin
  rw mul_sub_left_distrib at this,
  apply le_of_sub_nonneg this
end

lemma ordered_ring.mul_le_mul_of_nonneg_right (h₁ : a ≤ b) (h₂ : 0 ≤ c) : a * c ≤ b * c :=
have 0 ≤ b - a,       from sub_nonneg_of_le h₁,
have 0 ≤ (b - a) * c, from ordered_ring.mul_nonneg (b - a) c this h₂,
begin
  rw mul_sub_right_distrib at this,
  apply le_of_sub_nonneg this
end

lemma ordered_ring.mul_lt_mul_of_pos_left (h₁ : a < b) (h₂ : 0 < c) : c * a < c * b :=
have 0 < b - a,       from sub_pos_of_lt h₁,
have 0 < c * (b - a), from ordered_ring.mul_pos c (b - a) h₂ this,
begin
  rw mul_sub_left_distrib at this,
  apply lt_of_sub_pos this
end

lemma ordered_ring.mul_lt_mul_of_pos_right (h₁ : a < b) (h₂ : 0 < c) : a * c < b * c :=
have 0 < b - a,       from sub_pos_of_lt h₁,
have 0 < (b - a) * c, from ordered_ring.mul_pos (b - a) c this h₂,
begin
  rw mul_sub_right_distrib at this,
  apply lt_of_sub_pos this
end

@[priority 100] -- see Note [lower instance priority]
instance ordered_ring.to_ordered_semiring : ordered_semiring α :=
{ mul_zero                   := mul_zero,
  zero_mul                   := zero_mul,
  add_left_cancel            := @add_left_cancel α _,
  add_right_cancel           := @add_right_cancel α _,
  le_of_add_le_add_left      := @le_of_add_le_add_left α _,
  mul_lt_mul_of_pos_left     := @ordered_ring.mul_lt_mul_of_pos_left α _,
  mul_lt_mul_of_pos_right    := @ordered_ring.mul_lt_mul_of_pos_right α _,
  ..‹ordered_ring α› }

lemma mul_le_mul_of_nonpos_left {a b c : α} (h : b ≤ a) (hc : c ≤ 0) : c * a ≤ c * b :=
have -c ≥ 0,              from neg_nonneg_of_nonpos hc,
have -c * b ≤ -c * a,     from mul_le_mul_of_nonneg_left h this,
have -(c * b) ≤ -(c * a), by rwa [← neg_mul_eq_neg_mul, ← neg_mul_eq_neg_mul] at this,
le_of_neg_le_neg this

lemma mul_le_mul_of_nonpos_right {a b c : α} (h : b ≤ a) (hc : c ≤ 0) : a * c ≤ b * c :=
have -c ≥ 0,              from neg_nonneg_of_nonpos hc,
have b * -c ≤ a * -c,     from mul_le_mul_of_nonneg_right h this,
have -(b * c) ≤ -(a * c), by rwa [← neg_mul_eq_mul_neg, ← neg_mul_eq_mul_neg] at this,
le_of_neg_le_neg this

lemma mul_nonneg_of_nonpos_of_nonpos {a b : α} (ha : a ≤ 0) (hb : b ≤ 0) : 0 ≤ a * b :=
have 0 * b ≤ a * b, from mul_le_mul_of_nonpos_right ha hb,
by rwa zero_mul at this

lemma mul_lt_mul_of_neg_left {a b c : α} (h : b < a) (hc : c < 0) : c * a < c * b :=
have -c > 0,              from neg_pos_of_neg hc,
have -c * b < -c * a,     from mul_lt_mul_of_pos_left h this,
have -(c * b) < -(c * a), by rwa [← neg_mul_eq_neg_mul, ← neg_mul_eq_neg_mul] at this,
lt_of_neg_lt_neg this

lemma mul_lt_mul_of_neg_right {a b c : α} (h : b < a) (hc : c < 0) : a * c < b * c :=
have -c > 0,              from neg_pos_of_neg hc,
have b * -c < a * -c,     from mul_lt_mul_of_pos_right h this,
have -(b * c) < -(a * c), by rwa [← neg_mul_eq_mul_neg, ← neg_mul_eq_mul_neg] at this,
lt_of_neg_lt_neg this

lemma mul_pos_of_neg_of_neg {a b : α} (ha : a < 0) (hb : b < 0) : 0 < a * b :=
have 0 * b < a * b, from mul_lt_mul_of_neg_right ha hb,
by rwa zero_mul at this

end ordered_ring

/-- A `linear_ordered_ring α` is a ring `α` with a linear order such that
multiplication with a positive number and addition are monotone. -/
@[protect_proj] class linear_ordered_ring (α : Type u) extends ordered_ring α, linear_order α, nontrivial α

section linear_ordered_ring
variables [linear_ordered_ring α] {a b c : α}

@[priority 100] -- see Note [lower instance priority]
instance linear_ordered_ring.to_linear_ordered_semiring : linear_ordered_semiring α :=
{ mul_zero                   := mul_zero,
  zero_mul                   := zero_mul,
  add_left_cancel            := @add_left_cancel α _,
  add_right_cancel           := @add_right_cancel α _,
  le_of_add_le_add_left      := @le_of_add_le_add_left α _,
  mul_lt_mul_of_pos_left     := @mul_lt_mul_of_pos_left α _,
  mul_lt_mul_of_pos_right    := @mul_lt_mul_of_pos_right α _,
  le_total                   := linear_ordered_ring.le_total,
  ..‹linear_ordered_ring α› }

@[priority 100] -- see Note [lower instance priority]
instance linear_ordered_ring.to_domain : domain α :=
{ eq_zero_or_eq_zero_of_mul_eq_zero :=
    begin
      intros a b hab,
      contrapose! hab,
      cases (lt_or_gt_of_ne hab.1) with ha ha; cases (lt_or_gt_of_ne hab.2) with hb hb,
      exacts [(mul_pos_of_neg_of_neg ha hb).ne.symm, (mul_neg_of_neg_of_pos ha hb).ne,
        (mul_neg_of_pos_of_neg ha hb).ne, (mul_pos ha hb).ne.symm]
    end,
  .. ‹linear_ordered_ring α› }

lemma mul_pos_iff : 0 < a * b ↔ 0 < a ∧ 0 < b ∨ a < 0 ∧ b < 0 :=
⟨pos_and_pos_or_neg_and_neg_of_mul_pos,
  λ h, h.elim (and_imp.2 mul_pos) (and_imp.2 mul_pos_of_neg_of_neg)⟩

lemma mul_neg_iff : a * b < 0 ↔ 0 < a ∧ b < 0 ∨ a < 0 ∧ 0 < b :=
by rw [← neg_pos, neg_mul_eq_mul_neg, mul_pos_iff, neg_pos, neg_lt_zero]

lemma mul_nonneg_iff : 0 ≤ a * b ↔ 0 ≤ a ∧ 0 ≤ b ∨ a ≤ 0 ∧ b ≤ 0 :=
⟨nonneg_and_nonneg_or_nonpos_and_nonpos_of_mul_nnonneg,
  λ h, h.elim (and_imp.2 mul_nonneg) (and_imp.2 mul_nonneg_of_nonpos_of_nonpos)⟩

lemma mul_nonpos_iff : a * b ≤ 0 ↔ 0 ≤ a ∧ b ≤ 0 ∨ a ≤ 0 ∧ 0 ≤ b :=
by rw [← neg_nonneg, neg_mul_eq_mul_neg, mul_nonneg_iff, neg_nonneg, neg_nonpos]

lemma mul_self_nonneg (a : α) : 0 ≤ a * a :=
or.elim (le_total 0 a)
  (assume h : a ≥ 0, mul_nonneg h h)
  (assume h : a ≤ 0, mul_nonneg_of_nonpos_of_nonpos h h)

lemma gt_of_mul_lt_mul_neg_left (h : c * a < c * b) (hc : c ≤ 0) : b < a :=
have nhc : 0 ≤ -c, from neg_nonneg_of_nonpos hc,
have h2 : -(c * b) < -(c * a), from neg_lt_neg h,
have h3 : (-c) * b < (-c) * a, from calc
     (-c) * b = - (c * b)    : by rewrite neg_mul_eq_neg_mul
          ... < -(c * a)     : h2
          ... = (-c) * a     : by rewrite neg_mul_eq_neg_mul,
lt_of_mul_lt_mul_left h3 nhc

lemma neg_one_lt_zero : -1 < (0:α) :=
begin
  have this := neg_lt_neg (@zero_lt_one α _ _),
  rwa neg_zero at this
end

lemma le_of_mul_le_of_one_le {a b c : α} (h : a * c ≤ b) (hb : 0 ≤ b) (hc : 1 ≤ c) :
  a ≤ b :=
have h' : a * c ≤ b * c, from calc
     a * c ≤ b : h
       ... = b * 1 : by rewrite mul_one
       ... ≤ b * c : mul_le_mul_of_nonneg_left hc hb,
le_of_mul_le_mul_right h' (zero_lt_one.trans_le hc)

lemma nonneg_le_nonneg_of_squares_le {a b : α} (hb : 0 ≤ b) (h : a * a ≤ b * b) : a ≤ b :=
le_of_not_gt (λhab, (mul_self_lt_mul_self hb hab).not_le h)

lemma mul_self_le_mul_self_iff {a b : α} (h1 : 0 ≤ a) (h2 : 0 ≤ b) : a ≤ b ↔ a * a ≤ b * b :=
⟨mul_self_le_mul_self h1, nonneg_le_nonneg_of_squares_le h2⟩

lemma mul_self_lt_mul_self_iff {a b : α} (h1 : 0 ≤ a) (h2 : 0 ≤ b) : a < b ↔ a * a < b * b :=
iff.trans (lt_iff_not_ge _ _) $ iff.trans (not_iff_not_of_iff $ mul_self_le_mul_self_iff h2 h1) $
  iff.symm (lt_iff_not_ge _ _)

/- TODO This theorem ought to be written in the context of `nontrivial` linearly ordered (additive)
commutative groups rather than linearly ordered rings; however, the former concept does not
currently exist in mathlib. -/
@[priority 100] -- see Note [lower instance priority]
instance linear_ordered_ring.to_no_bot_order : no_bot_order α :=
⟨assume a, ⟨a - 1, sub_lt_iff_lt_add.mpr $ lt_add_of_pos_right _ zero_lt_one⟩⟩

@[simp] lemma mul_le_mul_left_of_neg {a b c : α} (h : c < 0) : c * a ≤ c * b ↔ b ≤ a :=
⟨le_imp_le_of_lt_imp_lt $ λ h', mul_lt_mul_of_neg_left h' h,
  λ h', mul_le_mul_of_nonpos_left h' h.le⟩

@[simp] lemma mul_le_mul_right_of_neg {a b c : α} (h : c < 0) : a * c ≤ b * c ↔ b ≤ a :=
⟨le_imp_le_of_lt_imp_lt $ λ h', mul_lt_mul_of_neg_right h' h,
  λ h', mul_le_mul_of_nonpos_right h' h.le⟩

@[simp] lemma mul_lt_mul_left_of_neg {a b c : α} (h : c < 0) : c * a < c * b ↔ b < a :=
lt_iff_lt_of_le_iff_le (mul_le_mul_left_of_neg h)

@[simp] lemma mul_lt_mul_right_of_neg {a b c : α} (h : c < 0) : a * c < b * c ↔ b < a :=
lt_iff_lt_of_le_iff_le (mul_le_mul_right_of_neg h)

lemma sub_one_lt (a : α) : a - 1 < a :=
sub_lt_iff_lt_add.2 (lt_add_one a)

lemma mul_self_pos {a : α} (ha : a ≠ 0) : 0 < a * a :=
by rcases lt_trichotomy a 0 with h|h|h;
   [exact mul_pos_of_neg_of_neg h h, exact (ha h).elim, exact mul_pos h h]

lemma mul_self_le_mul_self_of_le_of_neg_le {x y : α} (h₁ : x ≤ y) (h₂ : -x ≤ y) : x * x ≤ y * y :=
begin
  cases le_total 0 x,
  { exact mul_self_le_mul_self h h₁ },
  { rw ← neg_mul_neg, exact mul_self_le_mul_self (neg_nonneg_of_nonpos h) h₂ }
end

lemma nonneg_of_mul_nonpos_left {a b : α} (h : a * b ≤ 0) (hb : b < 0) : 0 ≤ a :=
le_of_not_gt (λ ha, absurd h (mul_pos_of_neg_of_neg ha hb).not_le)

lemma nonneg_of_mul_nonpos_right {a b : α} (h : a * b ≤ 0) (ha : a < 0) : 0 ≤ b :=
le_of_not_gt (λ hb, absurd h (mul_pos_of_neg_of_neg ha hb).not_le)

lemma pos_of_mul_neg_left {a b : α} (h : a * b < 0) (hb : b ≤ 0) : 0 < a :=
lt_of_not_ge (λ ha, absurd h (mul_nonneg_of_nonpos_of_nonpos ha hb).not_lt)

lemma pos_of_mul_neg_right {a b : α} (h : a * b < 0) (ha : a ≤ 0) : 0 < b :=
lt_of_not_ge (λ hb, absurd h (mul_nonneg_of_nonpos_of_nonpos ha hb).not_lt)

/- The sum of two squares is zero iff both elements are zero. -/
lemma mul_self_add_mul_self_eq_zero {x y : α} : x * x + y * y = 0 ↔ x = 0 ∧ y = 0 :=
begin
  split; intro h, swap, { rcases h with ⟨rfl, rfl⟩, simp },
  have : y * y ≤ 0, { rw [← h], apply le_add_of_nonneg_left (mul_self_nonneg x) },
  have : y * y = 0 := le_antisymm this (mul_self_nonneg y),
  have hx : x = 0, { rwa [this, add_zero, mul_self_eq_zero] at h },
  rw mul_self_eq_zero at this, split; assumption
end

end linear_ordered_ring

/-- A `linear_ordered_comm_ring α` is a commutative ring `α` with a linear order
such that multiplication with a positive number and addition are monotone. -/
@[protect_proj]
class linear_ordered_comm_ring (α : Type u) extends linear_ordered_ring α, comm_monoid α

@[priority 100] -- see Note [lower instance priority]
instance linear_ordered_comm_ring.to_comm_ring [s : linear_ordered_comm_ring α] :
  comm_ring α :=
{ ..s }

@[priority 100] -- see Note [lower instance priority]
instance linear_ordered_comm_ring.to_integral_domain [s : linear_ordered_comm_ring α] :
  integral_domain α :=
{ ..linear_ordered_ring.to_domain, ..s }

/-- A `decidable_linear_ordered_comm_ring α` is a commutative ring `α` with a
decidable linear order such that multiplication with a positive number and
addition are monotone. -/
@[protect_proj] class decidable_linear_ordered_comm_ring (α : Type u) extends linear_ordered_comm_ring α,
    decidable_linear_ordered_add_comm_group α

@[priority 100] -- see Note [lower instance priority]
instance decidable_linear_ordered_comm_ring.to_decidable_linear_ordered_semiring [d : decidable_linear_ordered_comm_ring α] :
   decidable_linear_ordered_semiring α :=
let s : linear_ordered_semiring α := @linear_ordered_ring.to_linear_ordered_semiring α _ in
{ zero_mul                   := @linear_ordered_semiring.zero_mul α s,
  mul_zero                   := @linear_ordered_semiring.mul_zero α s,
  add_left_cancel            := @linear_ordered_semiring.add_left_cancel α s,
  add_right_cancel           := @linear_ordered_semiring.add_right_cancel α s,
  le_of_add_le_add_left      := @linear_ordered_semiring.le_of_add_le_add_left α s,
  mul_lt_mul_of_pos_left     := @linear_ordered_semiring.mul_lt_mul_of_pos_left α s,
  mul_lt_mul_of_pos_right    := @linear_ordered_semiring.mul_lt_mul_of_pos_right α s,
  ..d }

section decidable_linear_ordered_comm_ring

variables [decidable_linear_ordered_comm_ring α] {a b c d : α}

@[simp] lemma abs_one : abs (1 : α) = 1 := abs_of_pos zero_lt_one

lemma max_mul_mul_le_max_mul_max (b c : α) (ha : 0 ≤ a) (hd: 0 ≤ d) :
  max (a * b) (d * c) ≤ max a c * max d b :=
have ba : b * a ≤ max d b * max c a,
  from mul_le_mul (le_max_right d b) (le_max_right c a) ha (le_trans hd (le_max_left d b)),
have cd : c * d ≤ max a c * max b d,
  from mul_le_mul (le_max_right a c) (le_max_right b d) hd (le_trans ha (le_max_left a c)),
max_le
  (by simpa [mul_comm, max_comm] using ba)
  (by simpa [mul_comm, max_comm] using cd)

lemma abs_mul (a b : α) : abs (a * b) = abs a * abs b :=
begin
  rw [abs_eq (mul_nonneg (abs_nonneg a) (abs_nonneg b))],
  cases le_total a 0 with ha ha; cases le_total b 0 with hb hb;
    simp [abs_of_nonpos, abs_of_nonneg, *]
end

/-- `abs` as a `monoid_hom`. -/
def abs_hom : α →* α := ⟨abs, abs_one, abs_mul⟩

lemma abs_mul_abs_self (a : α) : abs a * abs a = a * a :=
abs_by_cases (λ x, x * x = a * a) rfl (neg_mul_neg a a)

lemma abs_mul_self (a : α) : abs (a * a) = a * a :=
by rw [abs_mul, abs_mul_abs_self]

lemma sub_le_of_abs_sub_le_left (h : abs (a - b) ≤ c) : b - c ≤ a :=
if hz : 0 ≤ a - b then
  (calc
      a ≥ b     : le_of_sub_nonneg hz
    ... ≥ b - c : sub_le_self _ $ (abs_nonneg _).trans h)
else
  have habs : b - a ≤ c, by rwa [abs_of_neg (lt_of_not_ge hz), neg_sub] at h,
  have habs' : b ≤ c + a, from le_add_of_sub_right_le habs,
  sub_left_le_of_le_add habs'

lemma sub_le_of_abs_sub_le_right (h : abs (a - b) ≤ c) : a - c ≤ b :=
sub_le_of_abs_sub_le_left (abs_sub a b ▸ h)

lemma sub_lt_of_abs_sub_lt_left (h : abs (a - b) < c) : b - c < a :=
if hz : 0 ≤ a - b then
   (calc
      a ≥ b     : le_of_sub_nonneg hz
    ... > b - c : sub_lt_self _ ((abs_nonneg _).trans_lt h))
else
  have habs : b - a < c, by rwa [abs_of_neg (lt_of_not_ge hz), neg_sub] at h,
  have habs' : b < c + a, from lt_add_of_sub_right_lt habs,
  sub_left_lt_of_lt_add habs'

lemma sub_lt_of_abs_sub_lt_right (h : abs (a - b) < c) : a - c < b :=
sub_lt_of_abs_sub_lt_left (abs_sub a b ▸ h)

lemma abs_sub_square (a b : α) : abs (a - b) * abs (a - b) = a * a + b * b - (1 + 1) * a * b :=
begin
  rw abs_mul_abs_self,
  simp [left_distrib, right_distrib, add_assoc, add_comm, add_left_comm, mul_comm, sub_eq_add_neg],
end

lemma eq_zero_of_mul_self_add_mul_self_eq_zero (h : a * a + b * b = 0) : a = 0 :=
have a * a ≤ (0 : α), from calc
     a * a ≤ a * a + b * b : le_add_of_nonneg_right (mul_self_nonneg b)
       ... = 0             : h,
eq_zero_of_mul_self_eq_zero (le_antisymm this (mul_self_nonneg a))

-- The proof doesn't need commutativity but we have no `decidable_linear_ordered_ring`
@[simp] lemma abs_two : abs (2:α) = 2 :=
abs_of_pos zero_lt_two

end decidable_linear_ordered_comm_ring

/-- Extend `nonneg_add_comm_group` to support ordered rings
  specified by their nonnegative elements -/
class nonneg_ring (α : Type*) extends ring α, nonneg_add_comm_group α :=
(one_nonneg : nonneg 1)
(mul_nonneg : ∀ {a b}, nonneg a → nonneg b → nonneg (a * b))
(mul_pos : ∀ {a b}, pos a → pos b → pos (a * b))

/-- Extend `nonneg_add_comm_group` to support linearly ordered rings
  specified by their nonnegative elements -/
class linear_nonneg_ring (α : Type*) extends domain α, nonneg_add_comm_group α :=
(one_pos : pos 1)
(mul_nonneg : ∀ {a b}, nonneg a → nonneg b → nonneg (a * b))
(nonneg_total : ∀ a, nonneg a ∨ nonneg (-a))

namespace nonneg_ring
open nonneg_add_comm_group
variable [nonneg_ring α]

/-- `to_linear_nonneg_ring` shows that a `nonneg_ring` with a total order is a `domain`,
hence a `linear_nonneg_ring`. -/
def to_linear_nonneg_ring [nontrivial α]
  (nonneg_total : ∀ a : α, nonneg a ∨ nonneg (-a))
  : linear_nonneg_ring α :=
{ one_pos := (pos_iff 1).mpr ⟨one_nonneg, λ h, zero_ne_one (nonneg_antisymm one_nonneg h).symm⟩,
  nonneg_total := nonneg_total,
  eq_zero_or_eq_zero_of_mul_eq_zero :=
    suffices ∀ {a} b : α, nonneg a → a * b = 0 → a = 0 ∨ b = 0,
    from λ a b, (nonneg_total a).elim (this b)
      (λ na, by simpa using this b na),
    suffices ∀ {a b : α}, nonneg a → nonneg b → a * b = 0 → a = 0 ∨ b = 0,
    from λ a b na, (nonneg_total b).elim (this na)
      (λ nb, by simpa using this na nb),
    λ a b na nb z, classical.by_cases
      (λ nna : nonneg (-a), or.inl (nonneg_antisymm na nna))
      (λ pa, classical.by_cases
        (λ nnb : nonneg (-b), or.inr (nonneg_antisymm nb nnb))
        (λ pb, absurd z $ ne_of_gt $ pos_def.1 $ mul_pos
          ((pos_iff _).2 ⟨na, pa⟩)
          ((pos_iff _).2 ⟨nb, pb⟩))),
  ..‹nontrivial α›,
  ..‹nonneg_ring α› }

end nonneg_ring

namespace linear_nonneg_ring
open nonneg_add_comm_group
variable [linear_nonneg_ring α]

@[priority 100] -- see Note [lower instance priority]
instance to_nonneg_ring : nonneg_ring α :=
{ one_nonneg := ((pos_iff _).mp one_pos).1,
  mul_pos := λ a b pa pb,
  let ⟨a1, a2⟩ := (pos_iff a).1 pa,
      ⟨b1, b2⟩ := (pos_iff b).1 pb in
  have ab : nonneg (a * b), from mul_nonneg a1 b1,
  (pos_iff _).2 ⟨ab, λ hn,
    have a * b = 0, from nonneg_antisymm ab hn,
    (eq_zero_or_eq_zero_of_mul_eq_zero _ _ this).elim
      (ne_of_gt (pos_def.1 pa))
      (ne_of_gt (pos_def.1 pb))⟩,
  ..‹linear_nonneg_ring α› }

/-- Construct `linear_order` from `linear_nonneg_ring`. This is not an instance
because we don't use it in `mathlib`. -/
local attribute [instance]
def to_linear_order : linear_order α :=
{ le_total := nonneg_total_iff.1 nonneg_total,
  ..‹linear_nonneg_ring α›, ..(infer_instance : ordered_add_comm_group α) }

/-- Construct `linear_ordered_ring` from `linear_nonneg_ring`.
This is not an instance because we don't use it in `mathlib`. -/
local attribute [instance]
def to_linear_ordered_ring : linear_ordered_ring α :=
{ mul_pos := by simp [pos_def.symm]; exact @nonneg_ring.mul_pos _ _,
  zero_le_one := le_of_lt $ lt_of_not_ge $ λ (h : nonneg (0 - 1)), begin
    rw [zero_sub] at h,
    have := mul_nonneg h h, simp at this,
    exact zero_ne_one (nonneg_antisymm this h).symm
  end,
  ..‹linear_nonneg_ring α›, ..(infer_instance : ordered_add_comm_group α),
  ..(infer_instance : linear_order α) }

/-- Convert a `linear_nonneg_ring` with a commutative multiplication and
decidable non-negativity into a `decidable_linear_ordered_comm_ring` -/
def to_decidable_linear_ordered_comm_ring
  [decidable_pred (@nonneg α _)]
  [comm : @is_commutative α (*)]
  : decidable_linear_ordered_comm_ring α :=
{ decidable_le := by apply_instance,
  decidable_lt := by apply_instance,
  mul_comm := is_commutative.comm,
  ..@linear_nonneg_ring.to_linear_ordered_ring _ _ }

end linear_nonneg_ring

/-- A canonically ordered commutative semiring is an ordered, commutative semiring
in which `a ≤ b` iff there exists `c` with `b = a + c`. This is satisfied by the
natural numbers, for example, but not the integers or other ordered groups. -/
class canonically_ordered_comm_semiring (α : Type*) extends
  canonically_ordered_add_monoid α, comm_semiring α :=
(eq_zero_or_eq_zero_of_mul_eq_zero : ∀ a b : α, a * b = 0 → a = 0 ∨ b = 0)

namespace canonically_ordered_semiring
variables [canonically_ordered_comm_semiring α] {a b : α}

open canonically_ordered_add_monoid (le_iff_exists_add)

@[priority 100] -- see Note [lower instance priority]
instance canonically_ordered_comm_semiring.to_no_zero_divisors :
  no_zero_divisors α :=
⟨canonically_ordered_comm_semiring.eq_zero_or_eq_zero_of_mul_eq_zero⟩

lemma mul_le_mul {a b c d : α} (hab : a ≤ b) (hcd : c ≤ d) : a * c ≤ b * d :=
begin
  rcases (le_iff_exists_add _ _).1 hab with ⟨b, rfl⟩,
  rcases (le_iff_exists_add _ _).1 hcd with ⟨d, rfl⟩,
  suffices : a * c ≤ a * c + (a * d + b * c + b * d), by simpa [mul_add, add_mul, _root_.add_assoc],
  exact (le_iff_exists_add _ _).2 ⟨_, rfl⟩
end

lemma mul_le_mul_left' {b c : α} (h : b ≤ c) (a : α) : a * b ≤ a * c :=
mul_le_mul (le_refl a) h

lemma mul_le_mul_right' {b c : α} (h : b ≤ c) (a : α) : b * a ≤ c * a :=
mul_le_mul h (le_refl a)

/-- A version of `zero_lt_one : 0 < 1` for a `canonically_ordered_comm_semiring`. -/
lemma zero_lt_one [nontrivial α] : (0:α) < 1 := (zero_le 1).lt_of_ne zero_ne_one

lemma mul_pos : 0 < a * b ↔ (0 < a) ∧ (0 < b) :=
by simp only [zero_lt_iff_ne_zero, ne.def, mul_eq_zero, not_or_distrib]

end canonically_ordered_semiring

namespace with_top

instance [nonempty α] : nontrivial (with_top α) :=
option.nontrivial

variable [decidable_eq α]

section has_mul

variables [has_zero α] [has_mul α]

instance : mul_zero_class (with_top α) :=
{ zero := 0,
  mul := λm n, if m = 0 ∨ n = 0 then 0 else m.bind (λa, n.bind $ λb, ↑(a * b)),
  zero_mul := assume a, if_pos $ or.inl rfl,
  mul_zero := assume a, if_pos $ or.inr rfl }

lemma mul_def {a b : with_top α} :
  a * b = if a = 0 ∨ b = 0 then 0 else a.bind (λa, b.bind $ λb, ↑(a * b)) := rfl

@[simp] lemma mul_top {a : with_top α} (h : a ≠ 0) : a * ⊤ = ⊤ :=
by cases a; simp [mul_def, h]; refl

@[simp] lemma top_mul {a : with_top α} (h : a ≠ 0) : ⊤ * a = ⊤ :=
by cases a; simp [mul_def, h]; refl

@[simp] lemma top_mul_top : (⊤ * ⊤ : with_top α) = ⊤ :=
top_mul top_ne_zero

end has_mul

section mul_zero_class

variables [mul_zero_class α]

@[norm_cast] lemma coe_mul {a b : α} : (↑(a * b) : with_top α) = a * b :=
decidable.by_cases (assume : a = 0, by simp [this]) $ assume ha,
decidable.by_cases (assume : b = 0, by simp [this]) $ assume hb,
by { simp [*, mul_def], refl }

lemma mul_coe {b : α} (hb : b ≠ 0) : ∀{a : with_top α}, a * b = a.bind (λa:α, ↑(a * b))
| none     := show (if (⊤:with_top α) = 0 ∨ (b:with_top α) = 0 then 0 else ⊤ : with_top α) = ⊤,
    by simp [hb]
| (some a) := show ↑a * ↑b = ↑(a * b), from coe_mul.symm

@[simp] lemma mul_eq_top_iff {a b : with_top α} : a * b = ⊤ ↔ (a ≠ 0 ∧ b = ⊤) ∨ (a = ⊤ ∧ b ≠ 0) :=
begin
  cases a; cases b; simp only [none_eq_top, some_eq_coe],
  { simp [← coe_mul] },
  { suffices : ⊤ * (b : with_top α) = ⊤ ↔ b ≠ 0, by simpa,
    by_cases hb : b = 0; simp [hb] },
  { suffices : (a : with_top α) * ⊤ = ⊤ ↔ a ≠ 0, by simpa,
    by_cases ha : a = 0; simp [ha] },
  { simp [← coe_mul] }
end

end mul_zero_class

section no_zero_divisors

variables [mul_zero_class α] [no_zero_divisors α]

instance : no_zero_divisors (with_top α) :=
⟨λ a b, by cases a; cases b; dsimp [mul_def]; split_ifs;
  simp [*, none_eq_top, some_eq_coe, mul_eq_zero] at *⟩

end no_zero_divisors

variables [canonically_ordered_comm_semiring α]

private lemma comm (a b : with_top α) : a * b = b * a :=
begin
  by_cases ha : a = 0, { simp [ha] },
  by_cases hb : b = 0, { simp [hb] },
  simp [ha, hb, mul_def, option.bind_comm a b, mul_comm]
end

private lemma distrib' (a b c : with_top α) : (a + b) * c = a * c + b * c :=
begin
  cases c,
  { show (a + b) * ⊤ = a * ⊤ + b * ⊤,
    by_cases ha : a = 0; simp [ha] },
  { show (a + b) * c = a * c + b * c,
    by_cases hc : c = 0, { simp [hc] },
    simp [mul_coe hc], cases a; cases b,
    repeat { refl <|> exact congr_arg some (add_mul _ _ _) } }
end

private lemma assoc (a b c : with_top α) : (a * b) * c = a * (b * c) :=
begin
  cases a,
  { by_cases hb : b = 0; by_cases hc : c = 0;
      simp [*, none_eq_top] },
  cases b,
  { by_cases ha : a = 0; by_cases hc : c = 0;
      simp [*, none_eq_top, some_eq_coe] },
  cases c,
  { by_cases ha : a = 0; by_cases hb : b = 0;
      simp [*, none_eq_top, some_eq_coe] },
  simp [some_eq_coe, coe_mul.symm, mul_assoc]
end

-- FIXME is `nontrivial` really needed here?
private lemma one_mul' [nontrivial α] : ∀a : with_top α, 1 * a = a
| none     := show ((1:α) : with_top α) * ⊤ = ⊤, by simp [-with_top.coe_one]
| (some a) := show ((1:α) : with_top α) * a = a, by simp [coe_mul.symm, -with_top.coe_one]

instance [nontrivial α] : canonically_ordered_comm_semiring (with_top α) :=
{ one             := (1 : α),
  right_distrib   := distrib',
  left_distrib    := assume a b c, by rw [comm, distrib', comm b, comm c]; refl,
  mul_assoc       := assoc,
  mul_comm        := comm,
  one_mul         := one_mul',
  mul_one         := assume a, by rw [comm, one_mul'],
  .. with_top.add_comm_monoid, .. with_top.mul_zero_class, .. with_top.canonically_ordered_add_monoid,
  .. with_top.no_zero_divisors, .. with_top.nontrivial }

end with_top<|MERGE_RESOLUTION|>--- conflicted
+++ resolved
@@ -387,8 +387,6 @@
 lemma neg_of_mul_pos_right (h : 0 < a * b) (ha : a ≤ 0) : b < 0 :=
 lt_of_not_ge (λ hb, absurd h (mul_nonpos_of_nonpos_of_nonneg ha hb).not_lt)
 
-<<<<<<< HEAD
-=======
 lemma exists_lt_mul_self (a : α) : ∃ x : α, a < x * x :=
 begin
   by_cases ha : 0 ≤ a,
@@ -399,18 +397,12 @@
   { rw not_le at ha,
     use 1,
     calc a < 0     : ha
-       ... < 1 * 1 : by simpa only [mul_one] using zero_lt_one }
+       ... < 1 * 1 : by simpa only [mul_one] using zero_lt_one' }
 end
 
 lemma exists_le_mul_self (a : α) : ∃ x : α, a ≤ x * x :=
 let ⟨x, hx⟩ := exists_lt_mul_self a in ⟨x, le_of_lt hx⟩
 
-@[priority 100] -- see Note [lower instance priority]
-instance linear_ordered_semiring.to_nontrivial {α : Type*} [linear_ordered_semiring α] :
-  nontrivial α :=
-{ exists_pair_ne := ⟨0, 1, ne_of_lt zero_lt_one⟩ }
-
->>>>>>> 61e1111d
 /- TODO This theorem ought to be written in the context of `nontrivial` linearly ordered (additive)
 commutative monoids rather than linearly ordered rings; however, the former concept does not
 currently exist in mathlib. -/
