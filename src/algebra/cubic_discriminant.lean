--- conflicted
+++ resolved
@@ -85,13 +85,8 @@
 @[simp] lemma to_poly_injective (P Q : cubic R) : P.to_poly = Q.to_poly ↔ P = Q :=
 ⟨λ h, cubic.ext _ _ (a_of_eq h) (b_of_eq h) (c_of_eq h) (d_of_eq h), congr_arg _⟩
 
-<<<<<<< HEAD
-lemma of_a_eq_zero (ha : P.a = 0) : P.to_poly = C P.d + C P.c * X + C P.b * X ^ 2 :=
-by rw [to_poly, C_eq_zero.mpr ha, zero_mul, add_zero]
-=======
 @[simp] lemma of_a_eq_zero (ha : P.a = 0) : P.to_poly = C P.b * X ^ 2 + C P.c * X + C P.d :=
 by rw [to_poly, C_eq_zero.mpr ha, zero_mul, zero_add]
->>>>>>> f1f930bc
 
 @[simp] lemma of_a_b_eq_zero (ha : P.a = 0) (hb : P.b = 0) : P.to_poly = C P.c * X + C P.d :=
 by rw [of_a_eq_zero ha, C_eq_zero.mpr hb, zero_mul, zero_add]
