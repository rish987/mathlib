--- conflicted
+++ resolved
@@ -828,8 +828,6 @@
   refine injective_of_lt_imp_ne (λ n m h, dvd_not_unit.ne ⟨pow_ne_zero n hq', q^(m - n), _, _⟩),
   { exact not_is_unit_of_not_is_unit_dvd hq (dvd_pow (dvd_refl _) (nat.sub_pos_of_lt h).ne') },
   { exact (pow_mul_pow_sub q h.le).symm  }
-<<<<<<< HEAD
-=======
 end
 
 lemma dvd_prime_pow [cancel_comm_monoid_with_zero α] {p q : α} (hp : prime p) (n : ℕ) :
@@ -849,7 +847,6 @@
       exact ⟨i, hi.trans n.le_succ, hq⟩ } },
   { rintro ⟨i, hi, hq⟩,
     exact hq.dvd.trans (pow_dvd_pow p hi) },
->>>>>>> 35e2aaee
 end
 
 end cancel_comm_monoid_with_zero