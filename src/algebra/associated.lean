--- conflicted
+++ resolved
@@ -541,15 +541,7 @@
   ... ↔ is_unit a : associated_one_iff_is_unit
 
 lemma mk_injective [unique (units α)] : function.injective (@associates.mk α _) :=
-<<<<<<< HEAD
-begin
-  intros a b h,
-  rw [associates.mk_eq_mk_iff_associated, associated_iff_eq] at h,
-  exact h
-end
-=======
 λ a b h, associated_iff_eq.mp (associates.mk_eq_mk_iff_associated.mp h)
->>>>>>> 40b6b45c
 
 section order
 
@@ -770,25 +762,6 @@
 
 section cancel_comm_monoid_with_zero
 
-<<<<<<< HEAD
-lemma not_irreducible_of_not_unit_dvd_not_unit [cancel_comm_monoid_with_zero α] {p q : α}
-  (hp : ¬is_unit p) (h : dvd_not_unit p q) : ¬ irreducible q :=
-begin
-  by_contra hcontra,
-  obtain ⟨hp', x, hx, hx'⟩ := h,
-  exact hp (or.resolve_right ((irreducible_iff.1 hcontra).right p x hx') hx),
-end
-
-lemma dvd_not_unit.not_unit [cancel_comm_monoid_with_zero α] {p q : α}
-  (hp : dvd_not_unit p q) : ¬ is_unit q :=
-begin
-  obtain ⟨h, x, hx⟩ := hp,
-  by_contra hcontra,
-  apply hx.left,
-  rw is_unit_iff_dvd_one at hcontra,
-  rw is_unit_iff_dvd_one,
-  exact dvd_trans (show x ∣ q, from by {use p, rw mul_comm, exact hx.right}) hcontra,
-=======
 lemma dvd_not_unit.is_unit_of_irreducible_right [cancel_comm_monoid_with_zero α] {p q : α}
   (h : dvd_not_unit p q) (hq : irreducible q) : is_unit p :=
 begin
@@ -805,65 +778,32 @@
 begin
   obtain ⟨-, x, hx, rfl⟩ := hp,
   exact λ hc, hx (is_unit_iff_dvd_one.mpr (dvd_of_mul_left_dvd (is_unit_iff_dvd_one.mp hc))),
->>>>>>> 40b6b45c
 end
 
 lemma is_unit_of_associated_mul [cancel_comm_monoid_with_zero α]
   {p b : α} (h : associated (p * b) p) (hp : p ≠ 0) : is_unit b :=
 begin
-<<<<<<< HEAD
-  rw associated at h,
-  obtain ⟨a, ha⟩ := h,
-  conv_rhs at ha {rw ← mul_one p},
-  rw mul_assoc at ha,
-  apply is_unit_of_mul_eq_one b ↑a (mul_left_cancel₀ hp ha)
-=======
   cases h with a ha,
   refine is_unit_of_mul_eq_one b a ((mul_right_inj' hp).mp _),
   rwa [← mul_assoc, mul_one],
->>>>>>> 40b6b45c
 end
 
 lemma dvd_not_unit.not_associated [cancel_comm_monoid_with_zero α] {p q : α}
   (h : dvd_not_unit p q) : ¬ associated p q :=
 begin
-<<<<<<< HEAD
-  by_contra hcontra,
-  rw dvd_not_unit at h,
-  obtain ⟨hp, x, hx, hx'⟩ := h,
-  apply hx,
-  obtain ⟨a, rfl⟩ := hcontra,
-  rw mul_eq_mul_left_iff at hx',
-  rw ← or.resolve_right hx' hp,
-  exact units.is_unit a,
-=======
   rintro ⟨a, rfl⟩,
   obtain ⟨hp, x, hx, hx'⟩ := h,
   rcases (mul_right_inj' hp).mp hx' with rfl,
   exact hx a.is_unit,
->>>>>>> 40b6b45c
 end
 
 lemma dvd_not_unit_of_dvd_not_unit_associated [cancel_comm_monoid_with_zero α]
 [nontrivial α] {p q r : α} (h : dvd_not_unit p q) (h' : associated q r) : dvd_not_unit p r :=
 begin
-<<<<<<< HEAD
-  obtain ⟨hp, x, hx⟩ := h,
-  obtain ⟨u, rfl⟩ := associated.symm h',
-  split,
-  { exact hp },
-  { use x * ↑(u⁻¹),
-    split,
-    { suffices : dvd_not_unit ↑u⁻¹ (x * ↑u⁻¹),
-      { exact dvd_not_unit.not_unit this },
-      exact ⟨(units.is_unit u⁻¹).ne_zero, by { use x, exact ⟨hx.left, mul_comm x ↑u⁻¹⟩, } ⟩ },
-    { rw [← mul_assoc, ← hx.right, mul_assoc, units.mul_inv, mul_one] } },
-=======
   obtain ⟨u, rfl⟩ := associated.symm h',
   obtain ⟨hp, x, hx⟩ := h,
   refine ⟨hp, x * ↑(u⁻¹), dvd_not_unit.not_unit ⟨u⁻¹.ne_zero, x, hx.left, mul_comm _ _⟩, _⟩,
   rw [← mul_assoc, ← hx.right, mul_assoc, units.mul_inv, mul_one]
->>>>>>> 40b6b45c
 end
 
 lemma dvd_not_unit.ne [cancel_comm_monoid_with_zero α] {p q : α}
@@ -871,11 +811,7 @@
 begin
   by_contra hcontra,
   obtain ⟨hp, x, hx', hx''⟩ := h,
-<<<<<<< HEAD
-  conv_lhs at hx'' {rw [← hcontra,← mul_one p]},
-=======
   conv_lhs at hx'' {rw [← hcontra, ← mul_one p]},
->>>>>>> 40b6b45c
   rw (mul_left_cancel₀ hp hx'').symm at hx',
   exact hx' is_unit_one,
 end
@@ -883,29 +819,9 @@
 lemma pow_injective_of_not_unit [cancel_comm_monoid_with_zero α] {q : α}
   (hq : ¬ is_unit q) (hq' : q ≠ 0): function.injective (λ (n : ℕ), q^n) :=
 begin
-<<<<<<< HEAD
-  suffices : ∀ {n m : ℕ}, n < m → q^n ≠ q^m,
-  { intros n m,
-    contrapose!,
-    intro h,
-    by_cases h' : m ≤ n,
-    { exact (this (lt_of_le_of_ne h' h.symm)).symm },
-    { exact this (lt_of_not_ge h') } },
-
-  intros n m h,
-  apply dvd_not_unit.ne,
-  split,
-  { exact pow_ne_zero n hq' },
-  { use q^(m - n),
-  split,
-  { exact not_is_unit_of_not_is_unit_dvd hq
-      (dvd_pow (dvd_refl _) (ne_of_lt (nat.sub_pos_of_lt h)).symm) },
-  { exact (pow_mul_pow_sub q (le_of_lt h)).symm  } },
-=======
   refine injective_of_lt_imp_ne (λ n m h, dvd_not_unit.ne ⟨pow_ne_zero n hq', q^(m - n), _, _⟩),
   { exact not_is_unit_of_not_is_unit_dvd hq (dvd_pow (dvd_refl _) (nat.sub_pos_of_lt h).ne') },
   { exact (pow_mul_pow_sub q h.le).symm  }
->>>>>>> 40b6b45c
 end
 
 end cancel_comm_monoid_with_zero