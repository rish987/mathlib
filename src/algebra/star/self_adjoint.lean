/-
Copyright (c) 2021 Frédéric Dupuis. All rights reserved.
Released under Apache 2.0 license as described in the file LICENSE.
Authors: Frédéric Dupuis
-/

import algebra.star.basic
import group_theory.subgroup.basic

/-!
<<<<<<< HEAD
# Self-adjoint and normal elements of a star type
=======
# Self-adjoint and skew-adjoint elements of a star additive group
>>>>>>> 7dae87fe

This file defines `self_adjoint R` (resp. `skew_adjoint R`), where `R` is a star additive group,
as the additive subgroup containing the elements that satisfy `star x = x` (resp. `star x = -x`).
This includes, for instance, (skew-)Hermitian operators on Hilbert spaces.

We also define `is_star_normal R`, a `Prop` that states that an element `x` satisfies
`star x * x = x * star x`.

## Implementation notes

* When `R` is a `star_module R₂ R`, then `self_adjoint R` has a natural
  `module (self_adjoint R₂) (self_adjoint R)` structure. However, doing this literally would be
  undesirable since in the main case of interest (`R₂ = ℂ`) we want `module ℝ (self_adjoint R)`
  and not `module (self_adjoint ℂ) (self_adjoint R)`. We solve this issue by adding the typeclass
  `[has_trivial_star R₃]`, of which `ℝ` is an instance (registered in `data/real/basic`), and then
  add a `[module R₃ (self_adjoint R)]` instance whenever we have
  `[module R₃ R] [has_trivial_star R₃]`. (Another approach would have been to define
  `[star_invariant_scalars R₃ R]` to express the fact that `star (x • v) = x • star v`, but
  this typeclass would have the disadvantage of taking two type arguments.)

## TODO

* Define `λ z x, z * x * star z` (i.e. conjugation by `z`) as a monoid action of `R` on `R`
  (similar to the existing `conj_act` for groups), and then state the fact that `self_adjoint R` is
  invariant under it.

-/

variables (R : Type*) {A : Type*}

/-- The self-adjoint elements of a star additive group, as an additive subgroup. -/
def self_adjoint [add_group R] [star_add_monoid R] : add_subgroup R :=
{ carrier := {x | star x = x},
  zero_mem' := star_zero R,
  add_mem' := λ x y (hx : star x = x) (hy : star y = y),
                show star (x + y) = x + y, by simp only [star_add x y, hx, hy],
  neg_mem' := λ x (hx : star x = x), show star (-x) = -x, by simp only [hx, star_neg] }

<<<<<<< HEAD
=======
/-- The skew-adjoint elements of a star additive group, as an additive subgroup. -/
def skew_adjoint [add_comm_group R] [star_add_monoid R] : add_subgroup R :=
{ carrier := {x | star x = -x},
  zero_mem' := show star (0 : R) = -0, by simp only [star_zero, neg_zero],
  add_mem' := λ x y (hx : star x = -x) (hy : star y = -y),
                show star (x + y) = -(x + y), by rw [star_add x y, hx, hy, neg_add],
  neg_mem' := λ x (hx : star x = -x), show star (-x) = (- -x), by simp only [hx, star_neg] }

>>>>>>> 7dae87fe
variables {R}

/-- An element of a star monoid is normal if it commutes with its adjoint. -/
class is_star_normal [monoid R] [has_star R] (x : R) : Prop :=
  (star_comm_self : star x * x = x * star x)

export is_star_normal (star_comm_self)

namespace self_adjoint

section add_group
variables [add_group R] [star_add_monoid R]

lemma mem_iff {x : R} : x ∈ self_adjoint R ↔ star x = x :=
by { rw [←add_subgroup.mem_carrier], exact iff.rfl }

@[simp, norm_cast] lemma star_coe_eq {x : self_adjoint R} : star (x : R) = x := x.prop

instance : inhabited (self_adjoint R) := ⟨0⟩

lemma bit0_mem {x : R} (hx : x ∈ self_adjoint R) : bit0 x ∈ self_adjoint R :=
by simp only [mem_iff, star_bit0, mem_iff.mp hx]

end add_group

instance [add_comm_group R] [star_add_monoid R] : add_comm_group (self_adjoint R) :=
{ add_comm := add_comm,
  ..add_subgroup.to_add_group (self_adjoint R) }

section ring
variables [ring R] [star_ring R]

instance : has_one (self_adjoint R) := ⟨⟨1, by rw [mem_iff, star_one]⟩⟩

@[simp, norm_cast] lemma coe_one : (coe : self_adjoint R → R) (1 : self_adjoint R) = (1 : R) := rfl

instance [nontrivial R] : nontrivial (self_adjoint R) := ⟨⟨0, 1, subtype.ne_of_val_ne zero_ne_one⟩⟩

lemma one_mem : (1 : R) ∈ self_adjoint R := by simp only [mem_iff, star_one]

lemma bit1_mem {x : R} (hx : x ∈ self_adjoint R) : bit1 x ∈ self_adjoint R :=
by simp only [mem_iff, star_bit1, mem_iff.mp hx]

lemma conjugate {x : R} (hx : x ∈ self_adjoint R) (z : R) : z * x * star z ∈ self_adjoint R :=
by simp only [mem_iff, star_mul, star_star, mem_iff.mp hx, mul_assoc]

lemma conjugate' {x : R} (hx : x ∈ self_adjoint R) (z : R) : star z * x * z ∈ self_adjoint R :=
by simp only [mem_iff, star_mul, star_star, mem_iff.mp hx, mul_assoc]

lemma is_star_normal_of_mem {x : R} (hx : x ∈ self_adjoint R) : is_star_normal x :=
⟨by { simp only [mem_iff] at hx, simp only [hx] }⟩

instance (x : self_adjoint R) : is_star_normal (x : R) :=
is_star_normal_of_mem (set_like.coe_mem _)

end ring

section comm_ring
variables [comm_ring R] [star_ring R]

instance : has_mul (self_adjoint R) :=
⟨λ x y, ⟨(x : R) * y, by simp only [mem_iff, star_mul', star_coe_eq]⟩⟩

@[simp, norm_cast] lemma coe_mul (x y : self_adjoint R) :
  (coe : self_adjoint R → R) (x * y) = (x : R) * y := rfl

instance : comm_ring (self_adjoint R) :=
{ mul_assoc := λ x y z, by { ext, exact mul_assoc _ _ _ },
  one_mul := λ x, by { ext, simp only [coe_mul, one_mul, coe_one] },
  mul_one := λ x, by { ext, simp only [mul_one, coe_mul, coe_one] },
  mul_comm := λ x y, by { ext, exact mul_comm _ _ },
  left_distrib := λ x y z, by { ext, exact left_distrib _ _ _ },
  right_distrib := λ x y z, by { ext, exact right_distrib _ _ _ },
  ..self_adjoint.add_comm_group,
  ..self_adjoint.has_one,
  ..self_adjoint.has_mul }

end comm_ring

section field

variables [field R] [star_ring R]

instance : field (self_adjoint R) :=
{ inv :=  λ x, ⟨(x.val)⁻¹, by simp only [mem_iff, star_inv', star_coe_eq, subtype.val_eq_coe]⟩,
  exists_pair_ne := ⟨0, 1, subtype.ne_of_val_ne zero_ne_one⟩,
  mul_inv_cancel := λ x hx, by { ext, exact mul_inv_cancel (λ H, hx $ subtype.eq H) },
  inv_zero := by { ext, exact inv_zero },
  ..self_adjoint.comm_ring }

@[simp, norm_cast] lemma coe_inv (x : self_adjoint R) :
  (coe : self_adjoint R → R) (x⁻¹) = (x : R)⁻¹ := rfl

end field

section has_scalar
variables [has_star R] [has_trivial_star R] [add_group A] [star_add_monoid A]

instance [has_scalar R A] [star_module R A] : has_scalar R (self_adjoint A) :=
⟨λ r x, ⟨r • x, by rw [mem_iff, star_smul, star_trivial, star_coe_eq]⟩⟩

@[simp, norm_cast] lemma coe_smul [has_scalar R A] [star_module R A] (r : R) (x : self_adjoint A) :
  ↑(r • x) = r • (x : A) := rfl

instance [monoid R] [mul_action R A] [star_module R A] : mul_action R (self_adjoint A) :=
function.injective.mul_action coe subtype.coe_injective coe_smul

instance [monoid R] [distrib_mul_action R A] [star_module R A] :
  distrib_mul_action R (self_adjoint A) :=
function.injective.distrib_mul_action (self_adjoint A).subtype subtype.coe_injective coe_smul

end has_scalar

section module
variables [has_star R] [has_trivial_star R] [add_comm_group A] [star_add_monoid A]

instance [semiring R] [module R A] [star_module R A] : module R (self_adjoint A) :=
function.injective.module R (self_adjoint A).subtype subtype.coe_injective coe_smul

end module

end self_adjoint

<<<<<<< HEAD
instance is_star_normal_zero [semiring R] [star_ring R] : is_star_normal (0 : R) :=
⟨by simp only [star_comm_self, star_zero]⟩

instance is_star_normal_one [monoid R] [star_monoid R] : is_star_normal (1 : R) :=
⟨by simp only [star_comm_self, star_one]⟩

instance is_star_normal_star_self [monoid R] [star_monoid R] {x : R} [is_star_normal x] :
  is_star_normal (star x) :=
⟨by rw [star_star, star_comm_self]⟩

@[priority 100] -- see Note [lower instance priority]
instance has_trivial_star.is_star_normal [monoid R] [star_monoid R] [has_trivial_star R] {x : R} :
  is_star_normal x :=
⟨by rw [star_trivial]⟩

@[priority 100] -- see Note [lower instance priority]
instance comm_monoid.is_star_normal [comm_monoid R] [star_monoid R] {x : R} :
  is_star_normal x :=
⟨by rw [mul_comm]⟩
=======
namespace skew_adjoint

section add_group
variables [add_comm_group R] [star_add_monoid R]

lemma mem_iff {x : R} : x ∈ skew_adjoint R ↔ star x = -x :=
by { rw [←add_subgroup.mem_carrier], exact iff.rfl }

@[simp, norm_cast] lemma star_coe_eq {x : skew_adjoint R} : star (x : R) = -x := x.prop

instance : inhabited (skew_adjoint R) := ⟨0⟩

lemma bit0_mem {x : R} (hx : x ∈ skew_adjoint R) : bit0 x ∈ skew_adjoint R :=
by rw [mem_iff, star_bit0, mem_iff.mp hx, bit0, bit0, neg_add]

end add_group

section ring
variables [ring R] [star_ring R]

lemma conjugate {x : R} (hx : x ∈ skew_adjoint R) (z : R) : z * x * star z ∈ skew_adjoint R :=
by simp only [mem_iff, star_mul, star_star, mem_iff.mp hx, neg_mul, mul_neg, mul_assoc]

lemma conjugate' {x : R} (hx : x ∈ skew_adjoint R) (z : R) : star z * x * z ∈ skew_adjoint R :=
by simp only [mem_iff, star_mul, star_star, mem_iff.mp hx, neg_mul, mul_neg, mul_assoc]

end ring

section has_scalar
variables [has_star R] [has_trivial_star R] [add_comm_group A] [star_add_monoid A]

instance [monoid R] [distrib_mul_action R A] [star_module R A] : has_scalar R (skew_adjoint A) :=
⟨λ r x, ⟨r • x, by rw [mem_iff, star_smul, star_trivial, star_coe_eq, smul_neg r]⟩⟩

@[simp, norm_cast] lemma coe_smul [monoid R] [distrib_mul_action R A] [star_module R A]
  (r : R) (x : skew_adjoint A) : ↑(r • x) = r • (x : A) := rfl

instance [monoid R] [distrib_mul_action R A] [star_module R A] :
  distrib_mul_action R (skew_adjoint A) :=
function.injective.distrib_mul_action (skew_adjoint A).subtype subtype.coe_injective coe_smul

instance [semiring R] [module R A] [star_module R A] : module R (skew_adjoint A) :=
function.injective.module R (skew_adjoint A).subtype subtype.coe_injective coe_smul

end has_scalar

end skew_adjoint
>>>>>>> 7dae87fe
<|MERGE_RESOLUTION|>--- conflicted
+++ resolved
@@ -8,11 +8,7 @@
 import group_theory.subgroup.basic
 
 /-!
-<<<<<<< HEAD
-# Self-adjoint and normal elements of a star type
-=======
-# Self-adjoint and skew-adjoint elements of a star additive group
->>>>>>> 7dae87fe
+# Self-adjoint, skew-adjoint and normal elements of a star additive group
 
 This file defines `self_adjoint R` (resp. `skew_adjoint R`), where `R` is a star additive group,
 as the additive subgroup containing the elements that satisfy `star x = x` (resp. `star x = -x`).
@@ -51,8 +47,6 @@
                 show star (x + y) = x + y, by simp only [star_add x y, hx, hy],
   neg_mem' := λ x (hx : star x = x), show star (-x) = -x, by simp only [hx, star_neg] }
 
-<<<<<<< HEAD
-=======
 /-- The skew-adjoint elements of a star additive group, as an additive subgroup. -/
 def skew_adjoint [add_comm_group R] [star_add_monoid R] : add_subgroup R :=
 { carrier := {x | star x = -x},
@@ -61,7 +55,6 @@
                 show star (x + y) = -(x + y), by rw [star_add x y, hx, hy, neg_add],
   neg_mem' := λ x (hx : star x = -x), show star (-x) = (- -x), by simp only [hx, star_neg] }
 
->>>>>>> 7dae87fe
 variables {R}
 
 /-- An element of a star monoid is normal if it commutes with its adjoint. -/
@@ -185,7 +178,54 @@
 
 end self_adjoint
 
-<<<<<<< HEAD
+namespace skew_adjoint
+
+section add_group
+variables [add_comm_group R] [star_add_monoid R]
+
+lemma mem_iff {x : R} : x ∈ skew_adjoint R ↔ star x = -x :=
+by { rw [←add_subgroup.mem_carrier], exact iff.rfl }
+
+@[simp, norm_cast] lemma star_coe_eq {x : skew_adjoint R} : star (x : R) = -x := x.prop
+
+instance : inhabited (skew_adjoint R) := ⟨0⟩
+
+lemma bit0_mem {x : R} (hx : x ∈ skew_adjoint R) : bit0 x ∈ skew_adjoint R :=
+by rw [mem_iff, star_bit0, mem_iff.mp hx, bit0, bit0, neg_add]
+
+end add_group
+
+section ring
+variables [ring R] [star_ring R]
+
+lemma conjugate {x : R} (hx : x ∈ skew_adjoint R) (z : R) : z * x * star z ∈ skew_adjoint R :=
+by simp only [mem_iff, star_mul, star_star, mem_iff.mp hx, neg_mul, mul_neg, mul_assoc]
+
+lemma conjugate' {x : R} (hx : x ∈ skew_adjoint R) (z : R) : star z * x * z ∈ skew_adjoint R :=
+by simp only [mem_iff, star_mul, star_star, mem_iff.mp hx, neg_mul, mul_neg, mul_assoc]
+
+end ring
+
+section has_scalar
+variables [has_star R] [has_trivial_star R] [add_comm_group A] [star_add_monoid A]
+
+instance [monoid R] [distrib_mul_action R A] [star_module R A] : has_scalar R (skew_adjoint A) :=
+⟨λ r x, ⟨r • x, by rw [mem_iff, star_smul, star_trivial, star_coe_eq, smul_neg r]⟩⟩
+
+@[simp, norm_cast] lemma coe_smul [monoid R] [distrib_mul_action R A] [star_module R A]
+  (r : R) (x : skew_adjoint A) : ↑(r • x) = r • (x : A) := rfl
+
+instance [monoid R] [distrib_mul_action R A] [star_module R A] :
+  distrib_mul_action R (skew_adjoint A) :=
+function.injective.distrib_mul_action (skew_adjoint A).subtype subtype.coe_injective coe_smul
+
+instance [semiring R] [module R A] [star_module R A] : module R (skew_adjoint A) :=
+function.injective.module R (skew_adjoint A).subtype subtype.coe_injective coe_smul
+
+end has_scalar
+
+end skew_adjoint
+
 instance is_star_normal_zero [semiring R] [star_ring R] : is_star_normal (0 : R) :=
 ⟨by simp only [star_comm_self, star_zero]⟩
 
@@ -204,53 +244,4 @@
 @[priority 100] -- see Note [lower instance priority]
 instance comm_monoid.is_star_normal [comm_monoid R] [star_monoid R] {x : R} :
   is_star_normal x :=
-⟨by rw [mul_comm]⟩
-=======
-namespace skew_adjoint
-
-section add_group
-variables [add_comm_group R] [star_add_monoid R]
-
-lemma mem_iff {x : R} : x ∈ skew_adjoint R ↔ star x = -x :=
-by { rw [←add_subgroup.mem_carrier], exact iff.rfl }
-
-@[simp, norm_cast] lemma star_coe_eq {x : skew_adjoint R} : star (x : R) = -x := x.prop
-
-instance : inhabited (skew_adjoint R) := ⟨0⟩
-
-lemma bit0_mem {x : R} (hx : x ∈ skew_adjoint R) : bit0 x ∈ skew_adjoint R :=
-by rw [mem_iff, star_bit0, mem_iff.mp hx, bit0, bit0, neg_add]
-
-end add_group
-
-section ring
-variables [ring R] [star_ring R]
-
-lemma conjugate {x : R} (hx : x ∈ skew_adjoint R) (z : R) : z * x * star z ∈ skew_adjoint R :=
-by simp only [mem_iff, star_mul, star_star, mem_iff.mp hx, neg_mul, mul_neg, mul_assoc]
-
-lemma conjugate' {x : R} (hx : x ∈ skew_adjoint R) (z : R) : star z * x * z ∈ skew_adjoint R :=
-by simp only [mem_iff, star_mul, star_star, mem_iff.mp hx, neg_mul, mul_neg, mul_assoc]
-
-end ring
-
-section has_scalar
-variables [has_star R] [has_trivial_star R] [add_comm_group A] [star_add_monoid A]
-
-instance [monoid R] [distrib_mul_action R A] [star_module R A] : has_scalar R (skew_adjoint A) :=
-⟨λ r x, ⟨r • x, by rw [mem_iff, star_smul, star_trivial, star_coe_eq, smul_neg r]⟩⟩
-
-@[simp, norm_cast] lemma coe_smul [monoid R] [distrib_mul_action R A] [star_module R A]
-  (r : R) (x : skew_adjoint A) : ↑(r • x) = r • (x : A) := rfl
-
-instance [monoid R] [distrib_mul_action R A] [star_module R A] :
-  distrib_mul_action R (skew_adjoint A) :=
-function.injective.distrib_mul_action (skew_adjoint A).subtype subtype.coe_injective coe_smul
-
-instance [semiring R] [module R A] [star_module R A] : module R (skew_adjoint A) :=
-function.injective.module R (skew_adjoint A).subtype subtype.coe_injective coe_smul
-
-end has_scalar
-
-end skew_adjoint
->>>>>>> 7dae87fe
+⟨by rw [mul_comm]⟩