--- conflicted
+++ resolved
@@ -151,19 +151,16 @@
 instance semimodule' : semimodule S p :=
 by refine {smul := (•), ..p.to_sub_mul_action.mul_action', ..};
    { intros, apply set_coe.ext, simp [smul_add, add_smul, mul_smul] }
-
-<<<<<<< HEAD
 instance : semimodule R p := p.semimodule'
 
 instance : is_scalar_tower S R p :=
 p.to_sub_mul_action.is_scalar_tower
-=======
+
 instance no_zero_smul_divisors [no_zero_smul_divisors R M] : no_zero_smul_divisors R p :=
 ⟨λ c x h,
   have c = 0 ∨ (x : M) = 0,
   from eq_zero_or_eq_zero_of_smul_eq_zero (congr_arg coe h),
   this.imp_right (@subtype.ext_iff _ _ x 0).mpr⟩
->>>>>>> e16ae246
 
 /-- Embedding of a submodule `p` to the ambient space `M`. -/
 protected def subtype : p →ₗ[R] M :=
