/-
Copyright (c) 2015 Nathaniel Thomas. All rights reserved.
Released under Apache 2.0 license as described in the file LICENSE.
Authors: Nathaniel Thomas, Jeremy Avigad, Johannes Hölzl, Mario Carneiro
-/
import algebra.big_operators.basic
import algebra.group.hom
import group_theory.group_action.group
import algebra.smul_with_zero

/-!
# Modules over a ring

In this file we define

* `semimodule R M` : an additive commutative monoid `M` is a `semimodule` over a
  `semiring R` if for `r : R` and `x : M` their "scalar multiplication `r • x : M` is defined, and
  the operation `•` satisfies some natural associativity and distributivity axioms similar to those
  on a ring.

* `module R M` : same as `semimodule R M` but assumes that `R` is a `ring` and `M` is an
  additive commutative group.

* `vector_space k M` : same as `semimodule k M` and `module k M` but assumes that `k` is a `field`
  and `M` is an additive commutative group.

## Implementation notes

* `vector_space` and `module` are abbreviations for `semimodule R M`.

## Tags

semimodule, module, vector space
-/

open function
open_locale big_operators

universes u u' v w x y z
variables {R : Type u} {k : Type u'} {S : Type v} {M : Type w} {M₂ : Type x} {M₃ : Type y}
  {ι : Type z}

/-- A semimodule is a generalization of vector spaces to a scalar semiring.
  It consists of a scalar semiring `R` and an additive monoid of "vectors" `M`,
  connected by a "scalar multiplication" operation `r • x : M`
  (where `r : R` and `x : M`) with some natural associativity and
  distributivity axioms similar to those on a ring. -/
@[protect_proj] class semimodule (R : Type u) (M : Type v) [semiring R]
  [add_comm_monoid M] extends distrib_mul_action R M :=
(add_smul : ∀(r s : R) (x : M), (r + s) • x = r • x + s • x)
(zero_smul : ∀x : M, (0 : R) • x = 0)

section add_comm_monoid
variables [semiring R] [add_comm_monoid M] [semimodule R M] (r s : R) (x y : M)

/-- A semimodule over a semiring automatically inherits a `mul_action_with_zero` structure. -/
@[priority 100] -- see Note [lower instance priority]
instance semimodule.to_mul_action_with_zero :
  mul_action_with_zero R M :=
{ smul_zero := smul_zero,
  zero_smul := semimodule.zero_smul,
  ..(infer_instance : mul_action R M) }

instance add_comm_monoid.nat_semimodule : semimodule ℕ M :=
{ one_smul := one_nsmul,
  mul_smul := λ m n a, mul_nsmul a m n,
  smul_add := λ n a b, nsmul_add a b n,
  smul_zero := nsmul_zero,
  zero_smul := zero_nsmul,
  add_smul := λ r s x, add_nsmul x r s }

theorem add_smul : (r + s) • x = r • x + s • x := semimodule.add_smul r s x
variables (R)

theorem two_smul : (2 : R) • x = x + x := by rw [bit0, add_smul, one_smul]

theorem two_smul' : (2 : R) • x = bit0 x := two_smul R x

/-- Pullback a `semimodule` structure along an injective additive monoid homomorphism. -/
protected def function.injective.semimodule [add_comm_monoid M₂] [has_scalar R M₂] (f : M₂ →+ M)
  (hf : injective f) (smul : ∀ (c : R) x, f (c • x) = c • f x) :
  semimodule R M₂ :=
{ smul := (•),
  add_smul := λ c₁ c₂ x, hf $ by simp only [smul, f.map_add, add_smul],
  zero_smul := λ x, hf $ by simp only [smul, zero_smul, f.map_zero],
  .. hf.distrib_mul_action f smul }

/-- Pushforward a `semimodule` structure along a surjective additive monoid homomorphism. -/
protected def function.surjective.semimodule [add_comm_monoid M₂] [has_scalar R M₂] (f : M →+ M₂)
  (hf : surjective f) (smul : ∀ (c : R) x, f (c • x) = c • f x) :
  semimodule R M₂ :=
{ smul := (•),
  add_smul := λ c₁ c₂ x, by { rcases hf x with ⟨x, rfl⟩,
    simp only [add_smul, ← smul, ← f.map_add] },
  zero_smul := λ x, by { rcases hf x with ⟨x, rfl⟩, simp only [← f.map_zero, ← smul, zero_smul] },
  .. hf.distrib_mul_action f smul }

variables {R} (M)

/-- Compose a `semimodule` with a `ring_hom`, with action `f s • m` -/
def semimodule.comp_hom [semiring S] (f : S →+* R) :
  semimodule S M :=
{ smul := (•) ∘ f,
  add_smul := λ r s x, by simp [add_smul],
  .. mul_action_with_zero.comp_hom M f.to_monoid_with_zero_hom,
  .. distrib_mul_action.comp_hom M (f : S →* R) }

variables (R) (M)

/-- `(•)` as an `add_monoid_hom`. -/
def smul_add_hom : R →+ M →+ M :=
{ to_fun := const_smul_hom M,
  map_zero' := add_monoid_hom.ext $ λ r, by simp,
  map_add' := λ x y, add_monoid_hom.ext $ λ r, by simp [add_smul] }

variables {R M}

@[simp] lemma smul_add_hom_apply (r : R) (x : M) :
  smul_add_hom R M r x = r • x := rfl

lemma semimodule.eq_zero_of_zero_eq_one (zero_eq_one : (0 : R) = 1) : x = 0 :=
by rw [←one_smul R x, ←zero_eq_one, zero_smul]

lemma list.sum_smul {l : list R} {x : M} : l.sum • x = (l.map (λ r, r • x)).sum :=
((smul_add_hom R M).flip x).map_list_sum l

lemma multiset.sum_smul {l : multiset R} {x : M} : l.sum • x = (l.map (λ r, r • x)).sum :=
((smul_add_hom R M).flip x).map_multiset_sum l

lemma finset.sum_smul {f : ι → R} {s : finset ι} {x : M} :
  (∑ i in s, f i) • x = (∑ i in s, (f i) • x) :=
((smul_add_hom R M).flip x).map_sum f s

end add_comm_monoid

variables (R)

/-- An `add_comm_monoid` that is a `semimodule` over a `ring` carries a natural `add_comm_group`
structure. -/
def semimodule.add_comm_monoid_to_add_comm_group [ring R] [add_comm_monoid M] [semimodule R M] :
  add_comm_group M :=
{ neg          := λ a, (-1 : R) • a,
  add_left_neg := λ a, show (-1 : R) • a + a = 0, by {
    nth_rewrite 1 ← one_smul _ a,
    rw [← add_smul, add_left_neg, zero_smul] },
  ..(infer_instance : add_comm_monoid M), }

variables {R}

section add_comm_group

variables (R M) [semiring R] [add_comm_group M]

/-- A structure containing most informations as in a semimodule, except the fields `zero_smul`
and `smul_zero`. As these fields can be deduced from the other ones when `M` is an `add_comm_group`,
this provides a way to construct a semimodule structure by checking less properties, in
`semimodule.of_core`. -/
@[nolint has_inhabited_instance]
structure semimodule.core extends has_scalar R M :=
(smul_add : ∀(r : R) (x y : M), r • (x + y) = r • x + r • y)
(add_smul : ∀(r s : R) (x : M), (r + s) • x = r • x + s • x)
(mul_smul : ∀(r s : R) (x : M), (r * s) • x = r • s • x)
(one_smul : ∀x : M, (1 : R) • x = x)

variables {R M}

/-- Define `semimodule` without proving `zero_smul` and `smul_zero` by using an auxiliary
structure `semimodule.core`, when the underlying space is an `add_comm_group`. -/
def semimodule.of_core (H : semimodule.core R M) : semimodule R M :=
by letI := H.to_has_scalar; exact
{ zero_smul := λ x, (add_monoid_hom.mk' (λ r : R, r • x) (λ r s, H.add_smul r s x)).map_zero,
  smul_zero := λ r, (add_monoid_hom.mk' ((•) r) (H.smul_add r)).map_zero,
  ..H }

end add_comm_group

/--
Modules are defined as an `abbreviation` for semimodules,
if the base semiring is a ring.
(A previous definition made `module` a structure
defined to be `semimodule`.)
This has as advantage that modules are completely transparent
for type class inference, which means that all instances for semimodules
are immediately picked up for modules as well.
A cosmetic disadvantage is that one can not extend modules as such,
in definitions such as `normed_space`.
The solution is to extend `semimodule` instead.
-/
library_note "module definition"

/-- A module is the same as a semimodule, except the scalar semiring is actually
  a ring.
  This is the traditional generalization of spaces like `ℤ^n`, which have a natural
  addition operation and a way to multiply them by elements of a ring, but no multiplication
  operation between vectors. -/
abbreviation module (R : Type u) (M : Type v) [ring R] [add_comm_group M] :=
semimodule R M

/--
To prove two semimodule structures on a fixed `add_comm_monoid` agree,
it suffices to check the scalar multiplications agree.
-/
@[ext]
lemma semimodule_ext {R : Type*} [semiring R] {M : Type*} [add_comm_monoid M] (P Q : semimodule R M)
  (w : ∀ (r : R) (m : M), by { haveI := P, exact r • m } = by { haveI := Q, exact r • m }) :
  P = Q :=
begin
  unfreezingI { rcases P with ⟨⟨⟨⟨P⟩⟩⟩⟩, rcases Q with ⟨⟨⟨⟨Q⟩⟩⟩⟩ },
  congr,
  funext r m,
  exact w r m,
  all_goals { apply proof_irrel_heq },
end

section module
variables [ring R] [add_comm_group M] [module R M] (r s : R) (x y : M)

@[simp] theorem neg_smul : -r • x = - (r • x) :=
eq_neg_of_add_eq_zero (by rw [← add_smul, add_left_neg, zero_smul])

variables (R)
theorem neg_one_smul (x : M) : (-1 : R) • x = -x := by simp
variables {R}

theorem sub_smul (r s : R) (y : M) : (r - s) • y = r • y - s • y :=
by simp [add_smul, sub_eq_add_neg]

end module

/-- A semimodule over a `subsingleton` semiring is a `subsingleton`. We cannot register this
as an instance because Lean has no way to guess `R`. -/
theorem semimodule.subsingleton (R M : Type*) [semiring R] [subsingleton R] [add_comm_monoid M]
  [semimodule R M] :
  subsingleton M :=
⟨λ x y, by rw [← one_smul R x, ← one_smul R y, subsingleton.elim (1:R) 0, zero_smul, zero_smul]⟩

@[priority 910] -- see Note [lower instance priority]
instance semiring.to_semimodule [semiring R] : semimodule R R :=
{ smul_add := mul_add,
  add_smul := add_mul,
  zero_smul := zero_mul,
  smul_zero := mul_zero }

/-- A ring homomorphism `f : R →+* M` defines a module structure by `r • x = f r * x`. -/
def ring_hom.to_semimodule [semiring R] [semiring S] (f : R →+* S) : semimodule R S :=
{ smul := λ r x, f r * x,
  smul_add := λ r x y, by unfold has_scalar.smul; rw [mul_add],
  add_smul := λ r s x, by unfold has_scalar.smul; rw [f.map_add, add_mul],
  mul_smul := λ r s x, by unfold has_scalar.smul; rw [f.map_mul, mul_assoc],
  one_smul := λ x, show f 1 * x = _, by rw [f.map_one, one_mul],
  zero_smul := λ x, show f 0 * x = 0, by rw [f.map_zero, zero_mul],
  smul_zero := λ r, mul_zero (f r) }

/--
Vector spaces are defined as an `abbreviation` for semimodules,
if the base ring is a field.
(A previous definition made `vector_space` a structure
defined to be `module`.)
This has as advantage that vector spaces are completely transparent
for type class inference, which means that all instances for semimodules
are immediately picked up for vector spaces as well.
A cosmetic disadvantage is that one can not extend vector spaces as such,
in definitions such as `normed_space`.
The solution is to extend `semimodule` instead.
-/
library_note "vector space definition"

/-- A vector space is the same as a module, except the scalar ring is actually
  a field. (This adds commutativity of the multiplication and existence of inverses.)
  This is the traditional generalization of spaces like `ℝ^n`, which have a natural
  addition operation and a way to multiply them by real numbers, but no multiplication
  operation between vectors. -/
abbreviation vector_space (R : Type u) (M : Type v) [field R] [add_comm_group M] :=
semimodule R M

section add_comm_monoid

variables [semiring R] [add_comm_monoid M] [semimodule R M]

section
variables (R)
/-- `nsmul` is equal to any other semimodule structure via a cast. -/
lemma nsmul_eq_smul_cast (n : ℕ) (b : M) :
  n • b = (n : R) • b :=
begin
  induction n with n ih,
  { rw [nat.cast_zero, zero_smul, zero_smul] },
  { rw [nat.succ_eq_add_one, nat.cast_succ, add_smul, add_smul, one_smul, ih, one_smul], }
end
end

instance add_comm_monoid.nat_is_scalar_tower :
  is_scalar_tower ℕ R M :=
{ smul_assoc := λ n x y, nat.rec_on n
    (by simp only [zero_smul])
    (λ n ih, by simp only [nat.succ_eq_add_one, add_smul, one_smul, ih]) }

instance add_comm_monoid.nat_smul_comm_class : smul_comm_class ℕ R M :=
{ smul_comm := λ n r m, nat.rec_on n
    (by simp only [zero_smul, smul_zero])
    (λ n ih, by simp only [nat.succ_eq_add_one, add_smul, one_smul, ←ih, smul_add]) }

-- `smul_comm_class.symm` is not registered as an instance, as it would cause a loop
instance add_comm_monoid.nat_smul_comm_class' : smul_comm_class R ℕ M :=
smul_comm_class.symm _ _ _

end add_comm_monoid

section add_comm_group

variables [semiring S] [ring R] [add_comm_group M] [semimodule S M] [semimodule R M]

/-- The natural ℤ-module structure on any `add_comm_group`. -/
-- We don't immediately make this a global instance, as it results in too many instances,
-- and confusing ambiguity in the notation `n • x` when `n : ℤ`.
-- We do turn it into a global instance, but only at the end of this file,
-- and I remain dubious whether this is a good idea.
def add_comm_group.int_module : module ℤ M :=
{ smul := gsmul,
  smul_add := λ _ _ _, gsmul_add _ _ _,
  add_smul := λ _ _ _, add_gsmul _ _ _,
  mul_smul := λ _ _ _, gsmul_mul _ _ _,
  one_smul := one_gsmul,
  zero_smul := zero_gsmul,
  smul_zero := gsmul_zero }

section
local attribute [instance] add_comm_group.int_module
/-- `gsmul` is defined as the `smul` action of `add_comm_group.int_module`. -/
lemma gsmul_def (n : ℤ) (x : M) : gsmul n x = n • x := rfl
end

section
variables (R)
/-- `gsmul` is equal to any other module structure via a cast. -/
lemma gsmul_eq_smul_cast (n : ℤ) (b : M) : gsmul n b = (n : R) • b :=
begin
  rw gsmul_def,
  induction n using int.induction_on with p hp n hn,
  { rw [int.cast_zero, zero_smul, zero_smul] },
  { rw [int.cast_add, int.cast_one, add_smul, add_smul, one_smul, one_smul, hp] },
  { rw [int.cast_sub, int.cast_one, sub_smul, sub_smul, one_smul, one_smul, hn] },
end
end

/-- `gsmul` is equal to any `ℤ`-module structure. -/
lemma gsmul_eq_smul [semimodule ℤ M] (n : ℤ) (b : M) : n •ℤ b = n • b :=
by rw [gsmul_eq_smul_cast ℤ, n.cast_id]

/-- All `ℤ`-module structures are equal. -/
instance add_comm_group.int_module.subsingleton : subsingleton (semimodule ℤ M) :=
⟨λ P Q, by {
  ext n,
  rw [←gsmul_eq_smul, ←gsmul_eq_smul], }⟩

instance add_comm_group.int_is_scalar_tower [semimodule ℤ R] [semimodule ℤ M] :
  is_scalar_tower ℤ R M :=
{ smul_assoc := λ n x y, int.induction_on n
    (by simp only [zero_smul])
    (λ n ih, by simp only [one_smul, add_smul, ih])
    (λ n ih, by simp only [one_smul, sub_smul, ih]) }

instance add_comm_group.int_smul_comm_class [semimodule ℤ M] : smul_comm_class ℤ S M :=
{ smul_comm := λ n x y, int.induction_on n
    (by simp only [zero_smul, smul_zero])
    (λ n ih, by simp only [one_smul, add_smul, smul_add, ih])
    (λ n ih, by simp only [one_smul, sub_smul, smul_sub, ih]) }

-- `smul_comm_class.symm` is not registered as an instance, as it would cause a loop
instance add_comm_group.int_smul_comm_class' [semimodule ℤ M] : smul_comm_class S ℤ M :=
smul_comm_class.symm _ _ _

end add_comm_group

namespace add_monoid_hom

-- We prove this without using the `add_comm_group.int_module` instance, so the `•`s here
-- come from whatever the local `module ℤ` structure actually is.
lemma map_int_module_smul
  [add_comm_group M] [add_comm_group M₂]
  [module ℤ M] [module ℤ M₂] (f : M →+ M₂) (x : ℤ) (a : M) : f (x • a) = x • f a :=
by simp only [←gsmul_eq_smul, f.map_gsmul]

lemma map_int_cast_smul
  [ring R] [add_comm_group M] [add_comm_group M₂] [module R M] [module R M₂]
  (f : M →+ M₂) (x : ℤ) (a : M) : f ((x : R) • a) = (x : R) • f a :=
by simp only [←gsmul_eq_smul_cast, f.map_gsmul]

lemma map_nat_cast_smul
  [semiring R] [add_comm_monoid M] [add_comm_monoid M₂]
  [semimodule R M] [semimodule R M₂] (f : M →+ M₂) (x : ℕ) (a : M) :
  f ((x : R) • a) = (x : R) • f a :=
by simp only [←nsmul_eq_smul_cast, f.map_nsmul]

lemma map_rat_cast_smul {R : Type*} [division_ring R] [char_zero R]
  {E : Type*} [add_comm_group E] [module R E] {F : Type*} [add_comm_group F] [module R F]
  (f : E →+ F) (c : ℚ) (x : E) :
  f ((c : R) • x) = (c : R) • f x :=
begin
  have : ∀ (x : E) (n : ℕ), 0 < n → f (((n⁻¹ : ℚ) : R) • x) = ((n⁻¹ : ℚ) : R) • f x,
  { intros x n hn,
    replace hn : (n : R) ≠ 0 := nat.cast_ne_zero.2 (ne_of_gt hn),
    conv_rhs { congr, skip, rw [← one_smul R x, ← mul_inv_cancel hn, mul_smul] },
    rw [f.map_nat_cast_smul, smul_smul, rat.cast_inv, rat.cast_coe_nat,
      inv_mul_cancel hn, one_smul] },
  refine c.num_denom_cases_on (λ m n hn hmn, _),
  rw [rat.mk_eq_div, div_eq_mul_inv, rat.cast_mul, int.cast_coe_nat, mul_smul, mul_smul,
    rat.cast_coe_int, f.map_int_cast_smul, this _ n hn]
end

lemma map_rat_module_smul {E : Type*} [add_comm_group E] [vector_space ℚ E]
  {F : Type*} [add_comm_group F] [module ℚ F] (f : E →+ F) (c : ℚ) (x : E) :
  f (c • x) = c • f x :=
rat.cast_id c ▸ f.map_rat_cast_smul c x

@[simp] lemma nat_smul_apply [add_monoid M] [add_comm_monoid M₂]
  (n : ℕ) (f : M →+ M₂) (a : M) :
  (n • f) a = n • (f a) :=
begin
  induction n with n IH,
  { simp only [zero_smul, zero_apply] },
  { simp only [nat.succ_eq_add_one, add_smul, IH, one_smul, add_apply] }
end

@[simp] lemma int_smul_apply [add_monoid M] [add_comm_group M₂]
  [module ℤ (M →+ M₂)] [module ℤ M₂]
  (n : ℤ) (f : M →+ M₂) (a : M) :
  (n • f) a = n • (f a) :=
begin
  apply int.induction_on' n 0,
  { simp only [zero_smul, zero_apply] },
  all_goals
  { intros k hk IH,
    simp only [add_smul, sub_smul, IH, one_smul, add_apply, sub_apply] }
end

end add_monoid_hom

section no_zero_smul_divisors
/-! ### `no_zero_smul_divisors`

This section defines the `no_zero_smul_divisors` class, and includes some tests
for the vanishing of elements (especially in modules over division rings).
-/

/-- `no_zero_smul_divisors R M` states that a scalar multiple is `0` only if either argument is `0`.

The main application of `no_zero_smul_divisors R M`, when `M` is a semimodule,
is the result `smul_eq_zero`: a scalar multiple is `0` iff either argument is `0`.

It is a generalization of the `no_zero_divisors` class to heterogeneous multiplication.
-/
class no_zero_smul_divisors (R M : Type*) [has_zero R] [has_zero M] [has_scalar R M] : Prop :=
(eq_zero_or_eq_zero_of_smul_eq_zero : ∀ {c : R} {x : M}, c • x = 0 → c = 0 ∨ x = 0)

export no_zero_smul_divisors (eq_zero_or_eq_zero_of_smul_eq_zero)

section semimodule

variables [semiring R] [add_comm_monoid M] [semimodule R M]

instance no_zero_smul_divisors.of_no_zero_divisors [no_zero_divisors R] :
  no_zero_smul_divisors R R :=
⟨λ c x, no_zero_divisors.eq_zero_or_eq_zero_of_mul_eq_zero⟩

@[simp]
theorem smul_eq_zero [no_zero_smul_divisors R M] {c : R} {x : M} :
  c • x = 0 ↔ c = 0 ∨ x = 0 :=
⟨eq_zero_or_eq_zero_of_smul_eq_zero,
 λ h, h.elim (λ h, h.symm ▸ zero_smul R x) (λ h, h.symm ▸ smul_zero c)⟩

theorem smul_ne_zero [no_zero_smul_divisors R M] {c : R} {x : M} :
  c • x ≠ 0 ↔ c ≠ 0 ∧ x ≠ 0 :=
by simp only [ne.def, smul_eq_zero, not_or_distrib]

section nat

variables (R) (M) [no_zero_smul_divisors R M] [char_zero R]
include R

lemma nat.no_zero_smul_divisors : no_zero_smul_divisors ℕ M :=
⟨by { intros c x, rw [nsmul_eq_smul_cast R, smul_eq_zero], simp }⟩

variables {M}

lemma eq_zero_of_smul_two_eq_zero {v : M} (hv : 2 • v = 0) : v = 0 :=
by haveI := nat.no_zero_smul_divisors R M;
exact (smul_eq_zero.mp hv).resolve_left (by norm_num)

end nat

end semimodule

section add_comm_group -- `R` can still be a semiring here

variables [semiring R] [add_comm_group M] [semimodule R M]

lemma smul_injective [no_zero_smul_divisors R M] {c : R} (hc : c ≠ 0) :
  function.injective (λ (x : M), c • x) :=
λ x y h, sub_eq_zero.mp ((smul_eq_zero.mp
  (calc c • (x - y) = c • x - c • y : smul_sub c x y
                ... = 0 : sub_eq_zero.mpr h)).resolve_left hc)

section nat

variables (R) [no_zero_smul_divisors R M] [char_zero R]
include R

lemma eq_zero_of_eq_neg {v : M} (hv : v = - v) : v = 0 :=
begin
  haveI := nat.no_zero_smul_divisors R M,
  refine eq_zero_of_smul_two_eq_zero R _,
  rw ←nsmul_eq_smul,
  convert add_eq_zero_iff_eq_neg.mpr hv,
  abel
end

end nat

end add_comm_group

section module

section nat

variables {R} [ring R] [add_comm_group M] [module R M] [no_zero_smul_divisors R M] [char_zero R]

lemma ne_neg_of_ne_zero [no_zero_divisors R] {v : R} (hv : v ≠ 0) : v ≠ -v :=
λ h, hv (eq_zero_of_eq_neg R h)

end nat

end module

section division_ring

variables [division_ring R] [add_comm_group M] [module R M]

@[priority 100] -- see note [lower instance priority]
instance no_zero_smul_divisors.of_division_ring : no_zero_smul_divisors R M :=
⟨λ c x h, or_iff_not_imp_left.2 $ λ hc, (units.mk0 c hc).smul_eq_zero.1 h⟩

end division_ring

end no_zero_smul_divisors

-- We finally turn on these instances globally. By doing this here, we ensure that none of the
-- lemmas about nat semimodules above are specific to these instances.
<<<<<<< HEAD
attribute [instance] add_comm_group.int_module
=======
attribute [instance] add_comm_monoid.nat_semimodule add_comm_group.int_module

@[simp] lemma nat.smul_one_eq_coe {R : Type*} [semiring R] [semimodule ℕ R] (m : ℕ) :
  m • (1 : R) = ↑m :=
by rw [←nsmul_eq_smul, nsmul_eq_mul, mul_one]

@[simp] lemma int.smul_one_eq_coe {R : Type*} [ring R] [semimodule ℤ R] (m : ℤ) :
  m • (1 : R) = ↑m :=
by rw [← gsmul_eq_smul, gsmul_eq_mul, mul_one]
>>>>>>> 193dd5bb
<|MERGE_RESOLUTION|>--- conflicted
+++ resolved
@@ -546,16 +546,12 @@
 
 -- We finally turn on these instances globally. By doing this here, we ensure that none of the
 -- lemmas about nat semimodules above are specific to these instances.
-<<<<<<< HEAD
 attribute [instance] add_comm_group.int_module
-=======
-attribute [instance] add_comm_monoid.nat_semimodule add_comm_group.int_module
 
 @[simp] lemma nat.smul_one_eq_coe {R : Type*} [semiring R] [semimodule ℕ R] (m : ℕ) :
   m • (1 : R) = ↑m :=
-by rw [←nsmul_eq_smul, nsmul_eq_mul, mul_one]
+by rw [nsmul_eq_mul, mul_one]
 
 @[simp] lemma int.smul_one_eq_coe {R : Type*} [ring R] [semimodule ℤ R] (m : ℤ) :
   m • (1 : R) = ↑m :=
-by rw [← gsmul_eq_smul, gsmul_eq_mul, mul_one]
->>>>>>> 193dd5bb
+by rw [← gsmul_eq_smul, gsmul_eq_mul, mul_one]