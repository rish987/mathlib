/-
Copyright (c) 2021 Oliver Nash. All rights reserved.
Released under Apache 2.0 license as described in the file LICENSE.
Authors: Oliver Nash
-/
import algebra.lie.of_associative
import algebra.lie.non_unital_non_assoc_algebra
import algebra.lie.universal_enveloping
import algebra.free_non_unital_non_assoc_algebra

/-!
# Free Lie algebras

Given a commutative ring `R` and a type `X` we construct the free Lie algebra on `X` with
coefficients in `R` together with its universal property.

## Main definitions

  * `free_lie_algebra`
  * `free_lie_algebra.lift`
  * `free_lie_algebra.of`
  * `free_lie_algebra.universal_enveloping_equiv_free_algebra`

## Implementation details

### Quotient of free non-unital, non-associative algebra

We follow [N. Bourbaki, *Lie Groups and Lie Algebras, Chapters 1--3*](bourbaki1975) and construct
the free Lie algebra as a quotient of the free non-unital, non-associative algebra. Since we do not
currently have definitions of ideals, lattices of ideals, and quotients for
`non_unital_non_assoc_semiring`, we construct our quotient using the low-level `quot` function on
an inductively-defined relation.

### Alternative construction (needs PBW)

An alternative construction of the free Lie algebra on `X` is to start with the free unital
associative algebra on `X`, regard it as a Lie algebra via the ring commutator, and take its
smallest Lie subalgebra containing `X`. I.e.:
`lie_subalgebra.lie_span R (free_algebra R X) (set.range (free_algebra.ι R))`.

However with this definition there does not seem to be an easy proof that the required universal
property holds, and I don't know of a proof that avoids invoking the Poincaré–Birkhoff–Witt theorem.
A related MathOverflow question is [this one](https://mathoverflow.net/questions/396680/).

## Tags

lie algebra, free algebra, non-unital, non-associative, universal property, forgetful functor,
adjoint functor
-/

universes u v w

noncomputable theory

variables (R : Type u) (X : Type v) [comm_ring R]

/-- We save characters by using Bourbaki's name `lib` (as in «libre») for
`free_non_unital_non_assoc_algebra` in this file. -/
local notation `lib` := free_non_unital_non_assoc_algebra
local notation `lib.lift` := free_non_unital_non_assoc_algebra.lift
local notation `lib.of` := free_non_unital_non_assoc_algebra.of
local notation `lib.lift_of_apply` := free_non_unital_non_assoc_algebra.lift_of_apply
local notation `lib.lift_comp_of` := free_non_unital_non_assoc_algebra.lift_comp_of

namespace free_lie_algebra

/-- The quotient of `lib R X` by the equivalence relation generated by this relation will give us
the free Lie algebra. -/
inductive rel : lib R X → lib R X → Prop
| lie_self (a : lib R X) : rel (a * a) 0
| leibniz_lie (a b c : lib R X) : rel (a * (b * c)) (((a * b) * c) + (b * (a * c)))
| smul (t : R) {a b : lib R X} : rel a b → rel (t • a) (t • b)
| add_right {a b : lib R X} (c : lib R X) : rel a b → rel (a + c) (b + c)
| mul_left (a : lib R X) {b c : lib R X} : rel b c → rel (a * b) (a * c)
| mul_right {a b : lib R X} (c : lib R X) : rel a b → rel (a * c) (b * c)

variables {R X}

lemma rel.add_left (a : lib R X) {b c : lib R X} (h : rel R X b c) : rel R X (a + b) (a + c) :=
by { rw [add_comm _ b, add_comm _ c], exact h.add_right _, }

lemma rel.neg {a b : lib R X} (h : rel R X a b) : rel R X (-a) (-b) :=
by simpa only [neg_one_smul] using h.smul (-1)

lemma rel.sub_left (a : lib R X) {b c : lib R X} (h : rel R X b c) : rel R X (a - b) (a - c) :=
by simpa only [sub_eq_add_neg] using h.neg.add_left a

lemma rel.sub_right {a b : lib R X} (c : lib R X) (h : rel R X a b) : rel R X (a - c) (b - c) :=
by simpa only [sub_eq_add_neg] using h.add_right (-c)

lemma rel.smul_of_tower {S : Type*} [monoid S] [distrib_mul_action S R] [is_scalar_tower S R R]
  (t : S) (a b : lib R X)
  (h : rel R X a b) : rel R X (t • a) (t • b) :=
begin
  rw [←smul_one_smul R t a, ←smul_one_smul R t b],
  exact h.smul _,
end

lemma rel.smul_of_tower {S : Type*} [monoid S] [distrib_mul_action S R] [is_scalar_tower S R R]
  (t : S) (a b : lib R X)
  (h : rel R X a b) : rel R X (t • a) (t • b) :=
begin
  rw [←smul_one_smul R t a, ←smul_one_smul R t b],
  exact h.smul _ _ _,
end

end free_lie_algebra

/-- The free Lie algebra on the type `X` with coefficients in the commutative ring `R`. -/
@[derive inhabited]
def free_lie_algebra := quot (free_lie_algebra.rel R X)

namespace free_lie_algebra

instance {S : Type*} [monoid S] [distrib_mul_action S R] [is_scalar_tower S R R] :
  has_scalar S (free_lie_algebra R X) :=
{ smul := λ t, quot.map ((•) t) (rel.smul_of_tower t) }

instance {S : Type*} [monoid S] [distrib_mul_action S R] [distrib_mul_action Sᵐᵒᵖ R]
  [is_scalar_tower S R R] [is_central_scalar S R] :
  is_central_scalar S (free_lie_algebra R X) :=
{ op_smul_eq_smul := λ t, quot.ind $ by exact λ a, congr_arg (quot.mk _) (op_smul_eq_smul t a) }

<<<<<<< HEAD
instance : add_comm_group (free_lie_algebra R X) :=
{ add            := quot.map₂ (+) rel.add_left rel.add_right,
  add_comm       := by { rintros ⟨a⟩ ⟨b⟩, change quot.mk _ _ = quot.mk _ _, rw add_comm, },
  add_assoc      := by { rintros ⟨a⟩ ⟨b⟩ ⟨c⟩, change quot.mk _ _ = quot.mk _ _, rw add_assoc, },
  zero           := quot.mk _ 0,
  zero_add       := by { rintros ⟨a⟩, change quot.mk _ _ = _, rw zero_add, },
  add_zero       := by { rintros ⟨a⟩, change quot.mk _ _ = _, rw add_zero, },
  neg            := quot.map has_neg.neg rel.neg,
  add_left_neg   := by { rintros ⟨a⟩, change quot.mk _ _ = quot.mk _ _ , rw add_left_neg, } }

instance {S : Type*} [semiring S] [module S R] [is_scalar_tower S R R] :
  module S (free_lie_algebra R X) :=
{ one_smul  := by { rintros ⟨a⟩, change quot.mk _ _ = quot.mk _ _, rw one_smul, },
  mul_smul  := by { rintros t₁ t₂ ⟨a⟩, change quot.mk _ _ = quot.mk _ _, rw mul_smul, },
  add_smul  := by { rintros t₁ t₂ ⟨a⟩, change quot.mk _ _ = quot.mk _ _, rw add_smul, },
  smul_add  := by { rintros t ⟨a⟩ ⟨b⟩, change quot.mk _ _ = quot.mk _ _, rw smul_add, },
  zero_smul := by { rintros ⟨a⟩, change quot.mk _ _ = quot.mk _ _, rw zero_smul, },
  smul_zero := λ t, by { change quot.mk _ _ = quot.mk _ _, rw smul_zero, }, }
=======
instance : has_zero (free_lie_algebra R X) :=
{ zero := quot.mk _ 0 }

instance : has_add (free_lie_algebra R X) :=
{ add := quot.map₂ (+) (λ _ _ _, rel.add_left _) (λ _ _ _, rel.add_right _) }

instance : has_neg (free_lie_algebra R X) :=
{ neg := quot.map has_neg.neg (λ _ _, rel.neg) }

instance : has_sub (free_lie_algebra R X) :=
{ sub := quot.map₂ has_sub.sub (λ _ _ _, rel.sub_left _) (λ _ _ _, rel.sub_right _) }

instance : add_group (free_lie_algebra R X) :=
function.surjective.add_group_smul (quot.mk _) (surjective_quot_mk _)
  rfl (λ _ _, rfl) (λ _, rfl) (λ _ _, rfl) (λ _ _, rfl) (λ _ _, rfl)

instance : add_comm_semigroup (free_lie_algebra R X) :=
function.surjective.add_comm_semigroup (quot.mk _) (surjective_quot_mk _) (λ _ _, rfl)

instance : add_comm_group (free_lie_algebra R X) :=
{ ..free_lie_algebra.add_group R X,
  ..free_lie_algebra.add_comm_semigroup R X }

instance {S : Type*} [semiring S] [module S R] [is_scalar_tower S R R] :
  module S (free_lie_algebra R X) :=
function.surjective.module S ⟨quot.mk _, rfl, λ _ _, rfl⟩ (surjective_quot_mk _) (λ _ _, rfl)
>>>>>>> 0b966303

/-- Note that here we turn the `has_mul` coming from the `non_unital_non_assoc_semiring` structure
on `lib R X` into a `has_bracket` on `free_lie_algebra`. -/
instance : lie_ring (free_lie_algebra R X) :=
{ bracket     := quot.map₂ (*) (λ _ _ _, rel.mul_left _) (λ _ _ _, rel.mul_right _),
  add_lie     := by { rintros ⟨a⟩ ⟨b⟩ ⟨c⟩, change quot.mk _ _ = quot.mk _ _, rw add_mul, },
  lie_add     := by { rintros ⟨a⟩ ⟨b⟩ ⟨c⟩, change quot.mk _ _ = quot.mk _ _, rw mul_add, },
  lie_self    := by { rintros ⟨a⟩, exact quot.sound (rel.lie_self a), },
  leibniz_lie := by { rintros ⟨a⟩ ⟨b⟩ ⟨c⟩, exact quot.sound (rel.leibniz_lie a b c), }, }

instance : lie_algebra R (free_lie_algebra R X) :=
{ lie_smul :=
  begin
    rintros t ⟨a⟩ ⟨c⟩,
    change quot.mk _ (a • (t • c)) = quot.mk _ (t • (a • c)),
    rw ← smul_comm,
  end, }

variables {X}

/-- The embedding of `X` into the free Lie algebra of `X` with coefficients in the commutative ring
`R`. -/
def of : X → free_lie_algebra R X := λ x, quot.mk _ (lib.of R x)

variables {L : Type w} [lie_ring L] [lie_algebra R L]

local attribute [instance] lie_ring.to_non_unital_non_assoc_semiring

/-- An auxiliary definition used to construct the equivalence `lift` below. -/
def lift_aux (f : X → L) := lib.lift R f

lemma lift_aux_map_smul (f : X → L) (t : R) (a : lib R X) :
  lift_aux R f (t • a) = t • lift_aux R f a :=
non_unital_alg_hom.map_smul _ t a

lemma lift_aux_map_add (f : X → L) (a b : lib R X) :
  lift_aux R f (a + b) = (lift_aux R f a) + (lift_aux R f b) :=
non_unital_alg_hom.map_add _ a b

lemma lift_aux_map_mul (f : X → L) (a b : lib R X) :
  lift_aux R f (a * b) = ⁅lift_aux R f a, lift_aux R f b⁆ :=
non_unital_alg_hom.map_mul _ a b

lemma lift_aux_spec (f : X → L) (a b : lib R X) (h : free_lie_algebra.rel R X a b) :
  lift_aux R f a = lift_aux R f b :=
begin
  induction h,
  case rel.lie_self : a'
  { simp only [lift_aux_map_mul, non_unital_alg_hom.map_zero, lie_self], },
  case rel.leibniz_lie : a' b' c'
  { simp only [lift_aux_map_mul, lift_aux_map_add, sub_add_cancel, lie_lie], },
  case rel.smul : t a' b' h₁ h₂
  { simp only [lift_aux_map_smul, h₂], },
  case rel.add_right : a' b' c' h₁ h₂
  { simp only [lift_aux_map_add, h₂], },
  case rel.mul_left : a' b' c' h₁ h₂
  { simp only [lift_aux_map_mul, h₂], },
  case rel.mul_right : a' b' c' h₁ h₂
  { simp only [lift_aux_map_mul, h₂], },
end

/-- The quotient map as a `non_unital_alg_hom`. -/
def mk : non_unital_alg_hom R (lib R X) (free_lie_algebra R X) :=
{ to_fun    := quot.mk (rel R X),
  map_smul' := λ t a, rfl,
  map_zero' := rfl,
  map_add'  := λ a b, rfl,
  map_mul'  := λ a b, rfl, }

/-- The functor `X ↦ free_lie_algebra R X` from the category of types to the category of Lie
algebras over `R` is adjoint to the forgetful functor in the other direction. -/
def lift : (X → L) ≃ (free_lie_algebra R X →ₗ⁅R⁆ L) :=
{ to_fun    := λ f,
    { to_fun    := λ c, quot.lift_on c (lift_aux R f) (lift_aux_spec R f),
      map_add'  := by { rintros ⟨a⟩ ⟨b⟩, rw ← lift_aux_map_add, refl, },
      map_smul' := by { rintros t ⟨a⟩, rw ← lift_aux_map_smul, refl, },
      map_lie'  := by { rintros ⟨a⟩ ⟨b⟩, rw ← lift_aux_map_mul, refl, }, },
  inv_fun   := λ F, F ∘ (of R),
  left_inv  := λ f, by { ext x, simp only [lift_aux, of, quot.lift_on_mk, lie_hom.coe_mk,
    function.comp_app, lib.lift_of_apply], },
  right_inv := λ F,
    begin
      ext ⟨a⟩,
      let F' := F.to_non_unital_alg_hom.comp (mk R),
      exact non_unital_alg_hom.congr_fun (lib.lift_comp_of R F') a,
    end, }

@[simp] lemma lift_symm_apply (F : free_lie_algebra R X →ₗ⁅R⁆ L) : (lift R).symm F = F ∘ (of R) :=
rfl

variables {R}

@[simp] lemma of_comp_lift (f : X → L) : (lift R f) ∘ (of R) = f :=
(lift R).left_inv f

@[simp] lemma lift_unique (f : X → L) (g : free_lie_algebra R X →ₗ⁅R⁆ L) :
  g ∘ (of R) = f ↔ g = lift R f :=
(lift R).symm_apply_eq

attribute [irreducible] of lift

@[simp] lemma lift_of_apply (f : X → L) (x) : lift R f (of R x) = f x :=
by rw [← function.comp_app (lift R f) (of R) x, of_comp_lift]

@[simp] lemma lift_comp_of (F : free_lie_algebra R X →ₗ⁅R⁆ L) : lift R (F ∘ (of R)) = F :=
by { rw ← lift_symm_apply, exact (lift R).apply_symm_apply F, }

@[ext] lemma hom_ext {F₁ F₂ : free_lie_algebra R X →ₗ⁅R⁆ L} (h : ∀ x, F₁ (of R x) = F₂ (of R x)) :
  F₁ = F₂ :=
have h' : (lift R).symm F₁ = (lift R).symm F₂, { ext, simp [h], },
(lift R).symm.injective h'

variables (R X)

/-- The universal enveloping algebra of the free Lie algebra is just the free unital associative
algebra. -/
@[simps] def universal_enveloping_equiv_free_algebra :
  universal_enveloping_algebra R (free_lie_algebra R X) ≃ₐ[R] free_algebra R X :=
alg_equiv.of_alg_hom
  (universal_enveloping_algebra.lift R $ free_lie_algebra.lift R $ free_algebra.ι R)
  (free_algebra.lift R $ (universal_enveloping_algebra.ι R) ∘ (free_lie_algebra.of R))
  (by { ext, simp, })
  (by { ext, simp, })

end free_lie_algebra<|MERGE_RESOLUTION|>--- conflicted
+++ resolved
@@ -96,14 +96,6 @@
   exact h.smul _,
 end
 
-lemma rel.smul_of_tower {S : Type*} [monoid S] [distrib_mul_action S R] [is_scalar_tower S R R]
-  (t : S) (a b : lib R X)
-  (h : rel R X a b) : rel R X (t • a) (t • b) :=
-begin
-  rw [←smul_one_smul R t a, ←smul_one_smul R t b],
-  exact h.smul _ _ _,
-end
-
 end free_lie_algebra
 
 /-- The free Lie algebra on the type `X` with coefficients in the commutative ring `R`. -/
@@ -121,26 +113,6 @@
   is_central_scalar S (free_lie_algebra R X) :=
 { op_smul_eq_smul := λ t, quot.ind $ by exact λ a, congr_arg (quot.mk _) (op_smul_eq_smul t a) }
 
-<<<<<<< HEAD
-instance : add_comm_group (free_lie_algebra R X) :=
-{ add            := quot.map₂ (+) rel.add_left rel.add_right,
-  add_comm       := by { rintros ⟨a⟩ ⟨b⟩, change quot.mk _ _ = quot.mk _ _, rw add_comm, },
-  add_assoc      := by { rintros ⟨a⟩ ⟨b⟩ ⟨c⟩, change quot.mk _ _ = quot.mk _ _, rw add_assoc, },
-  zero           := quot.mk _ 0,
-  zero_add       := by { rintros ⟨a⟩, change quot.mk _ _ = _, rw zero_add, },
-  add_zero       := by { rintros ⟨a⟩, change quot.mk _ _ = _, rw add_zero, },
-  neg            := quot.map has_neg.neg rel.neg,
-  add_left_neg   := by { rintros ⟨a⟩, change quot.mk _ _ = quot.mk _ _ , rw add_left_neg, } }
-
-instance {S : Type*} [semiring S] [module S R] [is_scalar_tower S R R] :
-  module S (free_lie_algebra R X) :=
-{ one_smul  := by { rintros ⟨a⟩, change quot.mk _ _ = quot.mk _ _, rw one_smul, },
-  mul_smul  := by { rintros t₁ t₂ ⟨a⟩, change quot.mk _ _ = quot.mk _ _, rw mul_smul, },
-  add_smul  := by { rintros t₁ t₂ ⟨a⟩, change quot.mk _ _ = quot.mk _ _, rw add_smul, },
-  smul_add  := by { rintros t ⟨a⟩ ⟨b⟩, change quot.mk _ _ = quot.mk _ _, rw smul_add, },
-  zero_smul := by { rintros ⟨a⟩, change quot.mk _ _ = quot.mk _ _, rw zero_smul, },
-  smul_zero := λ t, by { change quot.mk _ _ = quot.mk _ _, rw smul_zero, }, }
-=======
 instance : has_zero (free_lie_algebra R X) :=
 { zero := quot.mk _ 0 }
 
@@ -167,7 +139,6 @@
 instance {S : Type*} [semiring S] [module S R] [is_scalar_tower S R R] :
   module S (free_lie_algebra R X) :=
 function.surjective.module S ⟨quot.mk _, rfl, λ _ _, rfl⟩ (surjective_quot_mk _) (λ _ _, rfl)
->>>>>>> 0b966303
 
 /-- Note that here we turn the `has_mul` coming from the `non_unital_non_assoc_semiring` structure
 on `lib R X` into a `has_bracket` on `free_lie_algebra`. -/
