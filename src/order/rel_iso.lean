--- conflicted
+++ resolved
@@ -6,10 +6,8 @@
 import algebra.group.defs
 import logic.embedding
 import order.rel_classes
-<<<<<<< HEAD
 import data.set.intervals.basic
 import order.directed
-=======
 
 /-!
 # Relation homomorphisms, embeddings, isomorphisms
@@ -40,7 +38,6 @@
 * `↪o`: `order_embedding`
 * `≃o`: `order_iso`
 -/
->>>>>>> ab967d23
 
 open function
 
