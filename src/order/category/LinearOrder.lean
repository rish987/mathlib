--- conflicted
+++ resolved
@@ -57,12 +57,6 @@
 
 end LinearOrder
 
-<<<<<<< HEAD
-lemma LinearOrder_to_dual_comp_forget_to_PartialOrder :
-  LinearOrder.to_dual ⋙ forget₂ LinearOrder PartialOrder =
-    forget₂ LinearOrder PartialOrder ⋙ PartialOrder.to_dual := rfl
-=======
 lemma LinearOrder_dual_comp_forget_to_Lattice :
   LinearOrder.dual ⋙ forget₂ LinearOrder Lattice = forget₂ LinearOrder Lattice ⋙ Lattice.dual :=
-rfl
->>>>>>> b0508f3c
+rfl