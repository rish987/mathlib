--- conflicted
+++ resolved
@@ -55,7 +55,8 @@
   `least_descending_central_series_length_eq_nilpotency_class` and
   `lower_central_series_length_eq_nilpotency_class`.
 * If `G` is nilpotent, then so are its subgroups, images, quotients and preimages.
-  Binary products of nilpotent groups are nilpotent.
+  Binary and finite products of nilpotent groups are nilpotent.
+  Infinite products are nilpotent if their nilpotent class is bounded.
   Corresponding lemmas about the `nilpotency_class` are provided.
 * The `nilpotency_class` of `G ⧸ center G` is given explicitly, and an induction principle
   is derived from that.
@@ -691,92 +692,6 @@
   exact upper_central_series_eq_top_iff_nilpotency_class_le.mpr h,
 end
 
-<<<<<<< HEAD
-section bounded_pi
-
--- First the case of infinite products with bounded nilpotency class
-
-variables {η : Type*} {Gs : η → Type*} [∀ i, group (Gs i)]
-
-@[simp]
-lemma lower_central_series_pi_le (n : ℕ):
-  lower_central_series (Π i, Gs i) n ≤ subgroup.pi set.univ (λ i, lower_central_series (Gs i) n) :=
-begin
-  let pi := λ (f : Π i, subgroup (Gs i)), subgroup.pi set.univ f,
-  induction n with n ih,
-  { simp [pi_top] },
-  { calc lower_central_series (Π i, Gs i) n.succ
-        = ⁅lower_central_series (Π i, Gs i) n, ⊤⁆           : rfl
-    ... ≤ ⁅pi (λ i, (lower_central_series (Gs i) n)), ⊤⁆    : general_commutator_mono ih (le_refl _)
-    ... = ⁅pi (λ i, (lower_central_series (Gs i) n)), pi (λ i, ⊤)⁆ : by simp [pi, pi_top]
-    ... ≤ pi (λ i, ⁅(lower_central_series (Gs i) n), ⊤⁆)    : general_commutator_pi_pi_le _ _
-    ... = pi (λ i, lower_central_series (Gs i) n.succ)      : rfl }
-end
-
-/-- products of nilpotent groups are nilpotent if their nipotency class is bounded -/
-lemma is_nilpotent_pi_of_bounded_class [∀ i, is_nilpotent (Gs i)]
-  (n : ℕ) (h : ∀ i, group.nilpotency_class (Gs i) ≤ n) :
-  is_nilpotent (Π i, Gs i) :=
-begin
-  rw nilpotent_iff_lower_central_series,
-  refine ⟨n, _⟩,
-  rw eq_bot_iff,
-  apply le_trans (lower_central_series_pi_le _),
-  rw ← eq_bot_iff,
-  rw pi_eq_bot_iff,
-  intros i,
-  apply lower_central_series_eq_bot_iff_nilpotency_class_le.mpr (h i),
-end
-
-end bounded_pi
-
-section finite_pi
-
--- Now for finite products
-
-variables {η : Type*} [fintype η] {Gs : η → Type*} [∀ i, group (Gs i)]
-
-@[simp]
-lemma lower_central_series_pi_of_fintype (n : ℕ):
-  lower_central_series (Π i, Gs i) n = subgroup.pi set.univ (λ i, lower_central_series (Gs i) n) :=
-begin
-  let pi := λ (f : Π i, subgroup (Gs i)), subgroup.pi set.univ f,
-  induction n with n ih,
-  { simp [pi_top] },
-  { calc lower_central_series (Π i, Gs i) n.succ
-        = ⁅lower_central_series (Π i, Gs i) n, ⊤⁆          : rfl
-    ... = ⁅pi (λ i, (lower_central_series (Gs i) n)), ⊤⁆   : by rw ih
-    ... = ⁅pi (λ i, (lower_central_series (Gs i) n)), pi (λ i, ⊤)⁆ : by simp [pi, pi_top]
-    ... = pi (λ i, ⁅(lower_central_series (Gs i) n), ⊤⁆)   : general_commutator_pi_pi_of_fintype _ _
-    ... = pi (λ i, lower_central_series (Gs i) n.succ)     : rfl }
-end
-
-/-- n-ary products of nilpotent groups are nilpotent -/
-instance is_nilpotent_pi [∀ i, is_nilpotent (Gs i)] :
-  is_nilpotent (Π i, Gs i) :=
-begin
-  rw nilpotent_iff_lower_central_series,
-  refine ⟨finset.univ.sup (λ i, group.nilpotency_class (Gs i)), _⟩,
-  rw lower_central_series_pi_of_fintype,
-  rw pi_eq_bot_iff,
-  intros i,
-  apply lower_central_series_eq_bot_iff_nilpotency_class_le.mpr,
-  exact @finset.le_sup _ _ _ _ finset.univ (λ i, group.nilpotency_class (Gs i)) _
-    (finset.mem_univ i),
-end
-
-/-- The nilpotency class of an n-ary product is the sup of the nilpotency classes of the factors -/
-lemma nilpotency_class_prod [∀ i, is_nilpotent (Gs i)] :
-  group.nilpotency_class (Π i, Gs i) = finset.univ.sup (λ i, group.nilpotency_class (Gs i)) :=
-begin
-  apply eq_of_forall_ge_iff,
-  intros k,
-  simp only [finset.sup_le_iff, ← lower_central_series_eq_bot_iff_nilpotency_class_le,
-    lower_central_series_pi_of_fintype, pi_eq_bot_iff, finset.mem_univ, true_implies_iff ],
-end
-
-end finite_pi
-=======
 section prod
 
 variables {G₁ G₂ : Type*} [group G₁] [group G₂]
@@ -817,7 +732,91 @@
 end
 
 end prod
->>>>>>> c23e15bf
+
+section bounded_pi
+
+-- First the case of infinite products with bounded nilpotency class
+
+variables {η : Type*} {Gs : η → Type*} [∀ i, group (Gs i)]
+
+@[simp]
+lemma lower_central_series_pi_le (n : ℕ):
+  lower_central_series (Π i, Gs i) n ≤ subgroup.pi set.univ (λ i, lower_central_series (Gs i) n) :=
+begin
+  let pi := λ (f : Π i, subgroup (Gs i)), subgroup.pi set.univ f,
+  induction n with n ih,
+  { simp [pi_top] },
+  { calc lower_central_series (Π i, Gs i) n.succ
+        = ⁅lower_central_series (Π i, Gs i) n, ⊤⁆           : rfl
+    ... ≤ ⁅pi (λ i, (lower_central_series (Gs i) n)), ⊤⁆    : general_commutator_mono ih (le_refl _)
+    ... = ⁅pi (λ i, (lower_central_series (Gs i) n)), pi (λ i, ⊤)⁆ : by simp [pi, pi_top]
+    ... ≤ pi (λ i, ⁅(lower_central_series (Gs i) n), ⊤⁆)    : general_commutator_pi_pi_le _ _
+    ... = pi (λ i, lower_central_series (Gs i) n.succ)      : rfl }
+end
+
+/-- products of nilpotent groups are nilpotent if their nipotency class is bounded -/
+lemma is_nilpotent_pi_of_bounded_class [∀ i, is_nilpotent (Gs i)]
+  (n : ℕ) (h : ∀ i, group.nilpotency_class (Gs i) ≤ n) :
+  is_nilpotent (Π i, Gs i) :=
+begin
+  rw nilpotent_iff_lower_central_series,
+  refine ⟨n, _⟩,
+  rw eq_bot_iff,
+  apply le_trans (lower_central_series_pi_le _),
+  rw ← eq_bot_iff,
+  rw pi_eq_bot_iff,
+  intros i,
+  apply lower_central_series_eq_bot_iff_nilpotency_class_le.mpr (h i),
+end
+
+end bounded_pi
+
+section finite_pi
+
+-- Now for finite products
+
+variables {η : Type*} [fintype η] {Gs : η → Type*} [∀ i, group (Gs i)]
+
+@[simp]
+lemma lower_central_series_pi_of_fintype (n : ℕ):
+  lower_central_series (Π i, Gs i) n = subgroup.pi set.univ (λ i, lower_central_series (Gs i) n) :=
+begin
+  let pi := λ (f : Π i, subgroup (Gs i)), subgroup.pi set.univ f,
+  induction n with n ih,
+  { simp [pi_top] },
+  { calc lower_central_series (Π i, Gs i) n.succ
+        = ⁅lower_central_series (Π i, Gs i) n, ⊤⁆          : rfl
+    ... = ⁅pi (λ i, (lower_central_series (Gs i) n)), ⊤⁆   : by rw ih
+    ... = ⁅pi (λ i, (lower_central_series (Gs i) n)), pi (λ i, ⊤)⁆ : by simp [pi, pi_top]
+    ... = pi (λ i, ⁅(lower_central_series (Gs i) n), ⊤⁆)   : general_commutator_pi_pi_of_fintype _ _
+    ... = pi (λ i, lower_central_series (Gs i) n.succ)     : rfl }
+end
+
+/-- n-ary products of nilpotent groups are nilpotent -/
+instance is_nilpotent_pi [∀ i, is_nilpotent (Gs i)] :
+  is_nilpotent (Π i, Gs i) :=
+begin
+  rw nilpotent_iff_lower_central_series,
+  refine ⟨finset.univ.sup (λ i, group.nilpotency_class (Gs i)), _⟩,
+  rw lower_central_series_pi_of_fintype,
+  rw pi_eq_bot_iff,
+  intros i,
+  apply lower_central_series_eq_bot_iff_nilpotency_class_le.mpr,
+  exact @finset.le_sup _ _ _ _ finset.univ (λ i, group.nilpotency_class (Gs i)) _
+    (finset.mem_univ i),
+end
+
+/-- The nilpotency class of an n-ary product is the sup of the nilpotency classes of the factors -/
+lemma nilpotency_class_prod [∀ i, is_nilpotent (Gs i)] :
+  group.nilpotency_class (Π i, Gs i) = finset.univ.sup (λ i, group.nilpotency_class (Gs i)) :=
+begin
+  apply eq_of_forall_ge_iff,
+  intros k,
+  simp only [finset.sup_le_iff, ← lower_central_series_eq_bot_iff_nilpotency_class_le,
+    lower_central_series_pi_of_fintype, pi_eq_bot_iff, finset.mem_univ, true_implies_iff ],
+end
+
+end finite_pi
 
 /-- A nilpotent subgroup is solvable -/
 @[priority 100]
