--- conflicted
+++ resolved
@@ -766,6 +766,37 @@
   exact derived_le_lower_central n,
 end
 
+lemma normalizer_condition_of_is_nilpotent [h : is_nilpotent G] : normalizer_condition G :=
+begin
+  -- roughly based on https://groupprops.subwiki.org/wiki/Nilpotent_implies_normalizer_condition
+  rw normalizer_condition_iff_only_full_group_self_normalizing,
+  unfreezingI
+  { induction h using nilpotent_center_quotient_ind with G' _ _ G' _ _ ih;
+    clear _inst_1 G; rename  G' → G, },
+  { rintros H -, apply subsingleton.elim, },
+  { intros H hH,
+    by_cases hch : center G ≤ H,
+    { let H' := H.map (mk' (center G)),
+
+      have hH' : H'.normalizer = H',
+      { apply (@comap_injective G _ _ _ (mk' (center G)) (surjective_quot_mk _)),
+        rw comap_normalizer_eq_of_surjective,
+        show function.surjective _, by exact (surjective_quot_mk _),
+        { rw comap_map_eq_self,
+          show (_ ≤ H), by { simpa using hch },
+          exact hH, }, },
+
+      specialize ih (H.map (mk' (center G))) hH',
+
+      show H = ⊤,
+      apply map_injective_of_ker_le (mk' (center G)) (by simpa using hch) le_top,
+      rw [ih, subgroup.map_top_of_surjective],
+      exact quotient.surjective_quotient_mk', },
+    { exfalso, apply hch,
+      calc center G ≤ H.normalizer : subgroup.center_le_normalizer
+                ... = H : hH, } },
+end
+
 end with_group
 
 section with_finite_group
@@ -795,7 +826,6 @@
     exact (of_quotient_center_nilpotent hnq), }
 end
 
-<<<<<<< HEAD
 /-- If a finite group is the direct product of its Sylow groups, it is nilpotent -/
 theorem is_nilpotent_of_product_of_sylow_group
   (e : (Π p : (fintype.card G).factorization.support, Π P : sylow p G, (↑P : subgroup G)) ≃* G) :
@@ -810,38 +840,4 @@
   exact nilpotent_of_mul_equiv e,
 end
 
-end with_finite_group
-=======
-end classical
-
-lemma normalizer_condition_of_is_nilpotent [h : is_nilpotent G] : normalizer_condition G :=
-begin
-  -- roughly based on https://groupprops.subwiki.org/wiki/Nilpotent_implies_normalizer_condition
-  rw normalizer_condition_iff_only_full_group_self_normalizing,
-  unfreezingI
-  { induction h using nilpotent_center_quotient_ind with G' _ _ G' _ _ ih;
-    clear _inst_1 G; rename  G' → G, },
-  { rintros H -, apply subsingleton.elim, },
-  { intros H hH,
-    by_cases hch : center G ≤ H,
-    { let H' := H.map (mk' (center G)),
-
-      have hH' : H'.normalizer = H',
-      { apply (@comap_injective G _ _ _ (mk' (center G)) (surjective_quot_mk _)),
-        rw comap_normalizer_eq_of_surjective,
-        show function.surjective _, by exact (surjective_quot_mk _),
-        { rw comap_map_eq_self,
-          show (_ ≤ H), by { simpa using hch },
-          exact hH, }, },
-
-      specialize ih (H.map (mk' (center G))) hH',
-
-      show H = ⊤,
-      apply map_injective_of_ker_le (mk' (center G)) (by simpa using hch) le_top,
-      rw [ih, subgroup.map_top_of_surjective],
-      exact quotient.surjective_quotient_mk', },
-    { exfalso, apply hch,
-      calc center G ≤ H.normalizer : subgroup.center_le_normalizer
-                ... = H : hH, } },
-end
->>>>>>> 3c0d3060
+end with_finite_group