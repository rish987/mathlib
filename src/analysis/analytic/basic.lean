/-
Copyright (c) 2020 Sébastien Gouëzel. All rights reserved.
Released under Apache 2.0 license as described in the file LICENSE.
Authors: Sébastien Gouëzel, Yury Kudryashov
-/
import analysis.calculus.formal_multilinear_series
import data.equiv.fin

/-!
# Analytic functions

A function is analytic in one dimension around `0` if it can be written as a converging power series
`Σ pₙ zⁿ`. This definition can be extended to any dimension (even in infinite dimension) by
requiring that `pₙ` is a continuous `n`-multilinear map. In general, `pₙ` is not unique (in two
dimensions, taking `p₂ (x, y) (x', y') = x y'` or `y x'` gives the same map when applied to a
vector `(x, y) (x, y)`). A way to guarantee uniqueness is to take a symmetric `pₙ`, but this is not
always possible in nonzero characteristic (in characteristic 2, the previous example has no
symmetric representative). Therefore, we do not insist on symmetry or uniqueness in the definition,
and we only require the existence of a converging series.

The general framework is important to say that the exponential map on bounded operators on a Banach
space is analytic, as well as the inverse on invertible operators.

## Main definitions

Let `p` be a formal multilinear series from `E` to `F`, i.e., `p n` is a multilinear map on `E^n`
for `n : ℕ`.

* `p.radius`: the largest `r : ℝ≥0∞` such that `∥p n∥ * r^n` grows subexponentially, defined as
  a liminf.
* `p.le_radius_of_bound`, `p.le_radius_of_bound_nnreal`, `p.le_radius_of_is_O`: if `∥p n∥ * r ^ n`
  is bounded above, then `r ≤ p.radius`;
* `p.is_o_of_lt_radius`, `p.norm_mul_pow_le_mul_pow_of_lt_radius`, `p.is_o_one_of_lt_radius`,
  `p.norm_mul_pow_le_of_lt_radius`, `p.nnnorm_mul_pow_le_of_lt_radius`: if `r < p.radius`, then
  `∥p n∥ * r ^ n` tends to zero exponentially;
* `p.lt_radius_of_is_O`: if `r ≠ 0` and `∥p n∥ * r ^ n = O(a ^ n)` for some `-1 < a < 1`, then
  `r < p.radius`;
* `p.partial_sum n x`: the sum `∑_{i = 0}^{n-1} pᵢ xⁱ`.
* `p.sum x`: the sum `∑'_{i = 0}^{∞} pᵢ xⁱ`.

Additionally, let `f` be a function from `E` to `F`.

* `has_fpower_series_on_ball f p x r`: on the ball of center `x` with radius `r`,
  `f (x + y) = ∑'_n pₙ yⁿ`.
* `has_fpower_series_at f p x`: on some ball of center `x` with positive radius, holds
  `has_fpower_series_on_ball f p x r`.
* `analytic_at 𝕜 f x`: there exists a power series `p` such that holds
  `has_fpower_series_at f p x`.

We develop the basic properties of these notions, notably:
* If a function admits a power series, it is continuous (see
  `has_fpower_series_on_ball.continuous_on` and `has_fpower_series_at.continuous_at` and
  `analytic_at.continuous_at`).
* In a complete space, the sum of a formal power series with positive radius is well defined on the
  disk of convergence, see `formal_multilinear_series.has_fpower_series_on_ball`.
* If a function admits a power series in a ball, then it is analytic at any point `y` of this ball,
  and the power series there can be expressed in terms of the initial power series `p` as
  `p.change_origin y`. See `has_fpower_series_on_ball.change_origin`. It follows in particular that
  the set of points at which a given function is analytic is open, see `is_open_analytic_at`.

## Implementation details

We only introduce the radius of convergence of a power series, as `p.radius`.
For a power series in finitely many dimensions, there is a finer (directional, coordinate-dependent)
notion, describing the polydisk of convergence. This notion is more specific, and not necessary to
build the general theory. We do not define it here.
-/

noncomputable theory

variables {𝕜 : Type*} [nondiscrete_normed_field 𝕜]
{E : Type*} [normed_group E] [normed_space 𝕜 E]
{F : Type*} [normed_group F] [normed_space 𝕜 F]
{G : Type*} [normed_group G] [normed_space 𝕜 G]

open_locale topological_space classical big_operators nnreal filter ennreal
open set filter asymptotics

/-! ### The radius of a formal multilinear series -/

namespace formal_multilinear_series

variables (p : formal_multilinear_series 𝕜 E F) {r : ℝ≥0}

/-- The radius of a formal multilinear series is the largest `r` such that the sum `Σ ∥pₙ∥ ∥y∥ⁿ`
converges for all `∥y∥ < r`. This implies that `Σ pₙ yⁿ` converges for all `∥y∥ < r`, but these
definitions are *not* equivalent in general. -/
def radius (p : formal_multilinear_series 𝕜 E F) : ℝ≥0∞ :=
⨆ (r : ℝ≥0) (C : ℝ) (hr : ∀ n, ∥p n∥ * r ^ n ≤ C), (r : ℝ≥0∞)

/-- If `∥pₙ∥ rⁿ` is bounded in `n`, then the radius of `p` is at least `r`. -/
lemma le_radius_of_bound (C : ℝ) {r : ℝ≥0} (h : ∀ (n : ℕ), ∥p n∥ * r^n ≤ C) :
  (r : ℝ≥0∞) ≤ p.radius :=
le_supr_of_le r $ le_supr_of_le C $ (le_supr (λ _, (r : ℝ≥0∞)) h)

/-- If `∥pₙ∥ rⁿ` is bounded in `n`, then the radius of `p` is at least `r`. -/
lemma le_radius_of_bound_nnreal (C : ℝ≥0) {r : ℝ≥0} (h : ∀ (n : ℕ), ∥p n∥₊ * r^n ≤ C) :
  (r : ℝ≥0∞) ≤ p.radius :=
p.le_radius_of_bound C $ λ n, by exact_mod_cast (h n)

/-- If `∥pₙ∥ rⁿ = O(1)`, as `n → ∞`, then the radius of `p` is at least `r`. -/
lemma le_radius_of_is_O (h : is_O (λ n, ∥p n∥ * r^n) (λ n, (1 : ℝ)) at_top) : ↑r ≤ p.radius :=
exists.elim (is_O_one_nat_at_top_iff.1 h) $ λ C hC, p.le_radius_of_bound C $
  λ n, (le_abs_self _).trans (hC n)

lemma le_radius_of_eventually_le (C) (h : ∀ᶠ n in at_top, ∥p n∥ * r ^ n ≤ C) : ↑r ≤ p.radius :=
p.le_radius_of_is_O $ is_O.of_bound C $ h.mono $ λ n hn, by simpa

lemma le_radius_of_summable_nnnorm (h : summable (λ n, ∥p n∥₊ * r ^ n)) : ↑r ≤ p.radius :=
p.le_radius_of_bound_nnreal (∑' n, ∥p n∥₊ * r ^ n) $ λ n, le_tsum' h _

lemma le_radius_of_summable (h : summable (λ n, ∥p n∥ * r ^ n)) : ↑r ≤ p.radius :=
p.le_radius_of_summable_nnnorm $ by { simp only [← coe_nnnorm] at h, exact_mod_cast h }

lemma radius_eq_top_of_forall_nnreal_is_O
  (h : ∀ r : ℝ≥0, is_O (λ n, ∥p n∥ * r^n) (λ n, (1 : ℝ)) at_top) : p.radius = ∞ :=
ennreal.eq_top_of_forall_nnreal_le $ λ r, p.le_radius_of_is_O (h r)

lemma radius_eq_top_of_eventually_eq_zero (h : ∀ᶠ n in at_top, p n = 0) : p.radius = ∞ :=
p.radius_eq_top_of_forall_nnreal_is_O $
  λ r, (is_O_zero _ _).congr' (h.mono $ λ n hn, by simp [hn]) eventually_eq.rfl

lemma radius_eq_top_of_forall_image_add_eq_zero (n : ℕ) (hn : ∀ m, p (m + n) = 0) : p.radius = ∞ :=
p.radius_eq_top_of_eventually_eq_zero $ mem_at_top_sets.2
  ⟨n, λ k hk, tsub_add_cancel_of_le hk ▸ hn _⟩

/-- For `r` strictly smaller than the radius of `p`, then `∥pₙ∥ rⁿ` tends to zero exponentially:
for some `0 < a < 1`, `∥p n∥ rⁿ = o(aⁿ)`. -/
lemma is_o_of_lt_radius (h : ↑r < p.radius) :
  ∃ a ∈ Ioo (0 : ℝ) 1, is_o (λ n, ∥p n∥ * r ^ n) (pow a) at_top :=
begin
  rw (tfae_exists_lt_is_o_pow (λ n, ∥p n∥ * r ^ n) 1).out 1 4,
  simp only [radius, lt_supr_iff] at h,
  rcases h with ⟨t, C, hC, rt⟩,
  rw [ennreal.coe_lt_coe, ← nnreal.coe_lt_coe] at rt,
  have : 0 < (t : ℝ), from r.coe_nonneg.trans_lt rt,
  rw [← div_lt_one this] at rt,
  refine ⟨_, rt, C, or.inr zero_lt_one, λ n, _⟩,
  calc |∥p n∥ * r ^ n| = (∥p n∥ * t ^ n) * (r / t) ^ n :
    by field_simp [mul_right_comm, abs_mul, this.ne']
  ... ≤ C * (r / t) ^ n : mul_le_mul_of_nonneg_right (hC n) (pow_nonneg (div_nonneg r.2 t.2) _)
end

/-- For `r` strictly smaller than the radius of `p`, then `∥pₙ∥ rⁿ = o(1)`. -/
lemma is_o_one_of_lt_radius (h : ↑r < p.radius) :
  is_o (λ n, ∥p n∥ * r ^ n) (λ _, 1 : ℕ → ℝ) at_top :=
let ⟨a, ha, hp⟩ := p.is_o_of_lt_radius h in
hp.trans $ (is_o_pow_pow_of_lt_left ha.1.le ha.2).congr (λ n, rfl) one_pow

/-- For `r` strictly smaller than the radius of `p`, then `∥pₙ∥ rⁿ` tends to zero exponentially:
for some `0 < a < 1` and `C > 0`,  `∥p n∥ * r ^ n ≤ C * a ^ n`. -/
lemma norm_mul_pow_le_mul_pow_of_lt_radius (h : ↑r < p.radius) :
  ∃ (a ∈ Ioo (0 : ℝ) 1) (C > 0), ∀ n, ∥p n∥ * r^n ≤ C * a^n :=
begin
  rcases ((tfae_exists_lt_is_o_pow (λ n, ∥p n∥ * r ^ n) 1).out 1 5).mp (p.is_o_of_lt_radius h)
    with ⟨a, ha, C, hC, H⟩,
  exact ⟨a, ha, C, hC, λ n, (le_abs_self _).trans (H n)⟩
end

/-- If `r ≠ 0` and `∥pₙ∥ rⁿ = O(aⁿ)` for some `-1 < a < 1`, then `r < p.radius`. -/
lemma lt_radius_of_is_O (h₀ : r ≠ 0) {a : ℝ} (ha : a ∈ Ioo (-1 : ℝ) 1)
  (hp : is_O (λ n, ∥p n∥ * r ^ n) (pow a) at_top) :
  ↑r < p.radius :=
begin
  rcases ((tfae_exists_lt_is_o_pow (λ n, ∥p n∥ * r ^ n) 1).out 2 5).mp ⟨a, ha, hp⟩
    with ⟨a, ha, C, hC, hp⟩,
  rw [← pos_iff_ne_zero, ← nnreal.coe_pos] at h₀,
  lift a to ℝ≥0 using ha.1.le,
  have : (r : ℝ) < r / a :=
    by simpa only [div_one] using (div_lt_div_left h₀ zero_lt_one ha.1).2 ha.2,
  norm_cast at this,
  rw [← ennreal.coe_lt_coe] at this,
  refine this.trans_le (p.le_radius_of_bound C $ λ n, _),
  rw [nnreal.coe_div, div_pow, ← mul_div_assoc, div_le_iff (pow_pos ha.1 n)],
  exact (le_abs_self _).trans (hp n)
end

/-- For `r` strictly smaller than the radius of `p`, then `∥pₙ∥ rⁿ` is bounded. -/
lemma norm_mul_pow_le_of_lt_radius (p : formal_multilinear_series 𝕜 E F) {r : ℝ≥0}
  (h : (r : ℝ≥0∞) < p.radius) : ∃ C > 0, ∀ n, ∥p n∥ * r^n ≤ C :=
let ⟨a, ha, C, hC, h⟩ := p.norm_mul_pow_le_mul_pow_of_lt_radius h
in ⟨C, hC, λ n, (h n).trans $ mul_le_of_le_one_right hC.lt.le (pow_le_one _ ha.1.le ha.2.le)⟩

/-- For `r` strictly smaller than the radius of `p`, then `∥pₙ∥ rⁿ` is bounded. -/
lemma norm_le_div_pow_of_pos_of_lt_radius (p : formal_multilinear_series 𝕜 E F) {r : ℝ≥0}
  (h0 : 0 < r) (h : (r : ℝ≥0∞) < p.radius) : ∃ C > 0, ∀ n, ∥p n∥ ≤ C / r ^ n :=
let ⟨C, hC, hp⟩ := p.norm_mul_pow_le_of_lt_radius h in
⟨C, hC, λ n, iff.mpr (le_div_iff (pow_pos h0 _)) (hp n)⟩

/-- For `r` strictly smaller than the radius of `p`, then `∥pₙ∥ rⁿ` is bounded. -/
lemma nnnorm_mul_pow_le_of_lt_radius (p : formal_multilinear_series 𝕜 E F) {r : ℝ≥0}
  (h : (r : ℝ≥0∞) < p.radius) : ∃ C > 0, ∀ n, ∥p n∥₊ * r^n ≤ C :=
let ⟨C, hC, hp⟩ := p.norm_mul_pow_le_of_lt_radius h
in ⟨⟨C, hC.lt.le⟩, hC, by exact_mod_cast hp⟩

lemma le_radius_of_tendsto (p : formal_multilinear_series 𝕜 E F) {l : ℝ}
  (h : tendsto (λ n, ∥p n∥ * r^n) at_top (𝓝 l)) : ↑r ≤ p.radius :=
p.le_radius_of_is_O (is_O_one_of_tendsto _ h)

lemma le_radius_of_summable_norm (p : formal_multilinear_series 𝕜 E F)
  (hs : summable (λ n, ∥p n∥ * r^n)) : ↑r ≤ p.radius :=
p.le_radius_of_tendsto hs.tendsto_at_top_zero

lemma not_summable_norm_of_radius_lt_nnnorm (p : formal_multilinear_series 𝕜 E F) {x : E}
  (h : p.radius < ∥x∥₊) : ¬ summable (λ n, ∥p n∥ * ∥x∥^n) :=
λ hs, not_le_of_lt h (p.le_radius_of_summable_norm hs)

lemma summable_norm_mul_pow (p : formal_multilinear_series 𝕜 E F)
  {r : ℝ≥0} (h : ↑r < p.radius) :
  summable (λ n : ℕ, ∥p n∥ * r ^ n) :=
begin
  obtain ⟨a, ha : a ∈ Ioo (0 : ℝ) 1, C, hC : 0 < C, hp⟩ := p.norm_mul_pow_le_mul_pow_of_lt_radius h,
  exact summable_of_nonneg_of_le (λ n, mul_nonneg (norm_nonneg _) (pow_nonneg r.coe_nonneg _)) hp
    ((summable_geometric_of_lt_1 ha.1.le ha.2).mul_left _),
end

lemma summable_norm_apply (p : formal_multilinear_series 𝕜 E F)
  {x : E} (hx : x ∈ emetric.ball (0 : E) p.radius) :
  summable (λ n : ℕ, ∥p n (λ _, x)∥) :=
begin
  rw mem_emetric_ball_zero_iff at hx,
  refine summable_of_nonneg_of_le (λ _, norm_nonneg _) (λ n, ((p n).le_op_norm _).trans_eq _)
    (p.summable_norm_mul_pow hx),
  simp
end

lemma summable_nnnorm_mul_pow (p : formal_multilinear_series 𝕜 E F)
  {r : ℝ≥0} (h : ↑r < p.radius) :
  summable (λ n : ℕ, ∥p n∥₊ * r ^ n) :=
by { rw ← nnreal.summable_coe, push_cast, exact p.summable_norm_mul_pow h }

protected lemma summable [complete_space F]
  (p : formal_multilinear_series 𝕜 E F) {x : E} (hx : x ∈ emetric.ball (0 : E) p.radius) :
  summable (λ n : ℕ, p n (λ _, x)) :=
summable_of_summable_norm (p.summable_norm_apply hx)

lemma radius_eq_top_of_summable_norm (p : formal_multilinear_series 𝕜 E F)
  (hs : ∀ r : ℝ≥0, summable (λ n, ∥p n∥ * r^n)) : p.radius = ∞ :=
ennreal.eq_top_of_forall_nnreal_le (λ r, p.le_radius_of_summable_norm (hs r))

lemma radius_eq_top_iff_summable_norm (p : formal_multilinear_series 𝕜 E F) :
  p.radius = ∞ ↔ ∀ r : ℝ≥0, summable (λ n, ∥p n∥ * r^n) :=
begin
  split,
  { intros h r,
    obtain ⟨a, ha : a ∈ Ioo (0 : ℝ) 1, C, hC : 0 < C, hp⟩ :=
      p.norm_mul_pow_le_mul_pow_of_lt_radius
      (show (r:ℝ≥0∞) < p.radius, from h.symm ▸ ennreal.coe_lt_top),
    refine (summable_of_norm_bounded (λ n, (C : ℝ) * a ^ n)
      ((summable_geometric_of_lt_1 ha.1.le ha.2).mul_left _) (λ n, _)),
    specialize hp n,
    rwa real.norm_of_nonneg (mul_nonneg (norm_nonneg _) (pow_nonneg r.coe_nonneg n)) },
  { exact p.radius_eq_top_of_summable_norm }
end

/-- If the radius of `p` is positive, then `∥pₙ∥` grows at most geometrically. -/
lemma le_mul_pow_of_radius_pos (p : formal_multilinear_series 𝕜 E F) (h : 0 < p.radius) :
  ∃ C r (hC : 0 < C) (hr : 0 < r), ∀ n, ∥p n∥ ≤ C * r ^ n :=
begin
  rcases ennreal.lt_iff_exists_nnreal_btwn.1 h with ⟨r, r0, rlt⟩,
  have rpos : 0 < (r : ℝ), by simp [ennreal.coe_pos.1 r0],
  rcases norm_le_div_pow_of_pos_of_lt_radius p rpos rlt with ⟨C, Cpos, hCp⟩,
  refine ⟨C, r ⁻¹, Cpos, by simp [rpos], λ n, _⟩,
  convert hCp n,
  exact inv_pow₀ _ _,
end

/-- The radius of the sum of two formal series is at least the minimum of their two radii. -/
lemma min_radius_le_radius_add (p q : formal_multilinear_series 𝕜 E F) :
  min p.radius q.radius ≤ (p + q).radius :=
begin
  refine ennreal.le_of_forall_nnreal_lt (λ r hr, _),
  rw lt_min_iff at hr,
  have := ((p.is_o_one_of_lt_radius hr.1).add (q.is_o_one_of_lt_radius hr.2)).is_O,
  refine (p + q).le_radius_of_is_O ((is_O_of_le _ $ λ n, _).trans this),
  rw [← add_mul, normed_field.norm_mul, normed_field.norm_mul, norm_norm],
  exact mul_le_mul_of_nonneg_right ((norm_add_le _ _).trans (le_abs_self _)) (norm_nonneg _)
end

@[simp] lemma radius_neg (p : formal_multilinear_series 𝕜 E F) : (-p).radius = p.radius :=
by simp [radius]

/-- Given a formal multilinear series `p` and a vector `x`, then `p.sum x` is the sum `Σ pₙ xⁿ`. A
priori, it only behaves well when `∥x∥ < p.radius`. -/
protected def sum (p : formal_multilinear_series 𝕜 E F) (x : E) : F := ∑' n : ℕ , p n (λ i, x)

protected lemma has_sum [complete_space F]
  (p : formal_multilinear_series 𝕜 E F) {x : E} (hx : x ∈ emetric.ball (0 : E) p.radius) :
  has_sum (λ n : ℕ, p n (λ _, x)) (p.sum x) :=
(p.summable hx).has_sum

/-- Given a formal multilinear series `p` and a vector `x`, then `p.partial_sum n x` is the sum
`Σ pₖ xᵏ` for `k ∈ {0,..., n-1}`. -/
def partial_sum (p : formal_multilinear_series 𝕜 E F) (n : ℕ) (x : E) : F :=
∑ k in finset.range n, p k (λ(i : fin k), x)

/-- The partial sums of a formal multilinear series are continuous. -/
lemma partial_sum_continuous (p : formal_multilinear_series 𝕜 E F) (n : ℕ) :
  continuous (p.partial_sum n) :=
by continuity

end formal_multilinear_series

/-! ### Expanding a function as a power series -/
section

variables {f g : E → F} {p pf pg : formal_multilinear_series 𝕜 E F} {x : E} {r r' : ℝ≥0∞}

/-- Given a function `f : E → F` and a formal multilinear series `p`, we say that `f` has `p` as
a power series on the ball of radius `r > 0` around `x` if `f (x + y) = ∑' pₙ yⁿ` for all `∥y∥ < r`.
-/
structure has_fpower_series_on_ball
  (f : E → F) (p : formal_multilinear_series 𝕜 E F) (x : E) (r : ℝ≥0∞) : Prop :=
(r_le    : r ≤ p.radius)
(r_pos   : 0 < r)
(has_sum : ∀ {y}, y ∈ emetric.ball (0 : E) r → has_sum (λn:ℕ, p n (λ(i : fin n), y)) (f (x + y)))

/-- Given a function `f : E → F` and a formal multilinear series `p`, we say that `f` has `p` as
a power series around `x` if `f (x + y) = ∑' pₙ yⁿ` for all `y` in a neighborhood of `0`. -/
def has_fpower_series_at (f : E → F) (p : formal_multilinear_series 𝕜 E F) (x : E) :=
∃ r, has_fpower_series_on_ball f p x r

variable (𝕜)
/-- Given a function `f : E → F`, we say that `f` is analytic at `x` if it admits a convergent power
series expansion around `x`. -/
def analytic_at (f : E → F) (x : E) :=
∃ (p : formal_multilinear_series 𝕜 E F), has_fpower_series_at f p x

variable {𝕜}

lemma has_fpower_series_on_ball.has_fpower_series_at (hf : has_fpower_series_on_ball f p x r) :
  has_fpower_series_at f p x := ⟨r, hf⟩

lemma has_fpower_series_at.analytic_at (hf : has_fpower_series_at f p x) : analytic_at 𝕜 f x :=
⟨p, hf⟩

lemma has_fpower_series_on_ball.analytic_at (hf : has_fpower_series_on_ball f p x r) :
  analytic_at 𝕜 f x :=
hf.has_fpower_series_at.analytic_at

lemma has_fpower_series_on_ball.has_sum_sub (hf : has_fpower_series_on_ball f p x r) {y : E}
  (hy : y ∈ emetric.ball x r) :
  has_sum (λ n : ℕ, p n (λ i, y - x)) (f y) :=
have y - x ∈ emetric.ball (0 : E) r, by simpa [edist_eq_coe_nnnorm_sub] using hy,
by simpa only [add_sub_cancel'_right] using hf.has_sum this

lemma has_fpower_series_on_ball.radius_pos (hf : has_fpower_series_on_ball f p x r) :
  0 < p.radius :=
lt_of_lt_of_le hf.r_pos hf.r_le

lemma has_fpower_series_at.radius_pos (hf : has_fpower_series_at f p x) :
  0 < p.radius :=
let ⟨r, hr⟩ := hf in hr.radius_pos

lemma has_fpower_series_on_ball.mono
  (hf : has_fpower_series_on_ball f p x r) (r'_pos : 0 < r') (hr : r' ≤ r) :
  has_fpower_series_on_ball f p x r' :=
⟨le_trans hr hf.1, r'_pos, λ y hy, hf.has_sum (emetric.ball_subset_ball hr hy)⟩

protected lemma has_fpower_series_at.eventually (hf : has_fpower_series_at f p x) :
  ∀ᶠ r : ℝ≥0∞ in 𝓝[>] 0, has_fpower_series_on_ball f p x r :=
let ⟨r, hr⟩ := hf in
mem_of_superset (Ioo_mem_nhds_within_Ioi (left_mem_Ico.2 hr.r_pos)) $
  λ r' hr', hr.mono hr'.1 hr'.2.le

lemma has_fpower_series_on_ball.add
  (hf : has_fpower_series_on_ball f pf x r) (hg : has_fpower_series_on_ball g pg x r) :
  has_fpower_series_on_ball (f + g) (pf + pg) x r :=
{ r_le := le_trans (le_min_iff.2 ⟨hf.r_le, hg.r_le⟩) (pf.min_radius_le_radius_add pg),
  r_pos := hf.r_pos,
  has_sum := λ y hy, (hf.has_sum hy).add (hg.has_sum hy) }

lemma has_fpower_series_at.add
  (hf : has_fpower_series_at f pf x) (hg : has_fpower_series_at g pg x) :
  has_fpower_series_at (f + g) (pf + pg) x :=
begin
  rcases (hf.eventually.and hg.eventually).exists with ⟨r, hr⟩,
  exact ⟨r, hr.1.add hr.2⟩
end

lemma analytic_at.add (hf : analytic_at 𝕜 f x) (hg : analytic_at 𝕜 g x) :
  analytic_at 𝕜 (f + g) x :=
let ⟨pf, hpf⟩ := hf, ⟨qf, hqf⟩ := hg in (hpf.add hqf).analytic_at

lemma has_fpower_series_on_ball.neg (hf : has_fpower_series_on_ball f pf x r) :
  has_fpower_series_on_ball (-f) (-pf) x r :=
{ r_le    := by { rw pf.radius_neg, exact hf.r_le },
  r_pos   := hf.r_pos,
  has_sum := λ y hy, (hf.has_sum hy).neg }

lemma has_fpower_series_at.neg
  (hf : has_fpower_series_at f pf x) : has_fpower_series_at (-f) (-pf) x :=
let ⟨rf, hrf⟩ := hf in hrf.neg.has_fpower_series_at

lemma analytic_at.neg (hf : analytic_at 𝕜 f x) : analytic_at 𝕜 (-f) x :=
let ⟨pf, hpf⟩ := hf in hpf.neg.analytic_at

lemma has_fpower_series_on_ball.sub
  (hf : has_fpower_series_on_ball f pf x r) (hg : has_fpower_series_on_ball g pg x r) :
  has_fpower_series_on_ball (f - g) (pf - pg) x r :=
by simpa only [sub_eq_add_neg] using hf.add hg.neg

lemma has_fpower_series_at.sub
  (hf : has_fpower_series_at f pf x) (hg : has_fpower_series_at g pg x) :
  has_fpower_series_at (f - g) (pf - pg) x :=
by simpa only [sub_eq_add_neg] using hf.add hg.neg

lemma analytic_at.sub (hf : analytic_at 𝕜 f x) (hg : analytic_at 𝕜 g x) :
  analytic_at 𝕜 (f - g) x :=
by simpa only [sub_eq_add_neg] using hf.add hg.neg

lemma has_fpower_series_on_ball.coeff_zero (hf : has_fpower_series_on_ball f pf x r)
  (v : fin 0 → E) : pf 0 v = f x :=
begin
  have v_eq : v = (λ i, 0) := subsingleton.elim _ _,
  have zero_mem : (0 : E) ∈ emetric.ball (0 : E) r, by simp [hf.r_pos],
  have : ∀ i ≠ 0, pf i (λ j, 0) = 0,
  { assume i hi,
    have : 0 < i := pos_iff_ne_zero.2 hi,
    exact continuous_multilinear_map.map_coord_zero _ (⟨0, this⟩ : fin i) rfl },
  have A := (hf.has_sum zero_mem).unique (has_sum_single _ this),
  simpa [v_eq] using A.symm,
end

lemma has_fpower_series_at.coeff_zero (hf : has_fpower_series_at f pf x) (v : fin 0 → E) :
  pf 0 v = f x :=
let ⟨rf, hrf⟩ := hf in hrf.coeff_zero v

/-- If a function admits a power series expansion, then it is exponentially close to the partial
sums of this power series on strict subdisks of the disk of convergence.

This version provides an upper estimate that decreases both in `∥y∥` and `n`. See also
`has_fpower_series_on_ball.uniform_geometric_approx` for a weaker version. -/
lemma has_fpower_series_on_ball.uniform_geometric_approx' {r' : ℝ≥0}
  (hf : has_fpower_series_on_ball f p x r) (h : (r' : ℝ≥0∞) < r) :
  ∃ (a ∈ Ioo (0 : ℝ) 1) (C > 0), (∀ y ∈ metric.ball (0 : E) r', ∀ n,
    ∥f (x + y) - p.partial_sum n y∥ ≤ C * (a * (∥y∥ / r')) ^ n) :=
begin
  obtain ⟨a, ha, C, hC, hp⟩ : ∃ (a ∈ Ioo (0 : ℝ) 1) (C > 0), ∀ n, ∥p n∥ * r' ^n ≤ C * a^n :=
    p.norm_mul_pow_le_mul_pow_of_lt_radius (h.trans_le hf.r_le),
  refine ⟨a, ha, C / (1 - a), div_pos hC (sub_pos.2 ha.2), λ y hy n, _⟩,
  have yr' : ∥y∥ < r', by { rw ball_zero_eq at hy, exact hy },
  have hr'0 : 0 < (r' : ℝ), from (norm_nonneg _).trans_lt yr',
  have : y ∈ emetric.ball (0 : E) r,
  { refine mem_emetric_ball_zero_iff.2 (lt_trans _ h),
    exact_mod_cast yr' },
  rw [norm_sub_rev, ← mul_div_right_comm],
  have ya : a * (∥y∥ / ↑r') ≤ a,
    from mul_le_of_le_one_right ha.1.le (div_le_one_of_le yr'.le r'.coe_nonneg),
  suffices : ∥p.partial_sum n y - f (x + y)∥ ≤ C * (a * (∥y∥ / r')) ^ n / (1 - a * (∥y∥ / r')),
  { refine this.trans _,
    apply_rules [div_le_div_of_le_left, sub_pos.2, div_nonneg, mul_nonneg, pow_nonneg, hC.lt.le,
      ha.1.le, norm_nonneg, nnreal.coe_nonneg, ha.2, (sub_le_sub_iff_left _).2]; apply_instance },
  apply norm_sub_le_of_geometric_bound_of_has_sum (ya.trans_lt ha.2) _ (hf.has_sum this),
  assume n,
  calc ∥(p n) (λ (i : fin n), y)∥ ≤ ∥p n∥ * (∏ i : fin n, ∥y∥) :
      continuous_multilinear_map.le_op_norm _ _
    ... = (∥p n∥ * r' ^ n) * (∥y∥ / r') ^ n : by field_simp [hr'0.ne', mul_right_comm]
    ... ≤ (C * a ^ n) * (∥y∥ / r') ^ n :
      mul_le_mul_of_nonneg_right (hp n) (pow_nonneg (div_nonneg (norm_nonneg _) r'.coe_nonneg) _)
    ... ≤ C * (a * (∥y∥ / r')) ^ n : by rw [mul_pow, mul_assoc]
end

/-- If a function admits a power series expansion, then it is exponentially close to the partial
sums of this power series on strict subdisks of the disk of convergence. -/
lemma has_fpower_series_on_ball.uniform_geometric_approx {r' : ℝ≥0}
  (hf : has_fpower_series_on_ball f p x r) (h : (r' : ℝ≥0∞) < r) :
  ∃ (a ∈ Ioo (0 : ℝ) 1) (C > 0), (∀ y ∈ metric.ball (0 : E) r', ∀ n,
    ∥f (x + y) - p.partial_sum n y∥ ≤ C * a ^ n) :=
begin
  obtain ⟨a, ha, C, hC, hp⟩ : ∃ (a ∈ Ioo (0 : ℝ) 1) (C > 0),
    (∀ y ∈ metric.ball (0 : E) r', ∀ n, ∥f (x + y) - p.partial_sum n y∥ ≤ C * (a * (∥y∥ / r')) ^ n),
    from hf.uniform_geometric_approx' h,
  refine ⟨a, ha, C, hC, λ y hy n, (hp y hy n).trans _⟩,
  have yr' : ∥y∥ < r', by rwa ball_zero_eq at hy,
  refine mul_le_mul_of_nonneg_left (pow_le_pow_of_le_left _ _ _) hC.lt.le,
  exacts [mul_nonneg ha.1.le (div_nonneg (norm_nonneg y) r'.coe_nonneg),
    mul_le_of_le_one_right ha.1.le (div_le_one_of_le yr'.le r'.coe_nonneg)]
end

/-- Taylor formula for an analytic function, `is_O` version. -/
lemma has_fpower_series_at.is_O_sub_partial_sum_pow (hf : has_fpower_series_at f p x) (n : ℕ) :
  is_O (λ y : E, f (x + y) - p.partial_sum n y) (λ y, ∥y∥ ^ n) (𝓝 0) :=
begin
  rcases hf with ⟨r, hf⟩,
  rcases ennreal.lt_iff_exists_nnreal_btwn.1 hf.r_pos with ⟨r', r'0, h⟩,
  obtain ⟨a, ha, C, hC, hp⟩ : ∃ (a ∈ Ioo (0 : ℝ) 1) (C > 0),
    (∀ y ∈ metric.ball (0 : E) r', ∀ n, ∥f (x + y) - p.partial_sum n y∥ ≤ C * (a * (∥y∥ / r')) ^ n),
    from hf.uniform_geometric_approx' h,
  refine is_O_iff.2 ⟨C * (a / r') ^ n, _⟩,
  replace r'0 : 0 < (r' : ℝ), by exact_mod_cast r'0,
  filter_upwards [metric.ball_mem_nhds (0 : E) r'0] with y hy,
  simpa [mul_pow, mul_div_assoc, mul_assoc, div_mul_eq_mul_div] using hp y hy n,
end

-- hack to speed up simp when dealing with complicated types
local attribute [-instance] unique.subsingleton pi.subsingleton

/-- If `f` has formal power series `∑ n, pₙ` on a ball of radius `r`, then for `y, z` in any smaller
ball, the norm of the difference `f y - f z - p 1 (λ _, y - z)` is bounded above by
`C * (max ∥y - x∥ ∥z - x∥) * ∥y - z∥`. This lemma formulates this property using `is_O` and
`filter.principal` on `E × E`. -/
lemma has_fpower_series_on_ball.is_O_image_sub_image_sub_deriv_principal
  (hf : has_fpower_series_on_ball f p x r) (hr : r' < r) :
  is_O (λ y : E × E, f y.1 - f y.2 - (p 1 (λ _, y.1 - y.2)))
    (λ y, ∥y - (x, x)∥ * ∥y.1 - y.2∥) (𝓟 $ emetric.ball (x, x) r') :=
begin
  lift r' to ℝ≥0 using ne_top_of_lt hr,
  rcases (zero_le r').eq_or_lt with rfl|hr'0,
  { simp only [is_O_bot, emetric.ball_zero, principal_empty, ennreal.coe_zero] },
  obtain ⟨a, ha, C, hC : 0 < C, hp⟩ :
    ∃ (a ∈ Ioo (0 : ℝ) 1) (C > 0), ∀ (n : ℕ), ∥p n∥ * ↑r' ^ n ≤ C * a ^ n,
    from p.norm_mul_pow_le_mul_pow_of_lt_radius (hr.trans_le hf.r_le),
  simp only [← le_div_iff (pow_pos (nnreal.coe_pos.2 hr'0) _)] at hp,
  set L : E × E → ℝ := λ y,
    (C * (a / r') ^ 2) * (∥y - (x, x)∥ * ∥y.1 - y.2∥) * (a / (1 - a) ^ 2 + 2 / (1 - a)),
  have hL : ∀ y ∈ emetric.ball (x, x) r',
    ∥f y.1 - f y.2 - (p 1 (λ _, y.1 - y.2))∥ ≤ L y,
  { intros y hy',
    have hy : y ∈ emetric.ball x r ×ˢ emetric.ball x r,
    { rw [emetric.ball_prod_same], exact emetric.ball_subset_ball hr.le hy' },
    set A : ℕ → F := λ n, p n (λ _, y.1 - x) - p n (λ _, y.2 - x),
    have hA : has_sum (λ n, A (n + 2)) (f y.1 - f y.2 - (p 1 (λ _, y.1 - y.2))),
    { convert (has_sum_nat_add_iff' 2).2 ((hf.has_sum_sub hy.1).sub (hf.has_sum_sub hy.2)) using 1,
      rw [finset.sum_range_succ, finset.sum_range_one, hf.coeff_zero, hf.coeff_zero, sub_self,
        zero_add, ← subsingleton.pi_single_eq (0 : fin 1) (y.1 - x), pi.single,
        ← subsingleton.pi_single_eq (0 : fin 1) (y.2 - x), pi.single, ← (p 1).map_sub, ← pi.single,
        subsingleton.pi_single_eq, sub_sub_sub_cancel_right] },
    rw [emetric.mem_ball, edist_eq_coe_nnnorm_sub, ennreal.coe_lt_coe] at hy',
    set B : ℕ → ℝ := λ n,
      (C * (a / r') ^ 2) * (∥y - (x, x)∥ * ∥y.1 - y.2∥) * ((n + 2) * a ^ n),
    have hAB : ∀ n, ∥A (n + 2)∥ ≤ B n := λ n,
    calc ∥A (n + 2)∥ ≤ ∥p (n + 2)∥ * ↑(n + 2) * ∥y - (x, x)∥ ^ (n + 1) * ∥y.1 - y.2∥ :
      by simpa only [fintype.card_fin, pi_norm_const (_ : E), prod.norm_def, pi.sub_def,
        prod.fst_sub, prod.snd_sub, sub_sub_sub_cancel_right]
        using (p $ n + 2).norm_image_sub_le (λ _, y.1 - x) (λ _, y.2 - x)
    ... = ∥p (n + 2)∥ * ∥y - (x, x)∥ ^ n * (↑(n + 2) * ∥y - (x, x)∥ * ∥y.1 - y.2∥) :
      by { rw [pow_succ ∥y - (x, x)∥], ac_refl }
    ... ≤ (C * a ^ (n + 2) / r' ^ (n + 2)) * r' ^ n * (↑(n + 2) * ∥y - (x, x)∥ * ∥y.1 - y.2∥) :
      by apply_rules [mul_le_mul_of_nonneg_right, mul_le_mul, hp, pow_le_pow_of_le_left,
        hy'.le, norm_nonneg, pow_nonneg, div_nonneg, mul_nonneg, nat.cast_nonneg,
        hC.le, r'.coe_nonneg, ha.1.le]
    ... = B n :
      by { field_simp [B, pow_succ, hr'0.ne'], simp only [mul_assoc, mul_comm, mul_left_comm] },
    have hBL : has_sum B (L y),
    { apply has_sum.mul_left,
      simp only [add_mul],
      have : ∥a∥ < 1, by simp only [real.norm_eq_abs, abs_of_pos ha.1, ha.2],
      convert (has_sum_coe_mul_geometric_of_norm_lt_1 this).add
        ((has_sum_geometric_of_norm_lt_1 this).mul_left 2) },
    exact hA.norm_le_of_bounded hBL hAB },
  suffices : is_O L (λ y, ∥y - (x, x)∥ * ∥y.1 - y.2∥) (𝓟 (emetric.ball (x, x) r')),
  { refine (is_O.of_bound 1 (eventually_principal.2 $ λ y hy, _)).trans this,
    rw one_mul,
    exact (hL y hy).trans (le_abs_self _) },
  simp_rw [L, mul_right_comm _ (_ * _)],
  exact (is_O_refl _ _).const_mul_left _,
end

/-- If `f` has formal power series `∑ n, pₙ` on a ball of radius `r`, then for `y, z` in any smaller
ball, the norm of the difference `f y - f z - p 1 (λ _, y - z)` is bounded above by
`C * (max ∥y - x∥ ∥z - x∥) * ∥y - z∥`. -/
lemma has_fpower_series_on_ball.image_sub_sub_deriv_le
  (hf : has_fpower_series_on_ball f p x r) (hr : r' < r) :
  ∃ C, ∀ (y z ∈ emetric.ball x r'),
    ∥f y - f z - (p 1 (λ _, y - z))∥ ≤ C * (max ∥y - x∥ ∥z - x∥) * ∥y - z∥ :=
by simpa only [is_O_principal, mul_assoc, normed_field.norm_mul, norm_norm, prod.forall,
  emetric.mem_ball, prod.edist_eq, max_lt_iff, and_imp, @forall_swap (_ < _) E]
  using hf.is_O_image_sub_image_sub_deriv_principal hr

/-- If `f` has formal power series `∑ n, pₙ` at `x`, then
`f y - f z - p 1 (λ _, y - z) = O(∥(y, z) - (x, x)∥ * ∥y - z∥)` as `(y, z) → (x, x)`.
In particular, `f` is strictly differentiable at `x`. -/
lemma has_fpower_series_at.is_O_image_sub_norm_mul_norm_sub (hf : has_fpower_series_at f p x) :
  is_O (λ y : E × E, f y.1 - f y.2 - (p 1 (λ _, y.1 - y.2)))
    (λ y, ∥y - (x, x)∥ * ∥y.1 - y.2∥) (𝓝 (x, x)) :=
begin
  rcases hf with ⟨r, hf⟩,
  rcases ennreal.lt_iff_exists_nnreal_btwn.1 hf.r_pos with ⟨r', r'0, h⟩,
  refine (hf.is_O_image_sub_image_sub_deriv_principal h).mono _,
  exact le_principal_iff.2 (emetric.ball_mem_nhds _ r'0)
end

/-- If a function admits a power series expansion at `x`, then it is the uniform limit of the
partial sums of this power series on strict subdisks of the disk of convergence, i.e., `f (x + y)`
is the uniform limit of `p.partial_sum n y` there. -/
lemma has_fpower_series_on_ball.tendsto_uniformly_on {r' : ℝ≥0}
  (hf : has_fpower_series_on_ball f p x r) (h : (r' : ℝ≥0∞) < r) :
  tendsto_uniformly_on (λ n y, p.partial_sum n y)
    (λ y, f (x + y)) at_top (metric.ball (0 : E) r') :=
begin
  obtain ⟨a, ha, C, hC, hp⟩ : ∃ (a ∈ Ioo (0 : ℝ) 1) (C > 0),
    (∀ y ∈ metric.ball (0 : E) r', ∀ n, ∥f (x + y) - p.partial_sum n y∥ ≤ C * a ^ n),
    from hf.uniform_geometric_approx h,
  refine metric.tendsto_uniformly_on_iff.2 (λ ε εpos, _),
  have L : tendsto (λ n, (C : ℝ) * a^n) at_top (𝓝 ((C : ℝ) * 0)) :=
    tendsto_const_nhds.mul (tendsto_pow_at_top_nhds_0_of_lt_1 ha.1.le ha.2),
  rw mul_zero at L,
  refine (L.eventually (gt_mem_nhds εpos)).mono (λ n hn y hy, _),
  rw dist_eq_norm,
  exact (hp y hy n).trans_lt hn
end

/-- If a function admits a power series expansion at `x`, then it is the locally uniform limit of
the partial sums of this power series on the disk of convergence, i.e., `f (x + y)`
is the locally uniform limit of `p.partial_sum n y` there. -/
lemma has_fpower_series_on_ball.tendsto_locally_uniformly_on
  (hf : has_fpower_series_on_ball f p x r) :
  tendsto_locally_uniformly_on (λ n y, p.partial_sum n y) (λ y, f (x + y))
    at_top (emetric.ball (0 : E) r) :=
begin
  assume u hu x hx,
  rcases ennreal.lt_iff_exists_nnreal_btwn.1 hx with ⟨r', xr', hr'⟩,
  have : emetric.ball (0 : E) r' ∈ 𝓝 x :=
    is_open.mem_nhds emetric.is_open_ball xr',
  refine ⟨emetric.ball (0 : E) r', mem_nhds_within_of_mem_nhds this, _⟩,
  simpa [metric.emetric_ball_nnreal] using hf.tendsto_uniformly_on hr' u hu
end

/-- If a function admits a power series expansion at `x`, then it is the uniform limit of the
partial sums of this power series on strict subdisks of the disk of convergence, i.e., `f y`
is the uniform limit of `p.partial_sum n (y - x)` there. -/
lemma has_fpower_series_on_ball.tendsto_uniformly_on' {r' : ℝ≥0}
  (hf : has_fpower_series_on_ball f p x r) (h : (r' : ℝ≥0∞) < r) :
  tendsto_uniformly_on (λ n y, p.partial_sum n (y - x)) f at_top (metric.ball (x : E) r') :=
begin
  convert (hf.tendsto_uniformly_on h).comp (λ y, y - x),
  { simp [(∘)] },
  { ext z, simp [dist_eq_norm] }
end

/-- If a function admits a power series expansion at `x`, then it is the locally uniform limit of
the  partial sums of this power series on the disk of convergence, i.e., `f y`
is the locally uniform limit of `p.partial_sum n (y - x)` there. -/
lemma has_fpower_series_on_ball.tendsto_locally_uniformly_on'
  (hf : has_fpower_series_on_ball f p x r) :
  tendsto_locally_uniformly_on (λ n y, p.partial_sum n (y - x)) f at_top (emetric.ball (x : E) r) :=
begin
  have A : continuous_on (λ (y : E), y - x) (emetric.ball (x : E) r) :=
    (continuous_id.sub continuous_const).continuous_on,
  convert (hf.tendsto_locally_uniformly_on).comp (λ (y : E), y - x) _ A,
  { ext z, simp },
  { assume z, simp [edist_eq_coe_nnnorm, edist_eq_coe_nnnorm_sub] }
end

/-- If a function admits a power series expansion on a disk, then it is continuous there. -/
protected lemma has_fpower_series_on_ball.continuous_on
  (hf : has_fpower_series_on_ball f p x r) : continuous_on f (emetric.ball x r) :=
hf.tendsto_locally_uniformly_on'.continuous_on $ eventually_of_forall $ λ n,
  ((p.partial_sum_continuous n).comp (continuous_id.sub continuous_const)).continuous_on

protected lemma has_fpower_series_at.continuous_at (hf : has_fpower_series_at f p x) :
  continuous_at f x :=
let ⟨r, hr⟩ := hf in hr.continuous_on.continuous_at (emetric.ball_mem_nhds x (hr.r_pos))

protected lemma analytic_at.continuous_at (hf : analytic_at 𝕜 f x) : continuous_at f x :=
let ⟨p, hp⟩ := hf in hp.continuous_at

/-- In a complete space, the sum of a converging power series `p` admits `p` as a power series.
This is not totally obvious as we need to check the convergence of the series. -/
protected lemma formal_multilinear_series.has_fpower_series_on_ball [complete_space F]
  (p : formal_multilinear_series 𝕜 E F) (h : 0 < p.radius) :
  has_fpower_series_on_ball p.sum p 0 p.radius :=
{ r_le    := le_rfl,
  r_pos   := h,
  has_sum := λ y hy, by { rw zero_add, exact p.has_sum hy } }

lemma has_fpower_series_on_ball.sum [complete_space F] (h : has_fpower_series_on_ball f p x r)
  {y : E} (hy : y ∈ emetric.ball (0 : E) r) : f (x + y) = p.sum y :=
(h.has_sum hy).unique (p.has_sum (lt_of_lt_of_le hy h.r_le))

/-- The sum of a converging power series is continuous in its disk of convergence. -/
protected lemma formal_multilinear_series.continuous_on [complete_space F] :
  continuous_on p.sum (emetric.ball 0 p.radius) :=
begin
  cases (zero_le p.radius).eq_or_lt with h h,
  { simp [← h, continuous_on_empty] },
  { exact (p.has_fpower_series_on_ball h).continuous_on }
end

end

/-!
### Uniqueness of power series
<<<<<<< HEAD
If a function `f : 𝕜 → E` has two representations as power series at a point `x : 𝕜`, corresponding
to formal multilinear series `p₁` and `p₂`, then `p₁ = p₂`. It is important that the domain `𝕜` is
one-dimensional, so that the continuous multilinear maps `p₁ n` for `n : ℕ` are given by
`formal_multilinear_series.mk_pi_field`, and hence are determined completely by the value of
`p₁ n (λ i, 1)`. Consequently, the radius of convergence for one series can be transferred to the
other.
=======
If a function `f : E → F` has two representations as power series at a point `x : E`, corresponding
to formal multilinear series `p₁` and `p₂`, then these representations agree term-by-term. That is,
for any `n : ℕ` and `y : E`,  `p₁ n (λ i, y) = p₂ n (λ i, y)`. In the one-dimensional case, when
`f : 𝕜 → E`, the continuous multilinear maps `p₁ n` and `p₂ n` are given by
`formal_multilinear_series.mk_pi_field`, and hence are determined completely by the value of
`p₁ n (λ i, 1)`, so `p₁ = p₂`. Consequently, the radius of convergence for one series can be
transferred to the other.
>>>>>>> 5f70cd95
-/

section uniqueness

open continuous_multilinear_map

<<<<<<< HEAD
lemma asymptotics.is_O.continuous_multilinear_map_eq_zero {n : ℕ} {p : 𝕜 [×n]→L[𝕜] E}
  (h : asymptotics.is_O (λ y, p (λ i, y)) (λ (y : 𝕜), ∥y∥ ^ (n + 1)) (nhds 0)) :
  p = 0 :=
begin
  rw ←mk_pi_field_apply_one_eq_self p,
  suffices h₁ : p (λ i, 1) = 0,
  { exact ext (λ x, by simp only [mk_pi_field_apply, h₁, zero_apply, smul_zero]) },
  { obtain ⟨c, c_pos, hc⟩ := h.exists_pos,
    obtain ⟨t, ht, t_open, z_mem⟩ := eventually_nhds_iff.mp (asymptotics.is_O_with_iff.mp hc),
    obtain ⟨ε, ε_pos, hε⟩ := (metric.is_open_iff.mp t_open) 0 z_mem,
    refine norm_eq_zero.mp (le_antisymm (le_of_forall_pos_le_add (λ δ δ_pos, _)) (norm_nonneg _)),
    obtain ⟨γ, γ_pos, γ_norm⟩ :=
      normed_field.exists_norm_lt 𝕜 (lt_min (mul_pos (inv_pos.mpr c_pos) δ_pos) ε_pos),
    specialize ht γ (hε (mem_ball_zero_iff.mpr (lt_of_lt_of_le γ_norm (min_le_right (c⁻¹ * δ) ε)))),
    have norm_p_γ : ∥p (λ i, γ)∥ = ∥p (λ i, 1)∥ * ∥γ∥ ^ n,
    { rw [mul_comm, ←mk_pi_field_apply_one_eq_self p],
      simp [norm_smul, normed_field.norm_pow] },
    rw [norm_p_γ, pow_succ, normed_field.norm_mul, norm_norm, real.norm_eq_abs,
      abs_eq_self.mpr (pow_nonneg (norm_nonneg _) _), ←mul_assoc] at ht,
    calc ∥p (λ i, 1)∥ ≤ c * ∥γ∥       : (mul_le_mul_right (pow_pos γ_pos n)).mp ht
    ...              ≤ c * (c⁻¹ * δ) : by nlinarith [min_le_left (c⁻¹ * δ) ε]
    ...               ≤ 0 + δ        : by simp [mul_inv_cancel_left₀ c_pos.ne.symm, ←zero_add] }
end

lemma has_fpower_series_at.eq_zero {p : formal_multilinear_series 𝕜 𝕜 E} {x : 𝕜}
  (h : has_fpower_series_at 0 p x) : p = 0 :=
begin
  refine funext (nat.strong_rec' (λ k hk, _)),
  have psum_eq : p.partial_sum k.succ = (λ y, p k (λ i, y)),
  { funext y,
=======
lemma asymptotics.is_O.continuous_multilinear_map_apply_eq_zero {n : ℕ} {p : E [×n]→L[𝕜] F}
  (h : is_O (λ y, p (λ i, y)) (λ y, ∥y∥ ^ (n + 1)) (𝓝 0)) (y : E) :
  p (λ i, y) = 0 :=
begin
  obtain ⟨c, c_pos, hc⟩ := h.exists_pos,
  obtain ⟨t, ht, t_open, z_mem⟩ := eventually_nhds_iff.mp (is_O_with_iff.mp hc),
  obtain ⟨δ, δ_pos, δε⟩ := (metric.is_open_iff.mp t_open) 0 z_mem,
  clear h hc z_mem,
  cases n,
  { exact norm_eq_zero.mp (by simpa only [fin0_apply_norm, norm_eq_zero, norm_zero, zero_pow',
      ne.def, nat.one_ne_zero, not_false_iff, mul_zero, norm_le_zero_iff]
      using ht 0 (δε (metric.mem_ball_self δ_pos))), },
  { refine or.elim (em (y = 0)) (λ hy, by simpa only [hy] using p.map_zero) (λ hy, _),
    replace hy := norm_pos_iff.mpr hy,
    refine norm_eq_zero.mp (le_antisymm (le_of_forall_pos_le_add (λ ε ε_pos, _)) (norm_nonneg _)),
    have h₀ := mul_pos c_pos (pow_pos hy (n.succ + 1)),
    obtain ⟨k, k_pos, k_norm⟩ := normed_field.exists_norm_lt 𝕜
      (lt_min (mul_pos δ_pos (inv_pos.mpr hy)) (mul_pos ε_pos (inv_pos.mpr h₀))),
    have h₁ : ∥k • y∥ < δ,
    { rw norm_smul,
      exact inv_mul_cancel_right₀ hy.ne.symm δ ▸ mul_lt_mul_of_pos_right
        (lt_of_lt_of_le k_norm (min_le_left _ _)) hy },
    have h₂ := calc
      ∥p (λ i, k • y)∥ ≤ c * ∥k • y∥ ^ (n.succ + 1)
                       : by simpa only [normed_field.norm_pow, norm_norm]
                           using ht (k • y) (δε (mem_ball_zero_iff.mpr h₁))
      ...              = ∥k∥ ^ n.succ * (∥k∥ * (c * ∥y∥ ^ (n.succ + 1)))
                       : by { simp only [norm_smul, mul_pow], rw pow_succ, ring },
    have h₃ : ∥k∥ * (c * ∥y∥ ^ (n.succ + 1)) < ε, from inv_mul_cancel_right₀ h₀.ne.symm ε ▸
      mul_lt_mul_of_pos_right (lt_of_lt_of_le k_norm (min_le_right _ _)) h₀,
    calc ∥p (λ i, y)∥ = ∥(k⁻¹) ^ n.succ∥ * ∥p (λ i, k • y)∥
        : by simpa only [inv_smul_smul₀ (norm_pos_iff.mp k_pos),
            norm_smul, finset.prod_const, finset.card_fin] using
            congr_arg norm (p.map_smul_univ (λ (i : fin n.succ), k⁻¹) (λ (i : fin n.succ), k • y))
    ...              ≤ ∥(k⁻¹) ^ n.succ∥ * (∥k∥ ^ n.succ * (∥k∥ * (c * ∥y∥ ^ (n.succ + 1))))
        : mul_le_mul_of_nonneg_left h₂ (norm_nonneg _)
    ...              = ∥(k⁻¹ * k) ^ n.succ∥ * (∥k∥ * (c * ∥y∥ ^ (n.succ + 1)))
        : by { rw ←mul_assoc, simp [normed_field.norm_mul, mul_pow] }
    ...              ≤ 0 + ε
        : by { rw inv_mul_cancel (norm_pos_iff.mp k_pos), simpa using h₃.le }, },
end

/-- If a formal multilinear series `p` represents the zero function at `x : E`, then the
terms `p n (λ i, y)` appearing the in sum are zero for any `n : ℕ`, `y : E`. -/
lemma has_fpower_series_at.apply_eq_zero {p : formal_multilinear_series 𝕜 E F} {x : E}
  (h : has_fpower_series_at 0 p x) (n : ℕ) :
  ∀ y : E, p n (λ i, y) = 0 :=
begin
  refine nat.strong_rec_on n (λ k hk, _),
  have psum_eq : p.partial_sum k.succ = (λ y, p k (λ i, y)),
  { funext z,
>>>>>>> 5f70cd95
    cases k,
    { exact finset.sum_range_one _ },
    { refine finset.sum_eq_single _ (λ b hb hnb, _) (λ hn, _),
      { have := nat.le_of_lt_succ (finset.mem_range.mp hb),
        simp only [hk b (lt_of_le_of_ne this hnb), pi.zero_apply, zero_apply] },
      { exact false.elim (hn (finset.mem_range.mpr (lt_add_one k.succ))) } }, },
  replace h := h.is_O_sub_partial_sum_pow k.succ,
  simp only [psum_eq, zero_sub, pi.zero_apply, asymptotics.is_O_neg_left] at h,
<<<<<<< HEAD
  simp only [h.continuous_multilinear_map_eq_zero, pi.zero_apply],
end

=======
  exact h.continuous_multilinear_map_apply_eq_zero,
end

/-- A one-dimensional formal multilinear series representing the zero function is zero. -/
lemma has_fpower_series_at.eq_zero {p : formal_multilinear_series 𝕜 𝕜 E} {x : 𝕜}
  (h : has_fpower_series_at 0 p x) : p = 0 :=
by { ext n x, rw ←mk_pi_field_apply_one_eq_self (p n), simp [h.apply_eq_zero n 1] }

/-- One-dimensional formal multilinear series representing the same function are equal. -/
>>>>>>> 5f70cd95
theorem has_fpower_series_at.eq_formal_multilinear_series
  {p₁ p₂ : formal_multilinear_series 𝕜 𝕜 E} {f : 𝕜 → E} {x : 𝕜}
  (h₁ : has_fpower_series_at f p₁ x) (h₂ : has_fpower_series_at f p₂ x) :
  p₁ = p₂ :=
sub_eq_zero.mp (has_fpower_series_at.eq_zero (by simpa only [sub_self] using h₁.sub h₂))

<<<<<<< HEAD
/-- If a function `f` has a two power series representation at `x`, then the given radii in which
convergence is guaranteed may be interchanged. This can be useful when the formal multilinear
=======
/-- If a function `f : 𝕜 → E` has two power series representations at `x`, then the given radii in
which convergence is guaranteed may be interchanged. This can be useful when the formal multilinear
>>>>>>> 5f70cd95
series in one representation has a particularly nice form, but the other has a larger radius. -/
theorem has_fpower_series_on_ball.exchange_radius
  {p₁ p₂ : formal_multilinear_series 𝕜 𝕜 E} {f : 𝕜 → E} {r₁ r₂ : ℝ≥0∞} {x : 𝕜}
  (h₁ : has_fpower_series_on_ball f p₁ x r₁) (h₂ : has_fpower_series_on_ball f p₂ x r₂) :
  has_fpower_series_on_ball f p₁ x r₂ :=
h₂.has_fpower_series_at.eq_formal_multilinear_series h₁.has_fpower_series_at ▸ h₂

end uniqueness

/-!
### Changing origin in a power series

If a function is analytic in a disk `D(x, R)`, then it is analytic in any disk contained in that
one. Indeed, one can write
$$
f (x + y + z) = \sum_{n} p_n (y + z)^n = \sum_{n, k} \binom{n}{k} p_n y^{n-k} z^k
= \sum_{k} \Bigl(\sum_{n} \binom{n}{k} p_n y^{n-k}\Bigr) z^k.
$$
The corresponding power series has thus a `k`-th coefficient equal to
$\sum_{n} \binom{n}{k} p_n y^{n-k}$. In the general case where `pₙ` is a multilinear map, this has
to be interpreted suitably: instead of having a binomial coefficient, one should sum over all
possible subsets `s` of `fin n` of cardinal `k`, and attribute `z` to the indices in `s` and
`y` to the indices outside of `s`.

In this paragraph, we implement this. The new power series is called `p.change_origin y`. Then, we
check its convergence and the fact that its sum coincides with the original sum. The outcome of this
discussion is that the set of points where a function is analytic is open.
-/

namespace formal_multilinear_series

section

variables (p : formal_multilinear_series 𝕜 E F) {x y : E} {r R : ℝ≥0}

/-- A term of `formal_multilinear_series.change_origin_series`.

Given a formal multilinear series `p` and a point `x` in its ball of convergence,
`p.change_origin x` is a formal multilinear series such that
`p.sum (x+y) = (p.change_origin x).sum y` when this makes sense. Each term of `p.change_origin x`
is itself an analytic function of `x` given by the series `p.change_origin_series`. Each term in
`change_origin_series` is the sum of `change_origin_series_term`'s over all `s` of cardinality `l`.
-/
def change_origin_series_term (k l : ℕ) (s : finset (fin (k + l))) (hs : s.card = l) :
  E [×l]→L[𝕜] E [×k]→L[𝕜] F :=
continuous_multilinear_map.curry_fin_finset 𝕜 E F hs
    (by erw [finset.card_compl, fintype.card_fin, hs, add_tsub_cancel_right]) (p $ k + l)

lemma change_origin_series_term_apply (k l : ℕ) (s : finset (fin (k + l))) (hs : s.card = l)
  (x y : E) :
  p.change_origin_series_term k l s hs (λ _, x) (λ _, y) =
    p (k + l) (s.piecewise (λ _, x) (λ _, y)) :=
continuous_multilinear_map.curry_fin_finset_apply_const _ _ _ _ _

@[simp] lemma norm_change_origin_series_term (k l : ℕ) (s : finset (fin (k + l)))
  (hs : s.card = l) :
  ∥p.change_origin_series_term k l s hs∥ = ∥p (k + l)∥ :=
by simp only [change_origin_series_term, linear_isometry_equiv.norm_map]

@[simp] lemma nnnorm_change_origin_series_term (k l : ℕ) (s : finset (fin (k + l)))
  (hs : s.card = l) :
  ∥p.change_origin_series_term k l s hs∥₊ = ∥p (k + l)∥₊ :=
by simp only [change_origin_series_term, linear_isometry_equiv.nnnorm_map]

lemma nnnorm_change_origin_series_term_apply_le (k l : ℕ) (s : finset (fin (k + l)))
  (hs : s.card = l) (x y : E) :
  ∥p.change_origin_series_term k l s hs (λ _, x) (λ _, y)∥₊ ≤ ∥p (k + l)∥₊ * ∥x∥₊ ^ l * ∥y∥₊ ^ k :=
begin
  rw [← p.nnnorm_change_origin_series_term k l s hs, ← fin.prod_const, ← fin.prod_const],
  apply continuous_multilinear_map.le_of_op_nnnorm_le,
  apply continuous_multilinear_map.le_op_nnnorm
end

/-- The power series for `f.change_origin k`.

Given a formal multilinear series `p` and a point `x` in its ball of convergence,
`p.change_origin x` is a formal multilinear series such that
`p.sum (x+y) = (p.change_origin x).sum y` when this makes sense. -/
def change_origin_series (k : ℕ) : formal_multilinear_series 𝕜 E (E [×k]→L[𝕜] F) :=
λ l, ∑ s : {s : finset (fin (k + l)) // finset.card s = l}, p.change_origin_series_term k l s s.2

lemma nnnorm_change_origin_series_le_tsum (k l : ℕ) :
  ∥p.change_origin_series k l∥₊ ≤
    ∑' (x : {s : finset (fin (k + l)) // s.card = l}), ∥p (k + l)∥₊ :=
(nnnorm_sum_le _ _).trans_eq $ by simp only [tsum_fintype, nnnorm_change_origin_series_term]

lemma nnnorm_change_origin_series_apply_le_tsum (k l : ℕ) (x : E) :
  ∥p.change_origin_series k l (λ _, x)∥₊ ≤
    ∑' s : {s : finset (fin (k + l)) // s.card = l}, ∥p (k + l)∥₊ * ∥x∥₊ ^ l :=
begin
  rw [nnreal.tsum_mul_right, ← fin.prod_const],
  exact (p.change_origin_series k l).le_of_op_nnnorm_le _
    (p.nnnorm_change_origin_series_le_tsum _ _)
end

/--
Changing the origin of a formal multilinear series `p`, so that
`p.sum (x+y) = (p.change_origin x).sum y` when this makes sense.
-/
def change_origin (x : E) : formal_multilinear_series 𝕜 E F :=
λ k, (p.change_origin_series k).sum x

/-- An auxiliary equivalence useful in the proofs about
`formal_multilinear_series.change_origin_series`: the set of triples `(k, l, s)`, where `s` is a
`finset (fin (k + l))` of cardinality `l` is equivalent to the set of pairs `(n, s)`, where `s` is a
`finset (fin n)`.

The forward map sends `(k, l, s)` to `(k + l, s)` and the inverse map sends `(n, s)` to
`(n - finset.card s, finset.card s, s)`. The actual definition is less readable because of problems
with non-definitional equalities. -/
@[simps] def change_origin_index_equiv :
  (Σ k l : ℕ, {s : finset (fin (k + l)) // s.card = l}) ≃ Σ n : ℕ, finset (fin n) :=
{ to_fun := λ s, ⟨s.1 + s.2.1, s.2.2⟩,
  inv_fun := λ s, ⟨s.1 - s.2.card, s.2.card, ⟨s.2.map
    (fin.cast $ (tsub_add_cancel_of_le $ card_finset_fin_le s.2).symm).to_equiv.to_embedding,
    finset.card_map _⟩⟩,
  left_inv :=
    begin
      rintro ⟨k, l, ⟨s : finset (fin $ k + l), hs : s.card = l⟩⟩,
      dsimp only [subtype.coe_mk],
      -- Lean can't automatically generalize `k' = k + l - s.card`, `l' = s.card`, so we explicitly
      -- formulate the generalized goal
      suffices : ∀ k' l', k' = k → l' = l → ∀ (hkl : k + l = k' + l') hs',
        (⟨k', l', ⟨finset.map (fin.cast hkl).to_equiv.to_embedding s, hs'⟩⟩ :
          (Σ k l : ℕ, {s : finset (fin (k + l)) // s.card = l})) = ⟨k, l, ⟨s, hs⟩⟩,
      { apply this; simp only [hs, add_tsub_cancel_right] },
      rintro _ _ rfl rfl hkl hs',
      simp only [equiv.refl_to_embedding, fin.cast_refl, finset.map_refl, eq_self_iff_true,
        order_iso.refl_to_equiv, and_self, heq_iff_eq]
    end,
  right_inv :=
    begin
      rintro ⟨n, s⟩,
      simp [tsub_add_cancel_of_le (card_finset_fin_le s), fin.cast_to_equiv]
    end }

lemma change_origin_series_summable_aux₁ {r r' : ℝ≥0} (hr : (r + r' : ℝ≥0∞) < p.radius) :
  summable (λ s : Σ k l : ℕ, {s : finset (fin (k + l)) // s.card = l},
    ∥p (s.1 + s.2.1)∥₊ * r ^ s.2.1 * r' ^ s.1) :=
begin
  rw ← change_origin_index_equiv.symm.summable_iff,
  dsimp only [(∘), change_origin_index_equiv_symm_apply_fst,
    change_origin_index_equiv_symm_apply_snd_fst],
  have : ∀ n : ℕ, has_sum
    (λ s : finset (fin n), ∥p (n - s.card + s.card)∥₊ * r ^ s.card * r' ^ (n - s.card))
    (∥p n∥₊ * (r + r') ^ n),
  { intro n,
    -- TODO: why `simp only [tsub_add_cancel_of_le (card_finset_fin_le _)]` fails?
    convert_to has_sum (λ s : finset (fin n), ∥p n∥₊ * (r ^ s.card * r' ^ (n - s.card))) _,
    { ext1 s, rw [tsub_add_cancel_of_le (card_finset_fin_le _), mul_assoc] },
    rw ← fin.sum_pow_mul_eq_add_pow,
    exact (has_sum_fintype _).mul_left _ },
  refine nnreal.summable_sigma.2 ⟨λ n, (this n).summable, _⟩,
  simp only [(this _).tsum_eq],
  exact p.summable_nnnorm_mul_pow hr
end

lemma change_origin_series_summable_aux₂ (hr : (r : ℝ≥0∞) < p.radius) (k : ℕ) :
  summable (λ s : Σ l : ℕ, {s : finset (fin (k + l)) // s.card = l}, ∥p (k + s.1)∥₊ * r ^ s.1) :=
begin
  rcases ennreal.lt_iff_exists_add_pos_lt.1 hr with ⟨r', h0, hr'⟩,
  simpa only [mul_inv_cancel_right₀ (pow_pos h0 _).ne']
    using ((nnreal.summable_sigma.1
      (p.change_origin_series_summable_aux₁ hr')).1 k).mul_right (r' ^ k)⁻¹
end

lemma change_origin_series_summable_aux₃ {r : ℝ≥0} (hr : ↑r < p.radius) (k : ℕ) :
  summable (λ l : ℕ, ∥p.change_origin_series k l∥₊ * r ^ l) :=
begin
  refine nnreal.summable_of_le (λ n, _)
    (nnreal.summable_sigma.1 $ p.change_origin_series_summable_aux₂ hr k).2,
  simp only [nnreal.tsum_mul_right],
  exact mul_le_mul' (p.nnnorm_change_origin_series_le_tsum _ _) le_rfl
end

lemma le_change_origin_series_radius (k : ℕ) :
  p.radius ≤ (p.change_origin_series k).radius :=
ennreal.le_of_forall_nnreal_lt $ λ r hr,
  le_radius_of_summable_nnnorm _ (p.change_origin_series_summable_aux₃ hr k)

lemma nnnorm_change_origin_le (k : ℕ) (h : (∥x∥₊ : ℝ≥0∞) < p.radius) :
  ∥p.change_origin x k∥₊ ≤
    ∑' s : Σ l : ℕ, {s : finset (fin (k + l)) // s.card = l}, ∥p (k + s.1)∥₊ * ∥x∥₊ ^ s.1 :=
begin
  refine tsum_of_nnnorm_bounded _ (λ l, p.nnnorm_change_origin_series_apply_le_tsum k l x),
  have := p.change_origin_series_summable_aux₂ h k,
  refine has_sum.sigma this.has_sum (λ l, _),
  exact ((nnreal.summable_sigma.1 this).1 l).has_sum
end

/-- The radius of convergence of `p.change_origin x` is at least `p.radius - ∥x∥`. In other words,
`p.change_origin x` is well defined on the largest ball contained in the original ball of
convergence.-/
lemma change_origin_radius : p.radius - ∥x∥₊ ≤ (p.change_origin x).radius :=
begin
  refine ennreal.le_of_forall_pos_nnreal_lt (λ r h0 hr, _),
  rw [lt_tsub_iff_right, add_comm] at hr,
  have hr' : (∥x∥₊ : ℝ≥0∞) < p.radius, from (le_add_right le_rfl).trans_lt hr,
  apply le_radius_of_summable_nnnorm,
  have : ∀ k : ℕ, ∥p.change_origin x k∥₊ * r ^ k ≤
    (∑' s : Σ l : ℕ, {s : finset (fin (k + l)) // s.card = l}, ∥p (k + s.1)∥₊ * ∥x∥₊ ^ s.1) * r ^ k,
    from λ k, mul_le_mul_right' (p.nnnorm_change_origin_le k hr') (r ^ k),
  refine nnreal.summable_of_le this _,
  simpa only [← nnreal.tsum_mul_right]
    using (nnreal.summable_sigma.1 (p.change_origin_series_summable_aux₁ hr)).2
end

end

-- From this point on, assume that the space is complete, to make sure that series that converge
-- in norm also converge in `F`.
variables [complete_space F] (p : formal_multilinear_series 𝕜 E F) {x y : E} {r R : ℝ≥0}

lemma has_fpower_series_on_ball_change_origin (k : ℕ) (hr : 0 < p.radius) :
  has_fpower_series_on_ball (λ x, p.change_origin x k) (p.change_origin_series k) 0 p.radius :=
have _ := p.le_change_origin_series_radius k,
((p.change_origin_series k).has_fpower_series_on_ball (hr.trans_le this)).mono hr this

/-- Summing the series `p.change_origin x` at a point `y` gives back `p (x + y)`-/
theorem change_origin_eval (h : (∥x∥₊ + ∥y∥₊ : ℝ≥0∞) < p.radius) :
  (p.change_origin x).sum y = (p.sum (x + y)) :=
begin
  have radius_pos : 0 < p.radius := lt_of_le_of_lt (zero_le _) h,
  have x_mem_ball : x ∈ emetric.ball (0 : E) p.radius,
    from mem_emetric_ball_zero_iff.2 ((le_add_right le_rfl).trans_lt h),
  have y_mem_ball : y ∈ emetric.ball (0 : E) (p.change_origin x).radius,
  { refine mem_emetric_ball_zero_iff.2 (lt_of_lt_of_le _ p.change_origin_radius),
    rwa [lt_tsub_iff_right, add_comm] },
  have x_add_y_mem_ball : x + y ∈ emetric.ball (0 : E) p.radius,
  { refine mem_emetric_ball_zero_iff.2 (lt_of_le_of_lt _ h),
    exact_mod_cast nnnorm_add_le x y },
  set f : (Σ (k l : ℕ), {s : finset (fin (k + l)) // s.card = l}) → F :=
    λ s, p.change_origin_series_term s.1 s.2.1 s.2.2 s.2.2.2 (λ _, x) (λ _, y),
  have hsf : summable f,
  { refine summable_of_nnnorm_bounded _ (p.change_origin_series_summable_aux₁ h) _,
    rintro ⟨k, l, s, hs⟩, dsimp only [subtype.coe_mk],
    exact p.nnnorm_change_origin_series_term_apply_le _ _ _ _ _ _ },
  have hf : has_sum f ((p.change_origin x).sum y),
  { refine has_sum.sigma_of_has_sum ((p.change_origin x).summable y_mem_ball).has_sum (λ k, _) hsf,
    { dsimp only [f],
      refine continuous_multilinear_map.has_sum_eval _ _,
      have := (p.has_fpower_series_on_ball_change_origin k radius_pos).has_sum x_mem_ball,
      rw zero_add at this,
      refine has_sum.sigma_of_has_sum this (λ l, _) _,
      { simp only [change_origin_series, continuous_multilinear_map.sum_apply],
        apply has_sum_fintype },
      { refine summable_of_nnnorm_bounded _ (p.change_origin_series_summable_aux₂
          (mem_emetric_ball_zero_iff.1 x_mem_ball) k) (λ s, _),
        refine (continuous_multilinear_map.le_op_nnnorm _ _).trans_eq _,
        simp } } },
  refine hf.unique (change_origin_index_equiv.symm.has_sum_iff.1 _),
  refine has_sum.sigma_of_has_sum (p.has_sum x_add_y_mem_ball) (λ n, _)
    (change_origin_index_equiv.symm.summable_iff.2 hsf),
  erw [(p n).map_add_univ (λ _, x) (λ _, y)],
  convert has_sum_fintype _,
  ext1 s,
  dsimp only [f, change_origin_series_term, (∘), change_origin_index_equiv_symm_apply_fst,
    change_origin_index_equiv_symm_apply_snd_fst, change_origin_index_equiv_symm_apply_snd_snd_coe],
  rw continuous_multilinear_map.curry_fin_finset_apply_const,
  have : ∀ m (hm : n = m), p n (s.piecewise (λ _, x) (λ _, y)) =
    p m ((s.map (fin.cast hm).to_equiv.to_embedding).piecewise (λ _, x) (λ _, y)),
  { rintro m rfl, simp },
  apply this
end

end formal_multilinear_series

section

variables [complete_space F] {f : E → F} {p : formal_multilinear_series 𝕜 E F} {x y : E}
{r : ℝ≥0∞}

/-- If a function admits a power series expansion `p` on a ball `B (x, r)`, then it also admits a
power series on any subball of this ball (even with a different center), given by `p.change_origin`.
-/
theorem has_fpower_series_on_ball.change_origin
  (hf : has_fpower_series_on_ball f p x r) (h : (∥y∥₊ : ℝ≥0∞) < r) :
  has_fpower_series_on_ball f (p.change_origin y) (x + y) (r - ∥y∥₊) :=
{ r_le := begin
    apply le_trans _ p.change_origin_radius,
    exact tsub_le_tsub hf.r_le le_rfl
  end,
  r_pos := by simp [h],
  has_sum := λ z hz, begin
    convert (p.change_origin y).has_sum _,
    { rw [mem_emetric_ball_zero_iff, lt_tsub_iff_right, add_comm] at hz,
      rw [p.change_origin_eval (hz.trans_le hf.r_le), add_assoc, hf.sum],
      refine mem_emetric_ball_zero_iff.2 (lt_of_le_of_lt _ hz),
      exact_mod_cast nnnorm_add_le y z },
    { refine emetric.ball_subset_ball (le_trans _ p.change_origin_radius) hz,
      exact tsub_le_tsub hf.r_le le_rfl }
  end }

/-- If a function admits a power series expansion `p` on an open ball `B (x, r)`, then
it is analytic at every point of this ball. -/
lemma has_fpower_series_on_ball.analytic_at_of_mem
  (hf : has_fpower_series_on_ball f p x r) (h : y ∈ emetric.ball x r) :
  analytic_at 𝕜 f y :=
begin
  have : (∥y - x∥₊ : ℝ≥0∞) < r, by simpa [edist_eq_coe_nnnorm_sub] using h,
  have := hf.change_origin this,
  rw [add_sub_cancel'_right] at this,
  exact this.analytic_at
end

variables (𝕜 f)

/-- For any function `f` from a normed vector space to a Banach space, the set of points `x` such
that `f` is analytic at `x` is open. -/
lemma is_open_analytic_at : is_open {x | analytic_at 𝕜 f x} :=
begin
  rw is_open_iff_mem_nhds,
  rintro x ⟨p, r, hr⟩,
  exact mem_of_superset (emetric.ball_mem_nhds _ hr.r_pos) (λ y hy, hr.analytic_at_of_mem hy)
end

end<|MERGE_RESOLUTION|>--- conflicted
+++ resolved
@@ -682,14 +682,6 @@
 
 /-!
 ### Uniqueness of power series
-<<<<<<< HEAD
-If a function `f : 𝕜 → E` has two representations as power series at a point `x : 𝕜`, corresponding
-to formal multilinear series `p₁` and `p₂`, then `p₁ = p₂`. It is important that the domain `𝕜` is
-one-dimensional, so that the continuous multilinear maps `p₁ n` for `n : ℕ` are given by
-`formal_multilinear_series.mk_pi_field`, and hence are determined completely by the value of
-`p₁ n (λ i, 1)`. Consequently, the radius of convergence for one series can be transferred to the
-other.
-=======
 If a function `f : E → F` has two representations as power series at a point `x : E`, corresponding
 to formal multilinear series `p₁` and `p₂`, then these representations agree term-by-term. That is,
 for any `n : ℕ` and `y : E`,  `p₁ n (λ i, y) = p₂ n (λ i, y)`. In the one-dimensional case, when
@@ -697,45 +689,12 @@
 `formal_multilinear_series.mk_pi_field`, and hence are determined completely by the value of
 `p₁ n (λ i, 1)`, so `p₁ = p₂`. Consequently, the radius of convergence for one series can be
 transferred to the other.
->>>>>>> 5f70cd95
 -/
 
 section uniqueness
 
 open continuous_multilinear_map
 
-<<<<<<< HEAD
-lemma asymptotics.is_O.continuous_multilinear_map_eq_zero {n : ℕ} {p : 𝕜 [×n]→L[𝕜] E}
-  (h : asymptotics.is_O (λ y, p (λ i, y)) (λ (y : 𝕜), ∥y∥ ^ (n + 1)) (nhds 0)) :
-  p = 0 :=
-begin
-  rw ←mk_pi_field_apply_one_eq_self p,
-  suffices h₁ : p (λ i, 1) = 0,
-  { exact ext (λ x, by simp only [mk_pi_field_apply, h₁, zero_apply, smul_zero]) },
-  { obtain ⟨c, c_pos, hc⟩ := h.exists_pos,
-    obtain ⟨t, ht, t_open, z_mem⟩ := eventually_nhds_iff.mp (asymptotics.is_O_with_iff.mp hc),
-    obtain ⟨ε, ε_pos, hε⟩ := (metric.is_open_iff.mp t_open) 0 z_mem,
-    refine norm_eq_zero.mp (le_antisymm (le_of_forall_pos_le_add (λ δ δ_pos, _)) (norm_nonneg _)),
-    obtain ⟨γ, γ_pos, γ_norm⟩ :=
-      normed_field.exists_norm_lt 𝕜 (lt_min (mul_pos (inv_pos.mpr c_pos) δ_pos) ε_pos),
-    specialize ht γ (hε (mem_ball_zero_iff.mpr (lt_of_lt_of_le γ_norm (min_le_right (c⁻¹ * δ) ε)))),
-    have norm_p_γ : ∥p (λ i, γ)∥ = ∥p (λ i, 1)∥ * ∥γ∥ ^ n,
-    { rw [mul_comm, ←mk_pi_field_apply_one_eq_self p],
-      simp [norm_smul, normed_field.norm_pow] },
-    rw [norm_p_γ, pow_succ, normed_field.norm_mul, norm_norm, real.norm_eq_abs,
-      abs_eq_self.mpr (pow_nonneg (norm_nonneg _) _), ←mul_assoc] at ht,
-    calc ∥p (λ i, 1)∥ ≤ c * ∥γ∥       : (mul_le_mul_right (pow_pos γ_pos n)).mp ht
-    ...              ≤ c * (c⁻¹ * δ) : by nlinarith [min_le_left (c⁻¹ * δ) ε]
-    ...               ≤ 0 + δ        : by simp [mul_inv_cancel_left₀ c_pos.ne.symm, ←zero_add] }
-end
-
-lemma has_fpower_series_at.eq_zero {p : formal_multilinear_series 𝕜 𝕜 E} {x : 𝕜}
-  (h : has_fpower_series_at 0 p x) : p = 0 :=
-begin
-  refine funext (nat.strong_rec' (λ k hk, _)),
-  have psum_eq : p.partial_sum k.succ = (λ y, p k (λ i, y)),
-  { funext y,
-=======
 lemma asymptotics.is_O.continuous_multilinear_map_apply_eq_zero {n : ℕ} {p : E [×n]→L[𝕜] F}
   (h : is_O (λ y, p (λ i, y)) (λ y, ∥y∥ ^ (n + 1)) (𝓝 0)) (y : E) :
   p (λ i, y) = 0 :=
@@ -787,7 +746,6 @@
   refine nat.strong_rec_on n (λ k hk, _),
   have psum_eq : p.partial_sum k.succ = (λ y, p k (λ i, y)),
   { funext z,
->>>>>>> 5f70cd95
     cases k,
     { exact finset.sum_range_one _ },
     { refine finset.sum_eq_single _ (λ b hb hnb, _) (λ hn, _),
@@ -796,11 +754,6 @@
       { exact false.elim (hn (finset.mem_range.mpr (lt_add_one k.succ))) } }, },
   replace h := h.is_O_sub_partial_sum_pow k.succ,
   simp only [psum_eq, zero_sub, pi.zero_apply, asymptotics.is_O_neg_left] at h,
-<<<<<<< HEAD
-  simp only [h.continuous_multilinear_map_eq_zero, pi.zero_apply],
-end
-
-=======
   exact h.continuous_multilinear_map_apply_eq_zero,
 end
 
@@ -810,20 +763,14 @@
 by { ext n x, rw ←mk_pi_field_apply_one_eq_self (p n), simp [h.apply_eq_zero n 1] }
 
 /-- One-dimensional formal multilinear series representing the same function are equal. -/
->>>>>>> 5f70cd95
 theorem has_fpower_series_at.eq_formal_multilinear_series
   {p₁ p₂ : formal_multilinear_series 𝕜 𝕜 E} {f : 𝕜 → E} {x : 𝕜}
   (h₁ : has_fpower_series_at f p₁ x) (h₂ : has_fpower_series_at f p₂ x) :
   p₁ = p₂ :=
 sub_eq_zero.mp (has_fpower_series_at.eq_zero (by simpa only [sub_self] using h₁.sub h₂))
 
-<<<<<<< HEAD
-/-- If a function `f` has a two power series representation at `x`, then the given radii in which
-convergence is guaranteed may be interchanged. This can be useful when the formal multilinear
-=======
 /-- If a function `f : 𝕜 → E` has two power series representations at `x`, then the given radii in
 which convergence is guaranteed may be interchanged. This can be useful when the formal multilinear
->>>>>>> 5f70cd95
 series in one representation has a particularly nice form, but the other has a larger radius. -/
 theorem has_fpower_series_on_ball.exchange_radius
   {p₁ p₂ : formal_multilinear_series 𝕜 𝕜 E} {f : 𝕜 → E} {r₁ r₂ : ℝ≥0∞} {x : 𝕜}
