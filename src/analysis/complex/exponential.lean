/-
Copyright (c) 2018 Chris Hughes. All rights reserved.
Released under Apache 2.0 license as described in the file LICENSE.
Authors: Chris Hughes, Abhimanyu Pallavi Sudhir, Jean Lo, Calle Sönne
-/
import tactic.linarith data.complex.exponential analysis.specific_limits
      group_theory.quotient_group analysis.complex.basic


/-!
# Exponential

## Main definitions

This file contains the following definitions:
* π, arcsin, arccos, arctan
* argument of a complex number
* logarithm on real and complex numbers
* complex and real power function

## Main statements

The following functions are shown to be continuous:
* complex and real exponential function
* sin, cos, tan, sinh, cosh
* logarithm on real numbers
* real power function
* square root function

The following functions are shown to be differentiable, and their derivatives are computed:
  * complex and real exponential function
  * sin, cos, sinh, cosh

## Tags

exp, log, sin, cos, tan, arcsin, arccos, arctan, angle, argument, power, square root,

-/
noncomputable theory

open finset filter metric asymptotics
open_locale classical
open_locale topological_space

namespace complex

/-- The complex exponential is everywhere differentiable, with the derivative `exp x`. -/
lemma has_deriv_at_exp (x : ℂ) : has_deriv_at exp (exp x) x :=
begin
  rw has_deriv_at_iff_is_o_nhds_zero,
  have : (1 : ℕ) < 2 := by norm_num,
  refine (is_O.of_bound (∥exp x∥) _).trans_is_o (is_o_pow_id this),
  have : metric.ball (0 : ℂ) 1 ∈ nhds (0 : ℂ) := metric.ball_mem_nhds 0 zero_lt_one,
  apply filter.mem_sets_of_superset this (λz hz, _),
  simp only [metric.mem_ball, dist_zero_right] at hz,
  simp only [exp_zero, mul_one, one_mul, add_comm, normed_field.norm_pow,
             zero_add, set.mem_set_of_eq],
  calc ∥exp (x + z) - exp x - z * exp x∥
    = ∥exp x * (exp z - 1 - z)∥ : by { congr, rw [exp_add], ring }
    ... = ∥exp x∥ * ∥exp z - 1 - z∥ : normed_field.norm_mul _ _
    ... ≤ ∥exp x∥ * ∥z∥^2 :
      mul_le_mul_of_nonneg_left (abs_exp_sub_one_sub_id_le (le_of_lt hz)) (norm_nonneg _)
end

lemma differentiable_exp : differentiable ℂ exp :=
λx, (has_deriv_at_exp x).differentiable_at

lemma differentiable_at_exp {x : ℂ} : differentiable_at ℂ exp x :=
differentiable_exp x

@[simp] lemma deriv_exp : deriv exp = exp :=
funext $ λ x, (has_deriv_at_exp x).deriv

@[simp] lemma iter_deriv_exp : ∀ n : ℕ, (deriv^[n] exp) = exp
| 0 := rfl
| (n+1) := by rw [nat.iterate_succ, deriv_exp, iter_deriv_exp n]

lemma continuous_exp : continuous exp :=
differentiable_exp.continuous

end complex

<<<<<<< HEAD
lemma has_deriv_at.cexp {f : ℂ → ℂ} {f' x : ℂ} (hf : has_deriv_at f f' x) :
  has_deriv_at (complex.exp ∘ f) (complex.exp (f x) * f') x :=
(complex.has_deriv_at_exp (f x)).comp x hf

lemma has_deriv_within_at.cexp {f : ℂ → ℂ} {f' x : ℂ} {s : set ℂ}
  (hf : has_deriv_within_at f f' s x) :
  has_deriv_within_at (complex.exp ∘ f) (complex.exp (f x) * f') s x :=
=======
section
variables {f : ℂ → ℂ} {f' x : ℂ} {s : set ℂ}

lemma has_deriv_at.cexp (hf : has_deriv_at f f' x) :
  has_deriv_at (λ x, complex.exp (f x)) (complex.exp (f x) * f') x :=
(complex.has_deriv_at_exp (f x)).comp x hf

lemma has_deriv_within_at.cexp (hf : has_deriv_within_at f f' s x) :
  has_deriv_within_at (λ x, complex.exp (f x)) (complex.exp (f x) * f') s x :=
>>>>>>> 70b75ba4
(complex.has_deriv_at_exp (f x)).comp_has_deriv_within_at x hf

lemma differentiable_within_at.cexp (hf : differentiable_within_at ℂ f s x) :
  differentiable_within_at ℂ (λ x, complex.exp (f x)) s x :=
hf.has_deriv_within_at.cexp.differentiable_within_at

@[simp] lemma differentiable_at.cexp (hc : differentiable_at ℂ f x) :
  differentiable_at ℂ (λx, complex.exp (f x)) x :=
hc.has_deriv_at.cexp.differentiable_at

lemma differentiable_on.cexp (hc : differentiable_on ℂ f s) :
  differentiable_on ℂ (λx, complex.exp (f x)) s :=
λx h, (hc x h).cexp

@[simp] lemma differentiable.cexp (hc : differentiable ℂ f) :
  differentiable ℂ (λx, complex.exp (f x)) :=
λx, (hc x).cexp

lemma deriv_within_cexp (hf : differentiable_within_at ℂ f s x)
  (hxs : unique_diff_within_at ℂ s x) :
  deriv_within (λx, complex.exp (f x)) s x = complex.exp (f x) * (deriv_within f s x) :=
hf.has_deriv_within_at.cexp.deriv_within hxs

@[simp] lemma deriv_cexp (hc : differentiable_at ℂ f x) :
  deriv (λx, complex.exp (f x)) x = complex.exp (f x) * (deriv f x) :=
hc.has_deriv_at.cexp.deriv

end

namespace complex

/-- The complex sine function is everywhere differentiable, with the derivative `cos x`. -/
lemma has_deriv_at_sin (x : ℂ) : has_deriv_at sin (cos x) x :=
begin
  simp only [cos, div_eq_mul_inv],
  convert ((((has_deriv_at_id x).neg.mul_const I).cexp.sub
    ((has_deriv_at_id x).mul_const I).cexp).mul_const I).mul_const (2:ℂ)⁻¹,
  simp only [function.comp, id],
  rw [sub_mul, mul_assoc, mul_assoc, I_mul_I, neg_one_mul, neg_neg, mul_one, one_mul, mul_assoc,
      I_mul_I, mul_neg_one, sub_neg_eq_add, add_comm]
end

lemma differentiable_sin : differentiable ℂ sin :=
λx, (has_deriv_at_sin x).differentiable_at

lemma differentiable_at_sin {x : ℂ} : differentiable_at ℂ sin x :=
differentiable_sin x

@[simp] lemma deriv_sin : deriv sin = cos :=
funext $ λ x, (has_deriv_at_sin x).deriv

lemma continuous_sin : continuous sin :=
differentiable_sin.continuous

/-- The complex cosine function is everywhere differentiable, with the derivative `-sin x`. -/
lemma has_deriv_at_cos (x : ℂ) : has_deriv_at cos (-sin x) x :=
begin
  simp only [sin, div_eq_mul_inv, neg_mul_eq_neg_mul],
  convert (((has_deriv_at_id x).mul_const I).cexp.add
    ((has_deriv_at_id x).neg.mul_const I).cexp).mul_const (2:ℂ)⁻¹,
  simp only [function.comp, id],
  ring
end

lemma differentiable_cos : differentiable ℂ cos :=
λx, (has_deriv_at_cos x).differentiable_at

lemma differentiable_at_cos {x : ℂ} : differentiable_at ℂ cos x :=
differentiable_cos x

lemma deriv_cos {x : ℂ} : deriv cos x = -sin x :=
(has_deriv_at_cos x).deriv

@[simp] lemma deriv_cos' : deriv cos = (λ x, -sin x) :=
funext $ λ x, deriv_cos

lemma continuous_cos : continuous cos :=
differentiable_cos.continuous

lemma continuous_tan : continuous (λ x : {x // cos x ≠ 0}, tan x) :=
(continuous_sin.comp continuous_subtype_val).mul
  (continuous.inv subtype.property (continuous_cos.comp continuous_subtype_val))

/-- The complex hyperbolic sine function is everywhere differentiable, with the derivative `sinh x`. -/
lemma has_deriv_at_sinh (x : ℂ) : has_deriv_at sinh (cosh x) x :=
begin
  simp only [cosh, div_eq_mul_inv],
  convert ((has_deriv_at_exp x).sub (has_deriv_at_id x).neg.cexp).mul_const (2:ℂ)⁻¹,
  rw [id, mul_neg_one, neg_neg]
end

lemma differentiable_sinh : differentiable ℂ sinh :=
λx, (has_deriv_at_sinh x).differentiable_at

lemma differentiable_at_sinh {x : ℂ} : differentiable_at ℂ sinh x :=
differentiable_sinh x

@[simp] lemma deriv_sinh : deriv sinh = cosh :=
funext $ λ x, (has_deriv_at_sinh x).deriv

lemma continuous_sinh : continuous sinh :=
differentiable_sinh.continuous

/-- The complex hyperbolic cosine function is everywhere differentiable, with the derivative `cosh x`. -/
lemma has_deriv_at_cosh (x : ℂ) : has_deriv_at cosh (sinh x) x :=
begin
  simp only [sinh, div_eq_mul_inv],
  convert ((has_deriv_at_exp x).add (has_deriv_at_id x).neg.cexp).mul_const (2:ℂ)⁻¹,
  rw [id, mul_neg_one, sub_eq_add_neg]
end

lemma differentiable_cosh : differentiable ℂ cosh :=
λx, (has_deriv_at_cosh x).differentiable_at

lemma differentiable_at_cosh {x : ℂ} : differentiable_at ℂ cos x :=
differentiable_cos x

@[simp] lemma deriv_cosh : deriv cosh = sinh :=
funext $ λ x, (has_deriv_at_cosh x).deriv

lemma continuous_cosh : continuous cosh :=
differentiable_cosh.continuous

end complex

section
/-! Register lemmas for the derivatives of the composition of `complex.cos`, `complex.sin`,
`complex.cosh` and `complex.sinh` with a differentiable function, for standalone use and use with
`simp`. -/

variables {f : ℂ → ℂ} {f' x : ℂ} {s : set ℂ}

/-! `complex.cos`-/

lemma has_deriv_at.ccos (hf : has_deriv_at f f' x) :
  has_deriv_at (λ x, complex.cos (f x)) (- complex.sin (f x) * f') x :=
(complex.has_deriv_at_cos (f x)).comp x hf

lemma has_deriv_within_at.ccos (hf : has_deriv_within_at f f' s x) :
  has_deriv_within_at (λ x, complex.cos (f x)) (- complex.sin (f x) * f') s x :=
(complex.has_deriv_at_cos (f x)).comp_has_deriv_within_at x hf

lemma differentiable_within_at.ccos (hf : differentiable_within_at ℂ f s x) :
  differentiable_within_at ℂ (λ x, complex.cos (f x)) s x :=
hf.has_deriv_within_at.ccos.differentiable_within_at

@[simp] lemma differentiable_at.ccos (hc : differentiable_at ℂ f x) :
  differentiable_at ℂ (λx, complex.cos (f x)) x :=
hc.has_deriv_at.ccos.differentiable_at

lemma differentiable_on.ccos (hc : differentiable_on ℂ f s) :
  differentiable_on ℂ (λx, complex.cos (f x)) s :=
λx h, (hc x h).ccos

@[simp] lemma differentiable.ccos (hc : differentiable ℂ f) :
  differentiable ℂ (λx, complex.cos (f x)) :=
λx, (hc x).ccos

lemma deriv_within_ccos (hf : differentiable_within_at ℂ f s x)
  (hxs : unique_diff_within_at ℂ s x) :
  deriv_within (λx, complex.cos (f x)) s x = - complex.sin (f x) * (deriv_within f s x) :=
hf.has_deriv_within_at.ccos.deriv_within hxs

@[simp] lemma deriv_ccos (hc : differentiable_at ℂ f x) :
  deriv (λx, complex.cos (f x)) x = - complex.sin (f x) * (deriv f x) :=
hc.has_deriv_at.ccos.deriv

/-! `complex.sin`-/

lemma has_deriv_at.csin (hf : has_deriv_at f f' x) :
  has_deriv_at (λ x, complex.sin (f x)) (complex.cos (f x) * f') x :=
(complex.has_deriv_at_sin (f x)).comp x hf

lemma has_deriv_within_at.csin (hf : has_deriv_within_at f f' s x) :
  has_deriv_within_at (λ x, complex.sin (f x)) (complex.cos (f x) * f') s x :=
(complex.has_deriv_at_sin (f x)).comp_has_deriv_within_at x hf

lemma differentiable_within_at.csin (hf : differentiable_within_at ℂ f s x) :
  differentiable_within_at ℂ (λ x, complex.sin (f x)) s x :=
hf.has_deriv_within_at.csin.differentiable_within_at

@[simp] lemma differentiable_at.csin (hc : differentiable_at ℂ f x) :
  differentiable_at ℂ (λx, complex.sin (f x)) x :=
hc.has_deriv_at.csin.differentiable_at

lemma differentiable_on.csin (hc : differentiable_on ℂ f s) :
  differentiable_on ℂ (λx, complex.sin (f x)) s :=
λx h, (hc x h).csin

@[simp] lemma differentiable.csin (hc : differentiable ℂ f) :
  differentiable ℂ (λx, complex.sin (f x)) :=
λx, (hc x).csin

lemma deriv_within_csin (hf : differentiable_within_at ℂ f s x)
  (hxs : unique_diff_within_at ℂ s x) :
  deriv_within (λx, complex.sin (f x)) s x = complex.cos (f x) * (deriv_within f s x) :=
hf.has_deriv_within_at.csin.deriv_within hxs

@[simp] lemma deriv_csin (hc : differentiable_at ℂ f x) :
  deriv (λx, complex.sin (f x)) x = complex.cos (f x) * (deriv f x) :=
hc.has_deriv_at.csin.deriv

/-! `complex.cosh`-/

lemma has_deriv_at.ccosh (hf : has_deriv_at f f' x) :
  has_deriv_at (λ x, complex.cosh (f x)) (complex.sinh (f x) * f') x :=
(complex.has_deriv_at_cosh (f x)).comp x hf

lemma has_deriv_within_at.ccosh (hf : has_deriv_within_at f f' s x) :
  has_deriv_within_at (λ x, complex.cosh (f x)) (complex.sinh (f x) * f') s x :=
(complex.has_deriv_at_cosh (f x)).comp_has_deriv_within_at x hf

lemma differentiable_within_at.ccosh (hf : differentiable_within_at ℂ f s x) :
  differentiable_within_at ℂ (λ x, complex.cosh (f x)) s x :=
hf.has_deriv_within_at.ccosh.differentiable_within_at

@[simp] lemma differentiable_at.ccosh (hc : differentiable_at ℂ f x) :
  differentiable_at ℂ (λx, complex.cosh (f x)) x :=
hc.has_deriv_at.ccosh.differentiable_at

lemma differentiable_on.ccosh (hc : differentiable_on ℂ f s) :
  differentiable_on ℂ (λx, complex.cosh (f x)) s :=
λx h, (hc x h).ccosh

@[simp] lemma differentiable.ccosh (hc : differentiable ℂ f) :
  differentiable ℂ (λx, complex.cosh (f x)) :=
λx, (hc x).ccosh

lemma deriv_within_ccosh (hf : differentiable_within_at ℂ f s x)
  (hxs : unique_diff_within_at ℂ s x) :
  deriv_within (λx, complex.cosh (f x)) s x = complex.sinh (f x) * (deriv_within f s x) :=
hf.has_deriv_within_at.ccosh.deriv_within hxs

@[simp] lemma deriv_ccosh (hc : differentiable_at ℂ f x) :
  deriv (λx, complex.cosh (f x)) x = complex.sinh (f x) * (deriv f x) :=
hc.has_deriv_at.ccosh.deriv

/-! `complex.sinh`-/

lemma has_deriv_at.csinh (hf : has_deriv_at f f' x) :
  has_deriv_at (λ x, complex.sinh (f x)) (complex.cosh (f x) * f') x :=
(complex.has_deriv_at_sinh (f x)).comp x hf

lemma has_deriv_within_at.csinh (hf : has_deriv_within_at f f' s x) :
  has_deriv_within_at (λ x, complex.sinh (f x)) (complex.cosh (f x) * f') s x :=
(complex.has_deriv_at_sinh (f x)).comp_has_deriv_within_at x hf

lemma differentiable_within_at.csinh (hf : differentiable_within_at ℂ f s x) :
  differentiable_within_at ℂ (λ x, complex.sinh (f x)) s x :=
hf.has_deriv_within_at.csinh.differentiable_within_at

@[simp] lemma differentiable_at.csinh (hc : differentiable_at ℂ f x) :
  differentiable_at ℂ (λx, complex.sinh (f x)) x :=
hc.has_deriv_at.csinh.differentiable_at

lemma differentiable_on.csinh (hc : differentiable_on ℂ f s) :
  differentiable_on ℂ (λx, complex.sinh (f x)) s :=
λx h, (hc x h).csinh

@[simp] lemma differentiable.csinh (hc : differentiable ℂ f) :
  differentiable ℂ (λx, complex.sinh (f x)) :=
λx, (hc x).csinh

lemma deriv_within_csinh (hf : differentiable_within_at ℂ f s x)
  (hxs : unique_diff_within_at ℂ s x) :
  deriv_within (λx, complex.sinh (f x)) s x = complex.cosh (f x) * (deriv_within f s x) :=
hf.has_deriv_within_at.csinh.deriv_within hxs

@[simp] lemma deriv_csinh (hc : differentiable_at ℂ f x) :
  deriv (λx, complex.sinh (f x)) x = complex.cosh (f x) * (deriv f x) :=
hc.has_deriv_at.csinh.deriv

end

namespace real

variables {x y z : ℝ}

lemma has_deriv_at_exp (x : ℝ) : has_deriv_at exp (exp x) x :=
has_deriv_at_real_of_complex (complex.has_deriv_at_exp x)

lemma differentiable_exp : differentiable ℝ exp :=
λx, (has_deriv_at_exp x).differentiable_at

lemma differentiable_at_exp : differentiable_at ℝ exp x :=
differentiable_exp x

@[simp] lemma deriv_exp : deriv exp = exp :=
funext $ λ x, (has_deriv_at_exp x).deriv

@[simp] lemma iter_deriv_exp : ∀ n : ℕ, (deriv^[n] exp) = exp
| 0 := rfl
| (n+1) := by rw [nat.iterate_succ, deriv_exp, iter_deriv_exp n]

lemma continuous_exp : continuous exp :=
differentiable_exp.continuous

lemma has_deriv_at_sin (x : ℝ) : has_deriv_at sin (cos x) x :=
has_deriv_at_real_of_complex (complex.has_deriv_at_sin x)

lemma differentiable_sin : differentiable ℝ sin :=
λx, (has_deriv_at_sin x).differentiable_at

lemma differentiable_at_sin : differentiable_at ℝ sin x :=
differentiable_sin x

@[simp] lemma deriv_sin : deriv sin = cos :=
funext $ λ x, (has_deriv_at_sin x).deriv

lemma continuous_sin : continuous sin :=
differentiable_sin.continuous

lemma has_deriv_at_cos (x : ℝ) : has_deriv_at cos (-sin x) x :=
(has_deriv_at_real_of_complex (complex.has_deriv_at_cos x) : _)

lemma differentiable_cos : differentiable ℝ cos :=
λx, (has_deriv_at_cos x).differentiable_at

lemma differentiable_at_cos : differentiable_at ℝ cos x :=
differentiable_cos x

lemma deriv_cos : deriv cos x = - sin x :=
(has_deriv_at_cos x).deriv

@[simp] lemma deriv_cos' : deriv cos = (λ x, - sin x) :=
funext $ λ _, deriv_cos

lemma continuous_cos : continuous cos :=
differentiable_cos.continuous

lemma continuous_tan : continuous (λ x : {x // cos x ≠ 0}, tan x) :=
by simp only [tan_eq_sin_div_cos]; exact
  (continuous_sin.comp continuous_subtype_val).mul
  (continuous.inv subtype.property
    (continuous_cos.comp continuous_subtype_val))

lemma has_deriv_at_sinh (x : ℝ) : has_deriv_at sinh (cosh x) x :=
has_deriv_at_real_of_complex (complex.has_deriv_at_sinh x)

lemma differentiable_sinh : differentiable ℝ sinh :=
λx, (has_deriv_at_sinh x).differentiable_at

lemma differentiable_at_sinh : differentiable_at ℝ sinh x :=
differentiable_sinh x

@[simp] lemma deriv_sinh : deriv sinh = cosh :=
funext $ λ x, (has_deriv_at_sinh x).deriv

lemma continuous_sinh : continuous sinh :=
differentiable_sinh.continuous

lemma has_deriv_at_cosh (x : ℝ) : has_deriv_at cosh (sinh x) x :=
has_deriv_at_real_of_complex (complex.has_deriv_at_cosh x)

lemma differentiable_cosh : differentiable ℝ cosh :=
λx, (has_deriv_at_cosh x).differentiable_at

lemma differentiable_at_cosh : differentiable_at ℝ cosh x :=
differentiable_cosh x

@[simp] lemma deriv_cosh : deriv cosh = sinh :=
funext $ λ x, (has_deriv_at_cosh x).deriv

lemma continuous_cosh : continuous cosh :=
differentiable_cosh.continuous

end real


section
/-! Register lemmas for the derivatives of the composition of `real.exp`, `real.cos`, `real.sin`,
`real.cosh` and `real.sinh` with a differentiable function, for standalone use and use with
`simp`. -/

variables {f : ℝ → ℝ} {f' x : ℝ} {s : set ℝ}

/-! `real.exp`-/

lemma has_deriv_at.exp (hf : has_deriv_at f f' x) :
  has_deriv_at (λ x, real.exp (f x)) (real.exp (f x) * f') x :=
(real.has_deriv_at_exp (f x)).comp x hf

lemma has_deriv_within_at.exp (hf : has_deriv_within_at f f' s x) :
  has_deriv_within_at (λ x, real.exp (f x)) (real.exp (f x) * f') s x :=
(real.has_deriv_at_exp (f x)).comp_has_deriv_within_at x hf

lemma differentiable_within_at.exp (hf : differentiable_within_at ℝ f s x) :
  differentiable_within_at ℝ (λ x, real.exp (f x)) s x :=
hf.has_deriv_within_at.exp.differentiable_within_at

@[simp] lemma differentiable_at.exp (hc : differentiable_at ℝ f x) :
  differentiable_at ℝ (λx, real.exp (f x)) x :=
hc.has_deriv_at.exp.differentiable_at

lemma differentiable_on.exp (hc : differentiable_on ℝ f s) :
  differentiable_on ℝ (λx, real.exp (f x)) s :=
λx h, (hc x h).exp

@[simp] lemma differentiable.exp (hc : differentiable ℝ f) :
  differentiable ℝ (λx, real.exp (f x)) :=
λx, (hc x).exp

lemma deriv_within_exp (hf : differentiable_within_at ℝ f s x)
  (hxs : unique_diff_within_at ℝ s x) :
  deriv_within (λx, real.exp (f x)) s x = real.exp (f x) * (deriv_within f s x) :=
hf.has_deriv_within_at.exp.deriv_within hxs

@[simp] lemma deriv_exp (hc : differentiable_at ℝ f x) :
  deriv (λx, real.exp (f x)) x = real.exp (f x) * (deriv f x) :=
hc.has_deriv_at.exp.deriv

/-! `real.cos`-/

lemma has_deriv_at.cos (hf : has_deriv_at f f' x) :
  has_deriv_at (λ x, real.cos (f x)) (- real.sin (f x) * f') x :=
(real.has_deriv_at_cos (f x)).comp x hf

lemma has_deriv_within_at.cos (hf : has_deriv_within_at f f' s x) :
  has_deriv_within_at (λ x, real.cos (f x)) (- real.sin (f x) * f') s x :=
(real.has_deriv_at_cos (f x)).comp_has_deriv_within_at x hf

lemma differentiable_within_at.cos (hf : differentiable_within_at ℝ f s x) :
  differentiable_within_at ℝ (λ x, real.cos (f x)) s x :=
hf.has_deriv_within_at.cos.differentiable_within_at

@[simp] lemma differentiable_at.cos (hc : differentiable_at ℝ f x) :
  differentiable_at ℝ (λx, real.cos (f x)) x :=
hc.has_deriv_at.cos.differentiable_at

lemma differentiable_on.cos (hc : differentiable_on ℝ f s) :
  differentiable_on ℝ (λx, real.cos (f x)) s :=
λx h, (hc x h).cos

@[simp] lemma differentiable.cos (hc : differentiable ℝ f) :
  differentiable ℝ (λx, real.cos (f x)) :=
λx, (hc x).cos

lemma deriv_within_cos (hf : differentiable_within_at ℝ f s x)
  (hxs : unique_diff_within_at ℝ s x) :
  deriv_within (λx, real.cos (f x)) s x = - real.sin (f x) * (deriv_within f s x) :=
hf.has_deriv_within_at.cos.deriv_within hxs

@[simp] lemma deriv_cos (hc : differentiable_at ℝ f x) :
  deriv (λx, real.cos (f x)) x = - real.sin (f x) * (deriv f x) :=
hc.has_deriv_at.cos.deriv

/-! `real.sin`-/

lemma has_deriv_at.sin (hf : has_deriv_at f f' x) :
  has_deriv_at (λ x, real.sin (f x)) (real.cos (f x) * f') x :=
(real.has_deriv_at_sin (f x)).comp x hf

lemma has_deriv_within_at.sin (hf : has_deriv_within_at f f' s x) :
  has_deriv_within_at (λ x, real.sin (f x)) (real.cos (f x) * f') s x :=
(real.has_deriv_at_sin (f x)).comp_has_deriv_within_at x hf

lemma differentiable_within_at.sin (hf : differentiable_within_at ℝ f s x) :
  differentiable_within_at ℝ (λ x, real.sin (f x)) s x :=
hf.has_deriv_within_at.sin.differentiable_within_at

@[simp] lemma differentiable_at.sin (hc : differentiable_at ℝ f x) :
  differentiable_at ℝ (λx, real.sin (f x)) x :=
hc.has_deriv_at.sin.differentiable_at

lemma differentiable_on.sin (hc : differentiable_on ℝ f s) :
  differentiable_on ℝ (λx, real.sin (f x)) s :=
λx h, (hc x h).sin

@[simp] lemma differentiable.sin (hc : differentiable ℝ f) :
  differentiable ℝ (λx, real.sin (f x)) :=
λx, (hc x).sin

lemma deriv_within_sin (hf : differentiable_within_at ℝ f s x)
  (hxs : unique_diff_within_at ℝ s x) :
  deriv_within (λx, real.sin (f x)) s x = real.cos (f x) * (deriv_within f s x) :=
hf.has_deriv_within_at.sin.deriv_within hxs

@[simp] lemma deriv_sin (hc : differentiable_at ℝ f x) :
  deriv (λx, real.sin (f x)) x = real.cos (f x) * (deriv f x) :=
hc.has_deriv_at.sin.deriv

/-! `real.cosh`-/

lemma has_deriv_at.cosh (hf : has_deriv_at f f' x) :
  has_deriv_at (λ x, real.cosh (f x)) (real.sinh (f x) * f') x :=
(real.has_deriv_at_cosh (f x)).comp x hf

lemma has_deriv_within_at.cosh (hf : has_deriv_within_at f f' s x) :
  has_deriv_within_at (λ x, real.cosh (f x)) (real.sinh (f x) * f') s x :=
(real.has_deriv_at_cosh (f x)).comp_has_deriv_within_at x hf

lemma differentiable_within_at.cosh (hf : differentiable_within_at ℝ f s x) :
  differentiable_within_at ℝ (λ x, real.cosh (f x)) s x :=
hf.has_deriv_within_at.cosh.differentiable_within_at

@[simp] lemma differentiable_at.cosh (hc : differentiable_at ℝ f x) :
  differentiable_at ℝ (λx, real.cosh (f x)) x :=
hc.has_deriv_at.cosh.differentiable_at

lemma differentiable_on.cosh (hc : differentiable_on ℝ f s) :
  differentiable_on ℝ (λx, real.cosh (f x)) s :=
λx h, (hc x h).cosh

@[simp] lemma differentiable.cosh (hc : differentiable ℝ f) :
  differentiable ℝ (λx, real.cosh (f x)) :=
λx, (hc x).cosh

lemma deriv_within_cosh (hf : differentiable_within_at ℝ f s x)
  (hxs : unique_diff_within_at ℝ s x) :
  deriv_within (λx, real.cosh (f x)) s x = real.sinh (f x) * (deriv_within f s x) :=
hf.has_deriv_within_at.cosh.deriv_within hxs

@[simp] lemma deriv_cosh (hc : differentiable_at ℝ f x) :
  deriv (λx, real.cosh (f x)) x = real.sinh (f x) * (deriv f x) :=
hc.has_deriv_at.cosh.deriv

/-! `real.sinh`-/

lemma has_deriv_at.sinh (hf : has_deriv_at f f' x) :
  has_deriv_at (λ x, real.sinh (f x)) (real.cosh (f x) * f') x :=
(real.has_deriv_at_sinh (f x)).comp x hf

lemma has_deriv_within_at.sinh (hf : has_deriv_within_at f f' s x) :
  has_deriv_within_at (λ x, real.sinh (f x)) (real.cosh (f x) * f') s x :=
(real.has_deriv_at_sinh (f x)).comp_has_deriv_within_at x hf

lemma differentiable_within_at.sinh (hf : differentiable_within_at ℝ f s x) :
  differentiable_within_at ℝ (λ x, real.sinh (f x)) s x :=
hf.has_deriv_within_at.sinh.differentiable_within_at

@[simp] lemma differentiable_at.sinh (hc : differentiable_at ℝ f x) :
  differentiable_at ℝ (λx, real.sinh (f x)) x :=
hc.has_deriv_at.sinh.differentiable_at

lemma differentiable_on.sinh (hc : differentiable_on ℝ f s) :
  differentiable_on ℝ (λx, real.sinh (f x)) s :=
λx h, (hc x h).sinh

@[simp] lemma differentiable.sinh (hc : differentiable ℝ f) :
  differentiable ℝ (λx, real.sinh (f x)) :=
λx, (hc x).sinh

lemma deriv_within_sinh (hf : differentiable_within_at ℝ f s x)
  (hxs : unique_diff_within_at ℝ s x) :
  deriv_within (λx, real.sinh (f x)) s x = real.cosh (f x) * (deriv_within f s x) :=
hf.has_deriv_within_at.sinh.deriv_within hxs

@[simp] lemma deriv_sinh (hc : differentiable_at ℝ f x) :
  deriv (λx, real.sinh (f x)) x = real.cosh (f x) * (deriv f x) :=
hc.has_deriv_at.sinh.deriv

end

namespace real

variables {x y z : ℝ}

lemma exists_exp_eq_of_pos {x : ℝ} (hx : 0 < x) : ∃ y, exp y = x :=
have ∀ {z:ℝ}, 1 ≤ z → z ∈ set.range exp,
  from λ z hz, intermediate_value_univ 0 (z - 1) continuous_exp
    ⟨by simpa, by simpa using add_one_le_exp_of_nonneg (sub_nonneg.2 hz)⟩,
match le_total x 1 with
| (or.inl hx1) := let ⟨y, hy⟩ := this (one_le_inv hx hx1) in
  ⟨-y, by rw [exp_neg, hy, inv_inv']⟩
| (or.inr hx1) := this hx1
end

/-- The real logarithm function, equal to `0` for `x ≤ 0` and to the inverse of the exponential
for `x > 0`. -/
noncomputable def log (x : ℝ) : ℝ :=
if hx : 0 < x then classical.some (exists_exp_eq_of_pos hx) else 0

lemma exp_log {x : ℝ} (hx : 0 < x) : exp (log x) = x :=
by rw [log, dif_pos hx]; exact classical.some_spec (exists_exp_eq_of_pos hx)

@[simp] lemma log_exp (x : ℝ) : log (exp x) = x :=
exp_injective $ exp_log (exp_pos x)

@[simp] lemma log_zero : log 0 = 0 :=
by simp [log, lt_irrefl]

@[simp] lemma log_one : log 1 = 0 :=
exp_injective $ by rw [exp_log zero_lt_one, exp_zero]

lemma log_mul {x y : ℝ} (hx : 0 < x) (hy : 0 < y) : log (x * y) = log x + log y :=
exp_injective $ by rw [exp_log (mul_pos hx hy), exp_add, exp_log hx, exp_log hy]

lemma log_le_log {x y : ℝ} (h : 0 < x) (h₁ : 0 < y) : real.log x ≤ real.log y ↔ x ≤ y :=
⟨λ h₂, by rwa [←real.exp_le_exp, real.exp_log h, real.exp_log h₁] at h₂, λ h₂,
(real.exp_le_exp).1 $ by rwa [real.exp_log h₁, real.exp_log h]⟩

lemma log_lt_log (hx : 0 < x) : x < y → log x < log y :=
by { intro h, rwa [← exp_lt_exp, exp_log hx, exp_log (lt_trans hx h)] }

lemma log_lt_log_iff (hx : 0 < x) (hy : 0 < y) : log x < log y ↔ x < y :=
by { rw [← exp_lt_exp, exp_log hx, exp_log hy] }

lemma log_pos_iff (x : ℝ) : 0 < log x ↔ 1 < x :=
begin
  by_cases h : 0 < x,
  { rw ← log_one, exact log_lt_log_iff (by norm_num) h },
  { rw [log, dif_neg], split, repeat {intro, linarith} }
end

lemma log_pos : 1 < x → 0 < log x := (log_pos_iff x).2

lemma log_neg_iff (h : 0 < x) : log x < 0 ↔ x < 1 :=
by { rw ← log_one, exact log_lt_log_iff h (by norm_num) }

lemma log_neg (h0 : 0 < x) (h1 : x < 1) : log x < 0 := (log_neg_iff h0).2 h1

lemma log_nonneg : 1 ≤ x → 0 ≤ log x :=
by { intro, rwa [← log_one, log_le_log], norm_num, linarith }

lemma log_nonpos : x ≤ 1 → log x ≤ 0 :=
begin
  intro, by_cases hx : 0 < x,
  { rwa [← log_one, log_le_log], exact hx, norm_num },
  { simp [log, dif_neg hx] }
end

section prove_log_is_continuous

lemma tendsto_log_one_zero : tendsto log (𝓝 1) (𝓝 0) :=
begin
  rw tendsto_nhds_nhds, assume ε ε0,
  let δ := min (exp ε - 1) (1 - exp (-ε)),
  have : 0 < δ,
    refine lt_min (sub_pos_of_lt (by rwa one_lt_exp_iff)) (sub_pos_of_lt _),
      by { rw exp_lt_one_iff, linarith },
  use [δ, this], assume x h,
  cases le_total 1 x with hx hx,
  { have h : x < exp ε,
      rw [dist_eq, abs_of_nonneg (sub_nonneg_of_le hx)] at h,
      linarith [(min_le_left _ _ : δ ≤ exp ε - 1)],
    calc abs (log x - 0) = abs (log x) : by simp
      ... = log x : abs_of_nonneg $ log_nonneg hx
      ... < ε : by { rwa [← exp_lt_exp, exp_log], linarith }},
  { have h : exp (-ε) < x,
      rw [dist_eq, abs_of_nonpos (sub_nonpos_of_le hx)] at h,
      linarith [(min_le_right _ _ : δ ≤ 1 - exp (-ε))],
    have : 0 < x := lt_trans (exp_pos _) h,
    calc abs (log x - 0) = abs (log x) : by simp
      ... = -log x : abs_of_nonpos $ log_nonpos hx
      ... < ε : by { rw [neg_lt, ← exp_lt_exp, exp_log], assumption' } }
end

lemma continuous_log' : continuous (λx : {x:ℝ // 0 < x}, log x.val) :=
continuous_iff_continuous_at.2 $ λ x,
begin
  rw continuous_at,
  let f₁ := λ h:{h:ℝ // 0 < h}, log (x.1 * h.1),
  let f₂ := λ y:{y:ℝ // 0 < y}, subtype.mk (x.1 ⁻¹ * y.1) (mul_pos (inv_pos.2 x.2) y.2),
  have H1 : tendsto f₁ (𝓝 ⟨1, zero_lt_one⟩) (𝓝 (log (x.1*1))),
    have : f₁ = λ h:{h:ℝ // 0 < h}, log x.1 + log h.1,
      ext h, rw ← log_mul x.2 h.2,
    simp only [this, log_mul x.2 zero_lt_one, log_one],
    exact tendsto_const_nhds.add (tendsto.comp tendsto_log_one_zero continuous_at_subtype_val),
  have H2 : tendsto f₂ (𝓝 x) (𝓝 ⟨x.1⁻¹ * x.1, mul_pos (inv_pos.2 x.2) x.2⟩),
    rw tendsto_subtype_rng, exact tendsto_const_nhds.mul continuous_at_subtype_val,
  suffices h : tendsto (f₁ ∘ f₂) (𝓝 x) (𝓝 (log x.1)),
  begin
    convert h, ext y,
    have : x.val * (x.val⁻¹ * y.val) = y.val,
      rw [← mul_assoc, mul_inv_cancel (ne_of_gt x.2), one_mul],
    show log (y.val) = log (x.val * (x.val⁻¹ * y.val)), rw this
  end,
  exact tendsto.comp (by rwa mul_one at H1)
    (by { simp only [inv_mul_cancel (ne_of_gt x.2)] at H2, assumption })
end

lemma continuous_at_log (hx : 0 < x) : continuous_at log x :=
continuous_within_at.continuous_at (continuous_on_iff_continuous_restrict.2 continuous_log' _ hx)
  (mem_nhds_sets (is_open_lt' _) hx)

/--
Three forms of the continuity of `real.log` is provided.
For the other two forms, see `real.continuous_log'` and `real.continuous_at_log`
-/
lemma continuous_log {α : Type*} [topological_space α] {f : α → ℝ} (h : ∀a, 0 < f a)
  (hf : continuous f) : continuous (λa, log (f a)) :=
show continuous ((log ∘ @subtype.val ℝ (λr, 0 < r)) ∘ λa, ⟨f a, h a⟩),
  from continuous_log'.comp (continuous_subtype_mk _ hf)

end prove_log_is_continuous

lemma exists_cos_eq_zero : 0 ∈ cos '' set.Icc (1:ℝ) 2 :=
intermediate_value_Icc' (by norm_num) continuous_cos.continuous_on
  ⟨le_of_lt cos_two_neg, le_of_lt cos_one_pos⟩

/-- The number π = 3.14159265... Defined here using choice as twice a zero of cos in [1,2], from
which one can derive all its properties. For explicit bounds on π, see `data.real.pi`. -/
noncomputable def pi : ℝ := 2 * classical.some exists_cos_eq_zero

localized "notation `π` := real.pi" in real

@[simp] lemma cos_pi_div_two : cos (π / 2) = 0 :=
by rw [pi, mul_div_cancel_left _ (@two_ne_zero' ℝ _ _ _)];
  exact (classical.some_spec exists_cos_eq_zero).2

lemma one_le_pi_div_two : (1 : ℝ) ≤ π / 2 :=
by rw [pi, mul_div_cancel_left _ (@two_ne_zero' ℝ _ _ _)];
  exact (classical.some_spec exists_cos_eq_zero).1.1

lemma pi_div_two_le_two : π / 2 ≤ 2 :=
by rw [pi, mul_div_cancel_left _ (@two_ne_zero' ℝ _ _ _)];
  exact (classical.some_spec exists_cos_eq_zero).1.2

lemma two_le_pi : (2 : ℝ) ≤ π :=
(div_le_div_right (show (0 : ℝ) < 2, by norm_num)).1
  (by rw div_self (@two_ne_zero' ℝ _ _ _); exact one_le_pi_div_two)

lemma pi_le_four : π ≤ 4 :=
(div_le_div_right (show (0 : ℝ) < 2, by norm_num)).1
  (calc π / 2 ≤ 2 : pi_div_two_le_two
    ... = 4 / 2 : by norm_num)

lemma pi_pos : 0 < π :=
lt_of_lt_of_le (by norm_num) two_le_pi

lemma pi_div_two_pos : 0 < π / 2 :=
half_pos pi_pos

lemma two_pi_pos : 0 < 2 * π :=
by linarith [pi_pos]

@[simp] lemma sin_pi : sin π = 0 :=
by rw [← mul_div_cancel_left pi (@two_ne_zero ℝ _), two_mul, add_div,
    sin_add, cos_pi_div_two]; simp

@[simp] lemma cos_pi : cos π = -1 :=
by rw [← mul_div_cancel_left pi (@two_ne_zero ℝ _), mul_div_assoc,
    cos_two_mul, cos_pi_div_two];
  simp [bit0, pow_add]

@[simp] lemma sin_two_pi : sin (2 * π) = 0 :=
by simp [two_mul, sin_add]

@[simp] lemma cos_two_pi : cos (2 * π) = 1 :=
by simp [two_mul, cos_add]

lemma sin_add_pi (x : ℝ) : sin (x + π) = -sin x :=
by simp [sin_add]

lemma sin_add_two_pi (x : ℝ) : sin (x + 2 * π) = sin x :=
by simp [sin_add_pi, sin_add, sin_two_pi, cos_two_pi]

lemma cos_add_two_pi (x : ℝ) : cos (x + 2 * π) = cos x :=
by simp [cos_add, cos_two_pi, sin_two_pi]

lemma sin_pi_sub (x : ℝ) : sin (π - x) = sin x :=
by simp [sub_eq_add_neg, sin_add]

lemma cos_add_pi (x : ℝ) : cos (x + π) = -cos x :=
by simp [cos_add]

lemma cos_pi_sub (x : ℝ) : cos (π - x) = -cos x :=
by simp [sub_eq_add_neg, cos_add]

lemma sin_pos_of_pos_of_lt_pi {x : ℝ} (h0x : 0 < x) (hxp : x < π) : 0 < sin x :=
if hx2 : x ≤ 2 then sin_pos_of_pos_of_le_two h0x hx2
else
  have (2 : ℝ) + 2 = 4, from rfl,
  have π - x ≤ 2, from sub_le_iff_le_add.2
    (le_trans pi_le_four (this ▸ add_le_add_left (le_of_not_ge hx2) _)),
  sin_pi_sub x ▸ sin_pos_of_pos_of_le_two (sub_pos.2 hxp) this

lemma sin_nonneg_of_nonneg_of_le_pi {x : ℝ} (h0x : 0 ≤ x) (hxp : x ≤ π) : 0 ≤ sin x :=
match lt_or_eq_of_le h0x with
| or.inl h0x := (lt_or_eq_of_le hxp).elim
  (le_of_lt ∘ sin_pos_of_pos_of_lt_pi h0x)
  (λ hpx, by simp [hpx])
| or.inr h0x := by simp [h0x.symm]
end

lemma sin_neg_of_neg_of_neg_pi_lt {x : ℝ} (hx0 : x < 0) (hpx : -π < x) : sin x < 0 :=
neg_pos.1 $ sin_neg x ▸ sin_pos_of_pos_of_lt_pi (neg_pos.2 hx0) (neg_lt.1 hpx)

lemma sin_nonpos_of_nonnpos_of_neg_pi_le {x : ℝ} (hx0 : x ≤ 0) (hpx : -π ≤ x) : sin x ≤ 0 :=
neg_nonneg.1 $ sin_neg x ▸ sin_nonneg_of_nonneg_of_le_pi (neg_nonneg.2 hx0) (neg_le.1 hpx)

@[simp] lemma sin_pi_div_two : sin (π / 2) = 1 :=
have sin (π / 2) = 1 ∨ sin (π / 2) = -1 :=
by simpa [pow_two, mul_self_eq_one_iff] using sin_sq_add_cos_sq (π / 2),
this.resolve_right
  (λ h, (show ¬(0 : ℝ) < -1, by norm_num) $
    h ▸ sin_pos_of_pos_of_lt_pi pi_div_two_pos (half_lt_self pi_pos))

lemma sin_add_pi_div_two (x : ℝ) : sin (x + π / 2) = cos x :=
by simp [sin_add]

lemma sin_sub_pi_div_two (x : ℝ) : sin (x - π / 2) = -cos x :=
by simp [sub_eq_add_neg, sin_add]

lemma sin_pi_div_two_sub (x : ℝ) : sin (π / 2 - x) = cos x :=
by simp [sub_eq_add_neg, sin_add]

lemma cos_add_pi_div_two (x : ℝ) : cos (x + π / 2) = -sin x :=
by simp [cos_add]

lemma cos_sub_pi_div_two (x : ℝ) : cos (x - π / 2) = sin x :=
by simp [sub_eq_add_neg, cos_add]

lemma cos_pi_div_two_sub (x : ℝ) : cos (π / 2 - x) = sin x :=
by rw [← cos_neg, neg_sub, cos_sub_pi_div_two]

lemma cos_pos_of_neg_pi_div_two_lt_of_lt_pi_div_two
  {x : ℝ} (hx₁ : -(π / 2) < x) (hx₂ : x < π / 2) : 0 < cos x :=
sin_add_pi_div_two x ▸ sin_pos_of_pos_of_lt_pi (by linarith) (by linarith)

lemma cos_nonneg_of_neg_pi_div_two_le_of_le_pi_div_two
  {x : ℝ} (hx₁ : -(π / 2) ≤ x) (hx₂ : x ≤ π / 2) : 0 ≤ cos x :=
match lt_or_eq_of_le hx₁, lt_or_eq_of_le hx₂ with
| or.inl hx₁, or.inl hx₂ := le_of_lt (cos_pos_of_neg_pi_div_two_lt_of_lt_pi_div_two hx₁ hx₂)
| or.inl hx₁, or.inr hx₂ := by simp [hx₂]
| or.inr hx₁, _          := by simp [hx₁.symm]
end

lemma cos_neg_of_pi_div_two_lt_of_lt {x : ℝ} (hx₁ : π / 2 < x) (hx₂ : x < π + π / 2) : cos x < 0 :=
neg_pos.1 $ cos_pi_sub x ▸
  cos_pos_of_neg_pi_div_two_lt_of_lt_pi_div_two (by linarith) (by linarith)

lemma cos_nonpos_of_pi_div_two_le_of_le {x : ℝ} (hx₁ : π / 2 ≤ x) (hx₂ : x ≤ π + π / 2) : cos x ≤ 0 :=
neg_nonneg.1 $ cos_pi_sub x ▸
  cos_nonneg_of_neg_pi_div_two_le_of_le_pi_div_two (by linarith) (by linarith)

lemma sin_nat_mul_pi (n : ℕ) : sin (n * π) = 0 :=
by induction n; simp [add_mul, sin_add, *]

lemma sin_int_mul_pi (n : ℤ) : sin (n * π) = 0 :=
by cases n; simp [add_mul, sin_add, *, sin_nat_mul_pi]

lemma cos_nat_mul_two_pi (n : ℕ) : cos (n * (2 * π)) = 1 :=
by induction n; simp [*, mul_add, cos_add, add_mul, cos_two_pi, sin_two_pi]

lemma cos_int_mul_two_pi (n : ℤ) : cos (n * (2 * π)) = 1 :=
by cases n; simp only [cos_nat_mul_two_pi, int.of_nat_eq_coe,
  int.neg_succ_of_nat_coe, int.cast_coe_nat, int.cast_neg,
  (neg_mul_eq_neg_mul _ _).symm, cos_neg]

lemma cos_int_mul_two_pi_add_pi (n : ℤ) : cos (n * (2 * π) + π) = -1 :=
by simp [cos_add, sin_add, cos_int_mul_two_pi]

lemma sin_eq_zero_iff_of_lt_of_lt {x : ℝ} (hx₁ : -π < x) (hx₂ : x < π) :
  sin x = 0 ↔ x = 0 :=
⟨λ h, le_antisymm
    (le_of_not_gt (λ h0, lt_irrefl (0 : ℝ) $
      calc 0 < sin x : sin_pos_of_pos_of_lt_pi h0 hx₂
        ... = 0 : h))
    (le_of_not_gt (λ h0, lt_irrefl (0 : ℝ) $
      calc 0 = sin x : h.symm
        ... < 0 : sin_neg_of_neg_of_neg_pi_lt h0 hx₁)),
  λ h, by simp [h]⟩

lemma sin_eq_zero_iff {x : ℝ} : sin x = 0 ↔ ∃ n : ℤ, (n : ℝ) * π = x :=
⟨λ h, ⟨⌊x / π⌋, le_antisymm (sub_nonneg.1 (sub_floor_div_mul_nonneg _ pi_pos))
  (sub_nonpos.1 $ le_of_not_gt $ λ h₃, ne_of_lt (sin_pos_of_pos_of_lt_pi h₃ (sub_floor_div_mul_lt _ pi_pos))
    (by simp [sub_eq_add_neg, sin_add, h, sin_int_mul_pi]))⟩,
  λ ⟨n, hn⟩, hn ▸ sin_int_mul_pi _⟩

lemma sin_eq_zero_iff_cos_eq {x : ℝ} : sin x = 0 ↔ cos x = 1 ∨ cos x = -1 :=
by rw [← mul_self_eq_one_iff (cos x), ← sin_sq_add_cos_sq x,
    pow_two, pow_two, ← sub_eq_iff_eq_add, sub_self];
  exact ⟨λ h, by rw [h, mul_zero], eq_zero_of_mul_self_eq_zero ∘ eq.symm⟩

theorem sin_sub_sin (θ ψ : ℝ) : sin θ - sin ψ = 2 * sin((θ - ψ)/2) * cos((θ + ψ)/2) :=
begin
  have s1 := sin_add ((θ + ψ) / 2) ((θ - ψ) / 2),
  have s2 := sin_sub ((θ + ψ) / 2) ((θ - ψ) / 2),
  rw [div_add_div_same, add_sub, add_right_comm, add_sub_cancel, add_self_div_two] at s1,
  rw [div_sub_div_same, ←sub_add, add_sub_cancel', add_self_div_two] at s2,
  rw [s1, s2, ←sub_add, add_sub_cancel', ← two_mul, ← mul_assoc, mul_right_comm]
end

lemma cos_eq_one_iff (x : ℝ) : cos x = 1 ↔ ∃ n : ℤ, (n : ℝ) * (2 * π) = x :=
⟨λ h, let ⟨n, hn⟩ := sin_eq_zero_iff.1 (sin_eq_zero_iff_cos_eq.2 (or.inl h)) in
    ⟨n / 2, (int.mod_two_eq_zero_or_one n).elim
      (λ hn0, by rwa [← mul_assoc, ← @int.cast_two ℝ, ← int.cast_mul, int.div_mul_cancel
        ((int.dvd_iff_mod_eq_zero _ _).2 hn0)])
      (λ hn1, by rw [← int.mod_add_div n 2, hn1, int.cast_add, int.cast_one, add_mul,
          one_mul, add_comm, mul_comm (2 : ℤ), int.cast_mul, mul_assoc, int.cast_two] at hn;
        rw [← hn, cos_int_mul_two_pi_add_pi] at h;
        exact absurd h (by norm_num))⟩,
  λ ⟨n, hn⟩, hn ▸ cos_int_mul_two_pi _⟩

theorem cos_eq_zero_iff {θ : ℝ} : cos θ = 0 ↔ ∃ k : ℤ, θ = (2 * k + 1) * pi / 2 :=
begin
  rw [←real.sin_pi_div_two_sub, sin_eq_zero_iff],
  split,
  { rintro ⟨n, hn⟩, existsi -n,
    rw [int.cast_neg, add_mul, add_div, mul_assoc, mul_div_cancel_left _ (@two_ne_zero ℝ _),
        one_mul, ←neg_mul_eq_neg_mul, hn, neg_sub, sub_add_cancel] },
  { rintro ⟨n, hn⟩, existsi -n,
    rw [hn, add_mul, one_mul, add_div, mul_assoc, mul_div_cancel_left _ (@two_ne_zero ℝ _),
        sub_add_eq_sub_sub_swap, sub_self, zero_sub, neg_mul_eq_neg_mul, int.cast_neg] }
end

lemma cos_eq_one_iff_of_lt_of_lt {x : ℝ} (hx₁ : -(2 * π) < x) (hx₂ : x < 2 * π) : cos x = 1 ↔ x = 0 :=
⟨λ h, let ⟨n, hn⟩ := (cos_eq_one_iff x).1 h in
    begin
      clear _let_match,
      subst hn,
      rw [mul_lt_iff_lt_one_left two_pi_pos, ← int.cast_one, int.cast_lt, ← int.le_sub_one_iff, sub_self] at hx₂,
      rw [neg_lt, neg_mul_eq_neg_mul, mul_lt_iff_lt_one_left two_pi_pos, neg_lt,
        ← int.cast_one, ← int.cast_neg, int.cast_lt, ← int.add_one_le_iff, neg_add_self] at hx₁,
      exact mul_eq_zero.2 (or.inl (int.cast_eq_zero.2 (le_antisymm hx₂ hx₁))),
    end,
  λ h, by simp [h]⟩

theorem cos_sub_cos (θ ψ : ℝ) : cos θ - cos ψ = -2 * sin((θ + ψ)/2) * sin((θ - ψ)/2) :=
by rw [← sin_pi_div_two_sub, ← sin_pi_div_two_sub, sin_sub_sin, sub_sub_sub_cancel_left,
    add_sub, sub_add_eq_add_sub, add_halves, sub_sub, sub_div π, cos_pi_div_two_sub,
    ← neg_sub, neg_div, sin_neg, ← neg_mul_eq_mul_neg, neg_mul_eq_neg_mul, mul_right_comm]

lemma cos_lt_cos_of_nonneg_of_le_pi_div_two {x y : ℝ} (hx₁ : 0 ≤ x) (hx₂ : x ≤ π / 2)
  (hy₁ : 0 ≤ y) (hy₂ : y ≤ π / 2) (hxy : x < y) : cos y < cos x :=
calc cos y = cos x * cos (y - x) - sin x * sin (y - x) :
  by rw [← cos_add, add_sub_cancel'_right]
... < (cos x * 1) - sin x * sin (y - x) :
  sub_lt_sub_right ((mul_lt_mul_left
    (cos_pos_of_neg_pi_div_two_lt_of_lt_pi_div_two (lt_of_lt_of_le (neg_neg_of_pos pi_div_two_pos) hx₁)
      (lt_of_lt_of_le hxy hy₂))).2
        (lt_of_le_of_ne (cos_le_one _) (mt (cos_eq_one_iff_of_lt_of_lt
          (show -(2 * π) < y - x, by linarith) (show y - x < 2 * π, by linarith)).1
            (sub_ne_zero.2 (ne_of_lt hxy).symm)))) _
... ≤ _ : by rw mul_one;
  exact sub_le_self _ (mul_nonneg (sin_nonneg_of_nonneg_of_le_pi hx₁ (by linarith))
    (sin_nonneg_of_nonneg_of_le_pi (by linarith) (by linarith)))

lemma cos_lt_cos_of_nonneg_of_le_pi {x y : ℝ} (hx₁ : 0 ≤ x) (hx₂ : x ≤ π)
  (hy₁ : 0 ≤ y) (hy₂ : y ≤ π) (hxy : x < y) : cos y < cos x :=
match (le_total x (π / 2) : x ≤ π / 2 ∨ π / 2 ≤ x), le_total y (π / 2) with
| or.inl hx, or.inl hy := cos_lt_cos_of_nonneg_of_le_pi_div_two hx₁ hx hy₁ hy hxy
| or.inl hx, or.inr hy := (lt_or_eq_of_le hx).elim
  (λ hx, calc cos y ≤ 0 : cos_nonpos_of_pi_div_two_le_of_le hy (by linarith [pi_pos])
    ... < cos x : cos_pos_of_neg_pi_div_two_lt_of_lt_pi_div_two (by linarith) hx)
  (λ hx, calc cos y < 0 : cos_neg_of_pi_div_two_lt_of_lt (by linarith) (by linarith [pi_pos])
    ... = cos x : by rw [hx, cos_pi_div_two])
| or.inr hx, or.inl hy := by linarith
| or.inr hx, or.inr hy := neg_lt_neg_iff.1 (by rw [← cos_pi_sub, ← cos_pi_sub];
  apply cos_lt_cos_of_nonneg_of_le_pi_div_two; linarith)
end

lemma cos_le_cos_of_nonneg_of_le_pi {x y : ℝ} (hx₁ : 0 ≤ x) (hx₂ : x ≤ π)
  (hy₁ : 0 ≤ y) (hy₂ : y ≤ π) (hxy : x ≤ y) : cos y ≤ cos x :=
(lt_or_eq_of_le hxy).elim
  (le_of_lt ∘ cos_lt_cos_of_nonneg_of_le_pi hx₁ hx₂ hy₁ hy₂)
  (λ h, h ▸ le_refl _)

lemma sin_lt_sin_of_le_of_le_pi_div_two {x y : ℝ} (hx₁ : -(π / 2) ≤ x) (hx₂ : x ≤ π / 2) (hy₁ : -(π / 2) ≤ y)
  (hy₂ : y ≤ π / 2) (hxy : x < y) : sin x < sin y :=
by rw [← cos_sub_pi_div_two, ← cos_sub_pi_div_two, ← cos_neg (x - _), ← cos_neg (y - _)];
  apply cos_lt_cos_of_nonneg_of_le_pi; linarith

lemma sin_le_sin_of_le_of_le_pi_div_two {x y : ℝ} (hx₁ : -(π / 2) ≤ x) (hx₂ : x ≤ π / 2) (hy₁ : -(π / 2) ≤ y)
  (hy₂ : y ≤ π / 2) (hxy : x ≤ y) : sin x ≤ sin y :=
(lt_or_eq_of_le hxy).elim
  (le_of_lt ∘ sin_lt_sin_of_le_of_le_pi_div_two hx₁ hx₂ hy₁ hy₂)
  (λ h, h ▸ le_refl _)

lemma sin_inj_of_le_of_le_pi_div_two {x y : ℝ} (hx₁ : -(π / 2) ≤ x) (hx₂ : x ≤ π / 2) (hy₁ : -(π / 2) ≤ y)
  (hy₂ : y ≤ π / 2) (hxy : sin x = sin y) : x = y :=
match lt_trichotomy x y with
| or.inl h          := absurd (sin_lt_sin_of_le_of_le_pi_div_two hx₁ hx₂ hy₁ hy₂ h) (by rw hxy; exact lt_irrefl _)
| or.inr (or.inl h) := h
| or.inr (or.inr h) := absurd (sin_lt_sin_of_le_of_le_pi_div_two hy₁ hy₂ hx₁ hx₂ h) (by rw hxy; exact lt_irrefl _)
end

lemma cos_inj_of_nonneg_of_le_pi {x y : ℝ} (hx₁ : 0 ≤ x) (hx₂ : x ≤ π) (hy₁ : 0 ≤ y) (hy₂ : y ≤ π)
  (hxy : cos x = cos y) : x = y :=
begin
  rw [← sin_pi_div_two_sub, ← sin_pi_div_two_sub] at hxy,
  refine (sub_left_inj).1 (sin_inj_of_le_of_le_pi_div_two _ _ _ _ hxy);
  linarith
end

lemma exists_sin_eq : set.Icc (-1:ℝ) 1 ⊆  sin '' set.Icc (-(π / 2)) (π / 2) :=
by convert intermediate_value_Icc
  (le_trans (neg_nonpos.2 (le_of_lt pi_div_two_pos)) (le_of_lt pi_div_two_pos))
  continuous_sin.continuous_on; simp only [sin_neg, sin_pi_div_two]

lemma sin_lt {x : ℝ} (h : 0 < x) : sin x < x :=
begin
  cases le_or_gt x 1 with h' h',
  { have hx : abs x = x := abs_of_nonneg (le_of_lt h),
    have : abs x ≤ 1, rwa [hx],
    have := sin_bound this, rw [abs_le] at this,
    have := this.2, rw [sub_le_iff_le_add', hx] at this,
    apply lt_of_le_of_lt this, rw [sub_add], apply lt_of_lt_of_le _ (le_of_eq (sub_zero x)),
    apply sub_lt_sub_left, rw sub_pos, apply mul_lt_mul',
    { rw [pow_succ x 3], refine le_trans _ (le_of_eq (one_mul _)),
      rw mul_le_mul_right, exact h', apply pow_pos h },
    norm_num, norm_num, apply pow_pos h },
  exact lt_of_le_of_lt (sin_le_one x) h'
end

/- note 1: this inequality is not tight, the tighter inequality is sin x > x - x ^ 3 / 6.
   note 2: this is also true for x > 1, but it's nontrivial for x just above 1. -/
lemma sin_gt_sub_cube {x : ℝ} (h : 0 < x) (h' : x ≤ 1) : x - x ^ 3 / 4 < sin x :=
begin
  have hx : abs x = x := abs_of_nonneg (le_of_lt h),
  have : abs x ≤ 1, rwa [hx],
  have := sin_bound this, rw [abs_le] at this,
  have := this.1, rw [le_sub_iff_add_le, hx] at this,
  refine lt_of_lt_of_le _ this,
  rw [add_comm, sub_add, sub_neg_eq_add], apply sub_lt_sub_left,
  apply add_lt_of_lt_sub_left,
  rw (show x ^ 3 / 4 - x ^ 3 / 6 = x ^ 3 / 12,
    by simp [div_eq_mul_inv, (mul_sub _ _ _).symm, -sub_eq_add_neg]; congr; norm_num),
  apply mul_lt_mul',
  { rw [pow_succ x 3], refine le_trans _ (le_of_eq (one_mul _)),
    rw mul_le_mul_right, exact h', apply pow_pos h },
  norm_num, norm_num, apply pow_pos h
end

/-- The type of angles -/
def angle : Type :=
quotient_add_group.quotient (gmultiples (2 * π))

namespace angle

instance angle.add_comm_group : add_comm_group angle :=
quotient_add_group.add_comm_group _

instance : inhabited angle := ⟨0⟩

instance angle.has_coe : has_coe ℝ angle :=
⟨quotient.mk'⟩

instance angle.is_add_group_hom : @is_add_group_hom ℝ angle _ _ (coe : ℝ → angle) :=
@quotient_add_group.is_add_group_hom _ _ _ (normal_add_subgroup_of_add_comm_group _)

@[simp] lemma coe_zero : ↑(0 : ℝ) = (0 : angle) := rfl
@[simp] lemma coe_add (x y : ℝ) : ↑(x + y : ℝ) = (↑x + ↑y : angle) := rfl
@[simp] lemma coe_neg (x : ℝ) : ↑(-x : ℝ) = -(↑x : angle) := rfl
@[simp] lemma coe_sub (x y : ℝ) : ↑(x - y : ℝ) = (↑x - ↑y : angle) := rfl
@[simp] lemma coe_smul (x : ℝ) (n : ℕ) :
  ↑(add_monoid.smul n x : ℝ) = add_monoid.smul n (↑x : angle) :=
add_monoid_hom.map_smul ⟨coe, coe_zero, coe_add⟩ _ _
@[simp] lemma coe_gsmul (x : ℝ) (n : ℤ) : ↑(gsmul n x : ℝ) = gsmul n (↑x : angle) :=
add_monoid_hom.map_gsmul ⟨coe, coe_zero, coe_add⟩ _ _

@[simp] lemma coe_two_pi : ↑(2 * π : ℝ) = (0 : angle) :=
quotient.sound' ⟨-1, by dsimp only; rw [neg_one_gsmul, add_zero]⟩

lemma angle_eq_iff_two_pi_dvd_sub {ψ θ : ℝ} : (θ : angle) = ψ ↔ ∃ k : ℤ, θ - ψ = 2 * π * k :=
by simp only [quotient_add_group.eq, gmultiples, set.mem_range, gsmul_eq_mul', (sub_eq_neg_add _ _).symm, eq_comm]

theorem cos_eq_iff_eq_or_eq_neg {θ ψ : ℝ} : cos θ = cos ψ ↔ (θ : angle) = ψ ∨ (θ : angle) = -ψ :=
begin
  split,
  { intro Hcos,
    rw [←sub_eq_zero, cos_sub_cos, mul_eq_zero, mul_eq_zero, neg_eq_zero, eq_false_intro two_ne_zero,
        false_or, sin_eq_zero_iff, sin_eq_zero_iff] at Hcos,
    rcases Hcos with ⟨n, hn⟩ | ⟨n, hn⟩,
    { right,
      rw [eq_div_iff_mul_eq _ _ (@two_ne_zero ℝ _), ← sub_eq_iff_eq_add] at hn,
      rw [← hn, coe_sub, eq_neg_iff_add_eq_zero, sub_add_cancel, mul_assoc,
          ← gsmul_eq_mul, coe_gsmul, mul_comm, coe_two_pi, gsmul_zero] },
    { left,
      rw [eq_div_iff_mul_eq _ _ (@two_ne_zero ℝ _), eq_sub_iff_add_eq] at hn,
      rw [← hn, coe_add, mul_assoc,
          ← gsmul_eq_mul, coe_gsmul, mul_comm, coe_two_pi, gsmul_zero, zero_add] } },
  { rw [angle_eq_iff_two_pi_dvd_sub, ← coe_neg, angle_eq_iff_two_pi_dvd_sub],
    rintro (⟨k, H⟩ | ⟨k, H⟩),
    rw [← sub_eq_zero_iff_eq, cos_sub_cos, H, mul_assoc 2 π k, mul_div_cancel_left _ (@two_ne_zero ℝ _),
      mul_comm π _, sin_int_mul_pi, mul_zero],
    rw [←sub_eq_zero_iff_eq, cos_sub_cos, ← sub_neg_eq_add, H, mul_assoc 2 π k,
      mul_div_cancel_left _ (@two_ne_zero ℝ _), mul_comm π _, sin_int_mul_pi, mul_zero, zero_mul] }
end

theorem sin_eq_iff_eq_or_add_eq_pi {θ ψ : ℝ} : sin θ = sin ψ ↔ (θ : angle) = ψ ∨ (θ : angle) + ψ = π :=
begin
  split,
  { intro Hsin, rw [← cos_pi_div_two_sub, ← cos_pi_div_two_sub] at Hsin,
    cases cos_eq_iff_eq_or_eq_neg.mp Hsin with h h,
    { left, rw coe_sub at h, exact sub_left_inj.1 h },
      right, rw [coe_sub, coe_sub, eq_neg_iff_add_eq_zero, add_sub,
      sub_add_eq_add_sub, ← coe_add, add_halves, sub_sub, sub_eq_zero] at h,
    exact h.symm },
  { rw [angle_eq_iff_two_pi_dvd_sub, ←eq_sub_iff_add_eq, ←coe_sub, angle_eq_iff_two_pi_dvd_sub],
    rintro (⟨k, H⟩ | ⟨k, H⟩),
    rw [← sub_eq_zero_iff_eq, sin_sub_sin, H, mul_assoc 2 π k, mul_div_cancel_left _ (@two_ne_zero ℝ _),
      mul_comm π _, sin_int_mul_pi, mul_zero, zero_mul],
    have H' : θ + ψ = (2 * k) * π + π := by rwa [←sub_add, sub_add_eq_add_sub, sub_eq_iff_eq_add,
      mul_assoc, mul_comm π _, ←mul_assoc] at H,
    rw [← sub_eq_zero_iff_eq, sin_sub_sin, H', add_div, mul_assoc 2 _ π, mul_div_cancel_left _ (@two_ne_zero ℝ _),
      cos_add_pi_div_two, sin_int_mul_pi, neg_zero, mul_zero] }
end

theorem cos_sin_inj {θ ψ : ℝ} (Hcos : cos θ = cos ψ) (Hsin : sin θ = sin ψ) : (θ : angle) = ψ :=
begin
  cases cos_eq_iff_eq_or_eq_neg.mp Hcos with hc hc, { exact hc },
  cases sin_eq_iff_eq_or_add_eq_pi.mp Hsin with hs hs, { exact hs },
  rw [eq_neg_iff_add_eq_zero, hs] at hc,
  cases quotient.exact' hc with n hn, dsimp only at hn,
  rw [← neg_one_mul, add_zero, ← sub_eq_zero_iff_eq, gsmul_eq_mul, ← mul_assoc, ← sub_mul,
      mul_eq_zero, eq_false_intro (ne_of_gt pi_pos), or_false, sub_neg_eq_add,
      ← int.cast_zero, ← int.cast_one, ← int.cast_bit0, ← int.cast_mul, ← int.cast_add, int.cast_inj] at hn,
  have : (n * 2 + 1) % (2:ℤ) = 0 % (2:ℤ) := congr_arg (%(2:ℤ)) hn,
  rw [add_comm, int.add_mul_mod_self] at this,
  exact absurd this one_ne_zero
end

end angle

/-- Inverse of the `sin` function, returns values in the range `-π / 2 ≤ arcsin x` and `arcsin x ≤ π / 2`.
  If the argument is not between `-1` and `1` it defaults to `0` -/
noncomputable def arcsin (x : ℝ) : ℝ :=
if hx : -1 ≤ x ∧ x ≤ 1 then classical.some (exists_sin_eq hx) else 0

lemma arcsin_le_pi_div_two (x : ℝ) : arcsin x ≤ π / 2 :=
if hx : -1 ≤ x ∧ x ≤ 1
then by rw [arcsin, dif_pos hx]; exact (classical.some_spec (exists_sin_eq hx)).1.2
else by rw [arcsin, dif_neg hx]; exact le_of_lt pi_div_two_pos

lemma neg_pi_div_two_le_arcsin (x : ℝ) : -(π / 2) ≤ arcsin x :=
if hx : -1 ≤ x ∧ x ≤ 1
then by rw [arcsin, dif_pos hx]; exact (classical.some_spec (exists_sin_eq hx)).1.1
else by rw [arcsin, dif_neg hx]; exact neg_nonpos.2 (le_of_lt pi_div_two_pos)

lemma sin_arcsin {x : ℝ} (hx₁ : -1 ≤ x) (hx₂ : x ≤ 1) : sin (arcsin x) = x :=
by rw [arcsin, dif_pos (and.intro hx₁ hx₂)];
  exact (classical.some_spec (exists_sin_eq ⟨hx₁, hx₂⟩)).2

lemma arcsin_sin {x : ℝ} (hx₁ : -(π / 2) ≤ x) (hx₂ : x ≤ π / 2) : arcsin (sin x) = x :=
sin_inj_of_le_of_le_pi_div_two (neg_pi_div_two_le_arcsin _) (arcsin_le_pi_div_two _) hx₁ hx₂
  (by rw sin_arcsin (neg_one_le_sin _) (sin_le_one _))

lemma arcsin_inj {x y : ℝ} (hx₁ : -1 ≤ x) (hx₂ : x ≤ 1) (hy₁ : -1 ≤ y) (hy₂ : y ≤ 1)
  (hxy : arcsin x = arcsin y) : x = y :=
by rw [← sin_arcsin hx₁ hx₂, ← sin_arcsin hy₁ hy₂, hxy]

@[simp] lemma arcsin_zero : arcsin 0 = 0 :=
sin_inj_of_le_of_le_pi_div_two
  (neg_pi_div_two_le_arcsin _)
  (arcsin_le_pi_div_two _)
  (neg_nonpos.2 (le_of_lt pi_div_two_pos))
  (le_of_lt pi_div_two_pos)
  (by rw [sin_arcsin, sin_zero]; norm_num)

@[simp] lemma arcsin_one : arcsin 1 = π / 2 :=
sin_inj_of_le_of_le_pi_div_two
  (neg_pi_div_two_le_arcsin _)
  (arcsin_le_pi_div_two _)
  (by linarith [pi_pos])
  (le_refl _)
  (by rw [sin_arcsin, sin_pi_div_two]; norm_num)

@[simp] lemma arcsin_neg (x : ℝ) : arcsin (-x) = -arcsin x :=
if h : -1 ≤ x ∧ x ≤ 1 then
  have -1 ≤ -x ∧ -x ≤ 1, by rwa [neg_le_neg_iff, neg_le, and.comm],
  sin_inj_of_le_of_le_pi_div_two
    (neg_pi_div_two_le_arcsin _)
    (arcsin_le_pi_div_two _)
    (neg_le_neg (arcsin_le_pi_div_two _))
    (neg_le.1 (neg_pi_div_two_le_arcsin _))
    (by rw [sin_arcsin this.1 this.2, sin_neg, sin_arcsin h.1 h.2])
else
  have ¬(-1 ≤ -x ∧ -x ≤ 1) := by rwa [neg_le_neg_iff, neg_le, and.comm],
  by rw [arcsin, arcsin, dif_neg h, dif_neg this, neg_zero]

@[simp] lemma arcsin_neg_one : arcsin (-1) = -(π / 2) := by simp

lemma arcsin_nonneg {x : ℝ} (hx : 0 ≤ x) : 0 ≤ arcsin x :=
if hx₁ : x ≤ 1 then
not_lt.1 (λ h, not_lt.2 hx begin
  have := sin_lt_sin_of_le_of_le_pi_div_two
    (neg_pi_div_two_le_arcsin _) (arcsin_le_pi_div_two _)
    (neg_nonpos.2 (le_of_lt pi_div_two_pos)) (le_of_lt pi_div_two_pos) h,
  rw [real.sin_arcsin, sin_zero] at this; linarith
end)
else by rw [arcsin, dif_neg]; simp [hx₁]

lemma arcsin_eq_zero_iff {x : ℝ} (hx₁ : -1 ≤ x) (hx₂ : x ≤ 1) : arcsin x = 0 ↔ x = 0 :=
⟨λ h, have sin (arcsin x) = 0, by simp [h],
  by rwa [sin_arcsin hx₁ hx₂] at this,
λ h, by simp [h]⟩

lemma arcsin_pos {x : ℝ} (hx₁ : 0 < x) (hx₂ : x ≤ 1) : 0 < arcsin x :=
lt_of_le_of_ne (arcsin_nonneg (le_of_lt hx₁))
  (ne.symm (mt (arcsin_eq_zero_iff (by linarith) hx₂).1 (ne_of_lt hx₁).symm))

lemma arcsin_nonpos {x : ℝ} (hx : x ≤ 0) : arcsin x ≤ 0 :=
neg_nonneg.1 (arcsin_neg x ▸ arcsin_nonneg (neg_nonneg.2 hx))

/-- Inverse of the `cos` function, returns values in the range `0 ≤ arccos x` and `arccos x ≤ π`.
  If the argument is not between `-1` and `1` it defaults to `π / 2` -/
noncomputable def arccos (x : ℝ) : ℝ :=
π / 2 - arcsin x

lemma arccos_eq_pi_div_two_sub_arcsin (x : ℝ) : arccos x = π / 2 - arcsin x := rfl

lemma arcsin_eq_pi_div_two_sub_arccos (x : ℝ) : arcsin x = π / 2 - arccos x :=
by simp [sub_eq_add_neg, arccos]

lemma arccos_le_pi (x : ℝ) : arccos x ≤ π :=
by unfold arccos; linarith [neg_pi_div_two_le_arcsin x]

lemma arccos_nonneg (x : ℝ) : 0 ≤ arccos x :=
by unfold arccos; linarith [arcsin_le_pi_div_two x]

lemma cos_arccos {x : ℝ} (hx₁ : -1 ≤ x) (hx₂ : x ≤ 1) : cos (arccos x) = x :=
by rw [arccos, cos_pi_div_two_sub, sin_arcsin hx₁ hx₂]

lemma arccos_cos {x : ℝ} (hx₁ : 0 ≤ x) (hx₂ : x ≤ π) : arccos (cos x) = x :=
by rw [arccos, ← sin_pi_div_two_sub, arcsin_sin]; simp [sub_eq_add_neg]; linarith

lemma arccos_inj {x y : ℝ} (hx₁ : -1 ≤ x) (hx₂ : x ≤ 1) (hy₁ : -1 ≤ y) (hy₂ : y ≤ 1)
  (hxy : arccos x = arccos y) : x = y :=
arcsin_inj hx₁ hx₂ hy₁ hy₂ $ by simp [arccos, *] at *

@[simp] lemma arccos_zero : arccos 0 = π / 2 := by simp [arccos]

@[simp] lemma arccos_one : arccos 1 = 0 := by simp [arccos]

@[simp] lemma arccos_neg_one : arccos (-1) = π := by simp [arccos, add_halves]

lemma arccos_neg (x : ℝ) : arccos (-x) = π - arccos x :=
by rw [← add_halves π, arccos, arcsin_neg, arccos, add_sub_assoc, sub_sub_self]; simp

lemma cos_arcsin_nonneg (x : ℝ) : 0 ≤ cos (arcsin x) :=
cos_nonneg_of_neg_pi_div_two_le_of_le_pi_div_two
    (neg_pi_div_two_le_arcsin _) (arcsin_le_pi_div_two _)

lemma cos_arcsin {x : ℝ} (hx₁ : -1 ≤ x) (hx₂ : x ≤ 1) : cos (arcsin x) = sqrt (1 - x ^ 2) :=
have sin (arcsin x) ^ 2 + cos (arcsin x) ^ 2 = 1 := sin_sq_add_cos_sq (arcsin x),
begin
  rw [← eq_sub_iff_add_eq', ← sqrt_inj (pow_two_nonneg _) (sub_nonneg.2 (sin_sq_le_one (arcsin x))),
    pow_two, sqrt_mul_self (cos_arcsin_nonneg _)] at this,
  rw [this, sin_arcsin hx₁ hx₂],
end

lemma sin_arccos {x : ℝ} (hx₁ : -1 ≤ x) (hx₂ : x ≤ 1) : sin (arccos x) = sqrt (1 - x ^ 2) :=
by rw [arccos_eq_pi_div_two_sub_arcsin, sin_pi_div_two_sub, cos_arcsin hx₁ hx₂]

lemma abs_div_sqrt_one_add_lt (x : ℝ) : abs (x / sqrt (1 + x ^ 2)) < 1 :=
have h₁ : 0 < 1 + x ^ 2, from add_pos_of_pos_of_nonneg zero_lt_one (pow_two_nonneg _),
have h₂ : 0 < sqrt (1 + x ^ 2), from sqrt_pos.2 h₁,
by rw [abs_div, div_lt_iff (abs_pos_of_pos h₂), one_mul,
    mul_self_lt_mul_self_iff (abs_nonneg x) (abs_nonneg _),
    ← abs_mul, ← abs_mul, mul_self_sqrt (add_nonneg zero_le_one (pow_two_nonneg _)),
    abs_of_nonneg (mul_self_nonneg x), abs_of_nonneg (le_of_lt h₁), pow_two, add_comm];
  exact lt_add_one _

lemma div_sqrt_one_add_lt_one (x : ℝ) : x / sqrt (1 + x ^ 2) < 1 :=
(abs_lt.1 (abs_div_sqrt_one_add_lt _)).2

lemma neg_one_lt_div_sqrt_one_add (x : ℝ) : -1 < x / sqrt (1 + x ^ 2) :=
(abs_lt.1 (abs_div_sqrt_one_add_lt _)).1

lemma tan_pos_of_pos_of_lt_pi_div_two {x : ℝ} (h0x : 0 < x) (hxp : x < π / 2) : 0 < tan x :=
by rw tan_eq_sin_div_cos; exact div_pos (sin_pos_of_pos_of_lt_pi h0x (by linarith))
  (cos_pos_of_neg_pi_div_two_lt_of_lt_pi_div_two (by linarith) hxp)

lemma tan_nonneg_of_nonneg_of_le_pi_div_two {x : ℝ} (h0x : 0 ≤ x) (hxp : x ≤ π / 2) : 0 ≤ tan x :=
match lt_or_eq_of_le h0x, lt_or_eq_of_le hxp with
| or.inl hx0, or.inl hxp := le_of_lt (tan_pos_of_pos_of_lt_pi_div_two hx0 hxp)
| or.inl hx0, or.inr hxp := by simp [hxp, tan_eq_sin_div_cos]
| or.inr hx0, _          := by simp [hx0.symm]
end

lemma tan_neg_of_neg_of_pi_div_two_lt {x : ℝ} (hx0 : x < 0) (hpx : -(π / 2) < x) : tan x < 0 :=
neg_pos.1 (tan_neg x ▸ tan_pos_of_pos_of_lt_pi_div_two (by linarith) (by linarith [pi_pos]))

lemma tan_nonpos_of_nonpos_of_neg_pi_div_two_le {x : ℝ} (hx0 : x ≤ 0) (hpx : -(π / 2) ≤ x) : tan x ≤ 0 :=
neg_nonneg.1 (tan_neg x ▸ tan_nonneg_of_nonneg_of_le_pi_div_two (by linarith) (by linarith [pi_pos]))

lemma tan_lt_tan_of_nonneg_of_lt_pi_div_two {x y : ℝ} (hx₁ : 0 ≤ x) (hx₂ : x < π / 2) (hy₁ : 0 ≤ y)
  (hy₂ : y < π / 2) (hxy : x < y) : tan x < tan y :=
begin
  rw [tan_eq_sin_div_cos, tan_eq_sin_div_cos],
  exact div_lt_div
    (sin_lt_sin_of_le_of_le_pi_div_two (by linarith) (le_of_lt hx₂)
      (by linarith) (le_of_lt hy₂) hxy)
    (cos_le_cos_of_nonneg_of_le_pi hx₁ (by linarith) hy₁ (by linarith) (le_of_lt hxy))
    (sin_nonneg_of_nonneg_of_le_pi hy₁ (by linarith))
    (cos_pos_of_neg_pi_div_two_lt_of_lt_pi_div_two (by linarith) hy₂)
end

lemma tan_lt_tan_of_lt_of_lt_pi_div_two {x y : ℝ} (hx₁ : -(π / 2) < x) (hx₂ : x < π / 2)
  (hy₁ : -(π / 2) < y) (hy₂ : y < π / 2) (hxy : x < y) : tan x < tan y :=
match le_total x 0, le_total y 0 with
| or.inl hx0, or.inl hy0 := neg_lt_neg_iff.1 $ by rw [← tan_neg, ← tan_neg]; exact
  tan_lt_tan_of_nonneg_of_lt_pi_div_two (neg_nonneg.2 hy0) (neg_lt.2 hy₁)
    (neg_nonneg.2 hx0) (neg_lt.2 hx₁) (neg_lt_neg hxy)
| or.inl hx0, or.inr hy0 := (lt_or_eq_of_le hy0).elim
  (λ hy0, calc tan x ≤ 0 : tan_nonpos_of_nonpos_of_neg_pi_div_two_le hx0 (le_of_lt hx₁)
    ... < tan y : tan_pos_of_pos_of_lt_pi_div_two hy0 hy₂)
  (λ hy0, by rw [← hy0, tan_zero]; exact
    tan_neg_of_neg_of_pi_div_two_lt (hy0.symm ▸ hxy) hx₁)
| or.inr hx0, or.inl hy0 := by linarith
| or.inr hx0, or.inr hy0 := tan_lt_tan_of_nonneg_of_lt_pi_div_two hx0 hx₂ hy0 hy₂ hxy
end

lemma tan_inj_of_lt_of_lt_pi_div_two {x y : ℝ} (hx₁ : -(π / 2) < x) (hx₂ : x < π / 2)
  (hy₁ : -(π / 2) < y) (hy₂ : y < π / 2) (hxy : tan x = tan y) : x = y :=
match lt_trichotomy x y with
| or.inl h          := absurd (tan_lt_tan_of_lt_of_lt_pi_div_two hx₁ hx₂ hy₁ hy₂ h) (by rw hxy; exact lt_irrefl _)
| or.inr (or.inl h) := h
| or.inr (or.inr h) := absurd (tan_lt_tan_of_lt_of_lt_pi_div_two hy₁ hy₂ hx₁ hx₂ h) (by rw hxy; exact lt_irrefl _)
end

/-- Inverse of the `tan` function, returns values in the range `-π / 2 < arctan x` and `arctan x < π / 2` -/
noncomputable def arctan (x : ℝ) : ℝ :=
arcsin (x / sqrt (1 + x ^ 2))

lemma sin_arctan (x : ℝ) : sin (arctan x) = x / sqrt (1 + x ^ 2) :=
sin_arcsin (le_of_lt (neg_one_lt_div_sqrt_one_add _)) (le_of_lt (div_sqrt_one_add_lt_one _))

lemma cos_arctan (x : ℝ) : cos (arctan x) = 1 / sqrt (1 + x ^ 2) :=
have h₁ : (0 : ℝ) < 1 + x ^ 2,
  from add_pos_of_pos_of_nonneg zero_lt_one (pow_two_nonneg _),
have h₂ : (x / sqrt (1 + x ^ 2)) ^ 2 < 1,
  by rw [pow_two, ← abs_mul_self, _root_.abs_mul];
    exact mul_lt_one_of_nonneg_of_lt_one_left (abs_nonneg _)
      (abs_div_sqrt_one_add_lt _) (le_of_lt (abs_div_sqrt_one_add_lt _)),
by rw [arctan, cos_arcsin (le_of_lt (neg_one_lt_div_sqrt_one_add _)) (le_of_lt (div_sqrt_one_add_lt_one _)),
    one_div_eq_inv, ← sqrt_inv, sqrt_inj (sub_nonneg.2 (le_of_lt h₂)) (inv_nonneg.2 (le_of_lt h₁)),
    div_pow, pow_two (sqrt _), mul_self_sqrt (le_of_lt h₁),
    ← domain.mul_left_inj (ne.symm (ne_of_lt h₁)), mul_sub,
    mul_div_cancel' _ (ne.symm (ne_of_lt h₁)), mul_inv_cancel (ne.symm (ne_of_lt h₁))];
  simp

lemma tan_arctan (x : ℝ) : tan (arctan x) = x :=
by rw [tan_eq_sin_div_cos, sin_arctan, cos_arctan, div_div_div_div_eq, mul_one,
    mul_div_assoc,
    div_self (mt sqrt_eq_zero'.1 (not_le_of_gt (add_pos_of_pos_of_nonneg zero_lt_one (pow_two_nonneg x)))),
    mul_one]

lemma arctan_lt_pi_div_two (x : ℝ) : arctan x < π / 2 :=
lt_of_le_of_ne (arcsin_le_pi_div_two _)
  (λ h, ne_of_lt (div_sqrt_one_add_lt_one x) $
    by rw [← sin_arcsin (le_of_lt (neg_one_lt_div_sqrt_one_add _))
        (le_of_lt (div_sqrt_one_add_lt_one _)), ← arctan, h, sin_pi_div_two])

lemma neg_pi_div_two_lt_arctan (x : ℝ) : -(π / 2) < arctan x :=
lt_of_le_of_ne (neg_pi_div_two_le_arcsin _)
  (λ h, ne_of_lt (neg_one_lt_div_sqrt_one_add x) $
    by rw [← sin_arcsin (le_of_lt (neg_one_lt_div_sqrt_one_add _))
        (le_of_lt (div_sqrt_one_add_lt_one _)), ← arctan, ← h, sin_neg, sin_pi_div_two])

lemma tan_surjective : function.surjective tan :=
function.surjective_of_has_right_inverse ⟨_, tan_arctan⟩

lemma arctan_tan {x : ℝ} (hx₁ : -(π / 2) < x) (hx₂ : x < π / 2) : arctan (tan x) = x :=
tan_inj_of_lt_of_lt_pi_div_two (neg_pi_div_two_lt_arctan _)
  (arctan_lt_pi_div_two _) hx₁ hx₂ (by rw tan_arctan)

@[simp] lemma arctan_zero : arctan 0 = 0 :=
by simp [arctan]

@[simp] lemma arctan_neg (x : ℝ) : arctan (-x) = - arctan x :=
by simp [arctan, neg_div]

end real

namespace complex

open_locale real

/-- `arg` returns values in the range (-π, π], such that for `x ≠ 0`,
  `sin (arg x) = x.im / x.abs` and `cos (arg x) = x.re / x.abs`,
  `arg 0` defaults to `0` -/
noncomputable def arg (x : ℂ) : ℝ :=
if 0 ≤ x.re
then real.arcsin (x.im / x.abs)
else if 0 ≤ x.im
then real.arcsin ((-x).im / x.abs) + π
else real.arcsin ((-x).im / x.abs) - π

lemma arg_le_pi (x : ℂ) : arg x ≤ π :=
if hx₁ : 0 ≤ x.re
then by rw [arg, if_pos hx₁];
  exact le_trans (real.arcsin_le_pi_div_two _) (le_of_lt (half_lt_self real.pi_pos))
else
  have hx : x ≠ 0, from λ h, by simpa [h, lt_irrefl] using hx₁,
  if hx₂ : 0 ≤ x.im
  then by rw [arg, if_neg hx₁, if_pos hx₂];
    exact le_sub_iff_add_le.1 (by rw sub_self;
      exact real.arcsin_nonpos (by rw [neg_im, neg_div, neg_nonpos]; exact div_nonneg hx₂ (abs_pos.2 hx)))
  else by rw [arg, if_neg hx₁, if_neg hx₂];
      exact sub_le_iff_le_add.2 (le_trans (real.arcsin_le_pi_div_two _)
        (by linarith [real.pi_pos]))

lemma neg_pi_lt_arg (x : ℂ) : -π < arg x :=
if hx₁ : 0 ≤ x.re
then by rw [arg, if_pos hx₁];
  exact lt_of_lt_of_le (neg_lt_neg (half_lt_self real.pi_pos)) (real.neg_pi_div_two_le_arcsin _)
else
  have hx : x ≠ 0, from λ h, by simpa [h, lt_irrefl] using hx₁,
  if hx₂ : 0 ≤ x.im
  then by rw [arg, if_neg hx₁, if_pos hx₂];
    exact sub_lt_iff_lt_add.1
      (lt_of_lt_of_le (by linarith [real.pi_pos]) (real.neg_pi_div_two_le_arcsin _))
  else by rw [arg, if_neg hx₁, if_neg hx₂];
    exact lt_sub_iff_add_lt.2 (by rw neg_add_self;
      exact real.arcsin_pos (by rw [neg_im]; exact div_pos (neg_pos.2 (lt_of_not_ge hx₂))
        (abs_pos.2 hx)) (by rw [← abs_neg x]; exact (abs_le.1 (abs_im_div_abs_le_one _)).2))

lemma arg_eq_arg_neg_add_pi_of_im_nonneg_of_re_neg {x : ℂ} (hxr : x.re < 0) (hxi : 0 ≤ x.im) :
  arg x = arg (-x) + π :=
have 0 ≤ (-x).re, from le_of_lt $ by simpa [neg_pos],
by rw [arg, arg, if_neg (not_le.2 hxr), if_pos this, if_pos hxi, abs_neg]

lemma arg_eq_arg_neg_sub_pi_of_im_neg_of_re_neg {x : ℂ} (hxr : x.re < 0) (hxi : x.im < 0) :
  arg x = arg (-x) - π :=
have 0 ≤ (-x).re, from le_of_lt $ by simpa [neg_pos],
by rw [arg, arg, if_neg (not_le.2 hxr), if_neg (not_le.2 hxi), if_pos this, abs_neg]

@[simp] lemma arg_zero : arg 0 = 0 :=
by simp [arg, le_refl]

@[simp] lemma arg_one : arg 1 = 0 :=
by simp [arg, zero_le_one]

@[simp] lemma arg_neg_one : arg (-1) = π :=
by simp [arg, le_refl, not_le.2 (@zero_lt_one ℝ _)]

@[simp] lemma arg_I : arg I = π / 2 :=
by simp [arg, le_refl]

@[simp] lemma arg_neg_I : arg (-I) = -(π / 2) :=
by simp [arg, le_refl]

lemma sin_arg (x : ℂ) : real.sin (arg x) = x.im / x.abs :=
by unfold arg; split_ifs;
  simp [sub_eq_add_neg, arg, real.sin_arcsin (abs_le.1 (abs_im_div_abs_le_one x)).1
    (abs_le.1 (abs_im_div_abs_le_one x)).2, real.sin_add, neg_div, real.arcsin_neg,
    real.sin_neg]

private lemma cos_arg_of_re_nonneg {x : ℂ} (hx : x ≠ 0) (hxr : 0 ≤ x.re) : real.cos (arg x) = x.re / x.abs :=
have 0 ≤ 1 - (x.im / abs x) ^ 2,
  from sub_nonneg.2 $ by rw [pow_two, ← _root_.abs_mul_self, _root_.abs_mul, ← pow_two];
  exact pow_le_one _ (_root_.abs_nonneg _) (abs_im_div_abs_le_one _),
by rw [eq_div_iff_mul_eq _ _ (mt abs_eq_zero.1 hx), ← real.mul_self_sqrt (abs_nonneg x),
    arg, if_pos hxr, real.cos_arcsin (abs_le.1 (abs_im_div_abs_le_one x)).1
    (abs_le.1 (abs_im_div_abs_le_one x)).2, ← real.sqrt_mul (abs_nonneg _), ← real.sqrt_mul this,
    sub_mul, div_pow, ← pow_two, div_mul_cancel _ (pow_ne_zero 2 (mt abs_eq_zero.1 hx)),
    one_mul, pow_two, mul_self_abs, norm_sq, pow_two, add_sub_cancel, real.sqrt_mul_self hxr]

lemma cos_arg {x : ℂ} (hx : x ≠ 0) : real.cos (arg x) = x.re / x.abs :=
if hxr : 0 ≤ x.re then cos_arg_of_re_nonneg hx hxr
else
  have 0 ≤ (-x).re, from le_of_lt $ by simpa [neg_pos] using hxr,
  if hxi : 0 ≤ x.im
  then have 0 ≤ (-x).re, from le_of_lt $ by simpa [neg_pos] using hxr,
    by rw [arg_eq_arg_neg_add_pi_of_im_nonneg_of_re_neg (not_le.1 hxr) hxi, real.cos_add_pi,
        cos_arg_of_re_nonneg (neg_ne_zero.2 hx) this];
      simp [neg_div]
  else by rw [arg_eq_arg_neg_sub_pi_of_im_neg_of_re_neg (not_le.1 hxr) (not_le.1 hxi)];
    simp [sub_eq_add_neg, real.cos_add, neg_div, cos_arg_of_re_nonneg (neg_ne_zero.2 hx) this]

lemma tan_arg {x : ℂ} : real.tan (arg x) = x.im / x.re :=
begin
  by_cases h : x = 0,
  { simp only [h, euclidean_domain.zero_div,
    complex.zero_im, complex.arg_zero, real.tan_zero, complex.zero_re]},
  rw [real.tan_eq_sin_div_cos, sin_arg, cos_arg h,
      div_div_div_cancel_right' _ (mt abs_eq_zero.1 h)]
end

lemma arg_cos_add_sin_mul_I {x : ℝ} (hx₁ : -π < x) (hx₂ : x ≤ π) :
  arg (cos x + sin x * I) = x :=
if hx₃ : -(π / 2) ≤ x ∧ x ≤ π / 2
then
  have hx₄ : 0 ≤ (cos x + sin x * I).re,
    by simp; exact real.cos_nonneg_of_neg_pi_div_two_le_of_le_pi_div_two hx₃.1 hx₃.2,
  by rw [arg, if_pos hx₄];
    simp [abs_cos_add_sin_mul_I, sin_of_real_re, real.arcsin_sin hx₃.1 hx₃.2]
else if hx₄ : x < -(π / 2)
then
  have hx₅ : ¬0 ≤ (cos x + sin x * I).re :=
    suffices ¬ 0 ≤ real.cos x, by simpa,
    not_le.2 $ by rw ← real.cos_neg;
      apply real.cos_neg_of_pi_div_two_lt_of_lt; linarith,
  have hx₆ : ¬0 ≤ (cos ↑x + sin ↑x * I).im :=
    suffices real.sin x < 0, by simpa,
    by apply real.sin_neg_of_neg_of_neg_pi_lt; linarith,
  suffices -π + -real.arcsin (real.sin x) = x,
    by rw [arg, if_neg hx₅, if_neg hx₆];
    simpa [sub_eq_add_neg, add_comm, abs_cos_add_sin_mul_I, sin_of_real_re],
  by rw [← real.arcsin_neg, ← real.sin_add_pi, real.arcsin_sin]; try {simp [add_left_comm]}; linarith
else
  have hx₅ : π / 2 < x, by cases not_and_distrib.1 hx₃; linarith,
  have hx₆ : ¬0 ≤ (cos x + sin x * I).re :=
    suffices ¬0 ≤ real.cos x, by simpa,
    not_le.2 $ by apply real.cos_neg_of_pi_div_two_lt_of_lt; linarith,
  have hx₇ : 0 ≤ (cos x + sin x * I).im :=
    suffices 0 ≤ real.sin x, by simpa,
    by apply real.sin_nonneg_of_nonneg_of_le_pi; linarith,
  suffices π - real.arcsin (real.sin x) = x,
    by rw [arg, if_neg hx₆, if_pos hx₇];
      simpa [sub_eq_add_neg, add_comm, abs_cos_add_sin_mul_I, sin_of_real_re],
  by rw [← real.sin_pi_sub, real.arcsin_sin]; simp [sub_eq_add_neg]; linarith

lemma arg_eq_arg_iff {x y : ℂ} (hx : x ≠ 0) (hy : y ≠ 0) :
  arg x = arg y ↔ (abs y / abs x : ℂ) * x = y :=
have hax : abs x ≠ 0, from (mt abs_eq_zero.1 hx),
have hay : abs y ≠ 0, from (mt abs_eq_zero.1 hy),
⟨λ h,
  begin
    have hcos := congr_arg real.cos h,
    rw [cos_arg hx, cos_arg hy, div_eq_div_iff hax hay] at hcos,
    have hsin := congr_arg real.sin h,
    rw [sin_arg, sin_arg, div_eq_div_iff hax hay] at hsin,
    apply complex.ext,
    { rw [mul_re, ← of_real_div, of_real_re, of_real_im, zero_mul, sub_zero, mul_comm,
        ← mul_div_assoc, hcos, mul_div_cancel _ hax] },
    { rw [mul_im, ← of_real_div, of_real_re, of_real_im, zero_mul, add_zero,
        mul_comm, ← mul_div_assoc, hsin, mul_div_cancel _ hax] }
  end,
λ h,
  have hre : abs (y / x) * x.re = y.re,
    by rw ← of_real_div at h;
      simpa [-of_real_div] using congr_arg re h,
  have hre' : abs (x / y) * y.re = x.re,
    by rw [← hre, abs_div, abs_div, ← mul_assoc, div_mul_div,
      mul_comm (abs _), div_self (mul_ne_zero hay hax), one_mul],
  have him : abs (y / x) * x.im = y.im,
    by rw ← of_real_div at h;
      simpa [-of_real_div] using congr_arg im h,
  have him' : abs (x / y) * y.im = x.im,
    by rw [← him, abs_div, abs_div, ← mul_assoc, div_mul_div,
      mul_comm (abs _), div_self (mul_ne_zero hay hax), one_mul],
  have hxya : x.im / abs x = y.im / abs y,
    by rw [← him, abs_div, mul_comm, ← mul_div_comm, mul_div_cancel_left _ hay],
  have hnxya : (-x).im / abs x = (-y).im / abs y,
    by rw [neg_im, neg_im, neg_div, neg_div, hxya],
  if hxr : 0 ≤ x.re
  then
    have hyr : 0 ≤ y.re, from hre ▸ mul_nonneg (abs_nonneg _) hxr,
    by simp [arg, *] at *
  else
    have hyr : ¬ 0 ≤ y.re, from λ hyr, hxr $ hre' ▸ mul_nonneg (abs_nonneg _) hyr,
    if hxi : 0 ≤ x.im
    then
      have hyi : 0 ≤ y.im, from him ▸ mul_nonneg (abs_nonneg _) hxi,
      by simp [arg, *] at *
    else
      have hyi : ¬ 0 ≤ y.im, from λ hyi, hxi $ him' ▸ mul_nonneg (abs_nonneg _) hyi,
      by simp [arg, *] at *⟩

lemma arg_real_mul (x : ℂ) {r : ℝ} (hr : 0 < r) : arg (r * x) = arg x :=
if hx : x = 0 then by simp [hx]
else (arg_eq_arg_iff (mul_ne_zero (of_real_ne_zero.2 (ne_of_lt hr).symm) hx) hx).2 $
  by rw [abs_mul, abs_of_nonneg (le_of_lt hr), ← mul_assoc,
    of_real_mul, mul_comm (r : ℂ), ← div_div_eq_div_mul,
    div_mul_cancel _ (of_real_ne_zero.2 (ne_of_lt hr).symm),
    div_self (of_real_ne_zero.2 (mt abs_eq_zero.1 hx)), one_mul]

lemma ext_abs_arg {x y : ℂ} (h₁ : x.abs = y.abs) (h₂ : x.arg = y.arg) : x = y :=
if hy : y = 0 then by simp * at *
else have hx : x ≠ 0, from λ hx, by simp [*, eq_comm] at *,
  by rwa [arg_eq_arg_iff hx hy, h₁, div_self (of_real_ne_zero.2 (mt abs_eq_zero.1 hy)), one_mul] at h₂

lemma arg_of_real_of_nonneg {x : ℝ} (hx : 0 ≤ x) : arg x = 0 :=
by simp [arg, hx]

lemma arg_of_real_of_neg {x : ℝ} (hx : x < 0) : arg x = π :=
by rw [arg_eq_arg_neg_add_pi_of_im_nonneg_of_re_neg, ← of_real_neg, arg_of_real_of_nonneg];
  simp [*, le_iff_eq_or_lt, lt_neg]

/-- Inverse of the `exp` function. Returns values such that `(log x).im > - π` and `(log x).im ≤ π`.
  `log 0 = 0`-/
noncomputable def log (x : ℂ) : ℂ := x.abs.log + arg x * I

lemma log_re (x : ℂ) : x.log.re = x.abs.log := by simp [log]

lemma log_im (x : ℂ) : x.log.im = x.arg := by simp [log]

lemma exp_log {x : ℂ} (hx : x ≠ 0) : exp (log x) = x :=
by rw [log, exp_add_mul_I, ← of_real_sin, sin_arg, ← of_real_cos, cos_arg hx,
  ← of_real_exp, real.exp_log (abs_pos.2 hx), mul_add, of_real_div, of_real_div,
  mul_div_cancel' _ (of_real_ne_zero.2 (mt abs_eq_zero.1 hx)), ← mul_assoc,
  mul_div_cancel' _ (of_real_ne_zero.2 (mt abs_eq_zero.1 hx)), re_add_im]

lemma exp_inj_of_neg_pi_lt_of_le_pi {x y : ℂ} (hx₁ : -π < x.im) (hx₂ : x.im ≤ π)
  (hy₁ : - π < y.im) (hy₂ : y.im ≤ π) (hxy : exp x = exp y) : x = y :=
by rw [exp_eq_exp_re_mul_sin_add_cos, exp_eq_exp_re_mul_sin_add_cos y] at hxy;
  exact complex.ext
    (real.exp_injective $
      by simpa [abs_mul, abs_cos_add_sin_mul_I] using congr_arg complex.abs hxy)
    (by simpa [(of_real_exp _).symm, - of_real_exp, arg_real_mul _ (real.exp_pos _),
      arg_cos_add_sin_mul_I hx₁ hx₂, arg_cos_add_sin_mul_I hy₁ hy₂] using congr_arg arg hxy)

lemma log_exp {x : ℂ} (hx₁ : -π < x.im) (hx₂: x.im ≤ π) : log (exp x) = x :=
exp_inj_of_neg_pi_lt_of_le_pi
  (by rw log_im; exact neg_pi_lt_arg _)
  (by rw log_im; exact arg_le_pi _)
  hx₁ hx₂ (by rw [exp_log (exp_ne_zero _)])

lemma of_real_log {x : ℝ} (hx : 0 ≤ x) : (x.log : ℂ) = log x :=
complex.ext
  (by rw [log_re, of_real_re, abs_of_nonneg hx])
  (by rw [of_real_im, log_im, arg_of_real_of_nonneg hx])

@[simp] lemma log_zero : log 0 = 0 := by simp [log]

@[simp] lemma log_one : log 1 = 0 := by simp [log]

lemma log_neg_one : log (-1) = π * I := by simp [log]

lemma log_I : log I = π / 2 * I := by simp [log]

lemma log_neg_I : log (-I) = -(π / 2) * I := by simp [log]

lemma exp_eq_one_iff {x : ℂ} : exp x = 1 ↔ ∃ n : ℤ, x = n * ((2 * π) * I) :=
have real.exp (x.re) * real.cos (x.im) = 1 → real.cos x.im ≠ -1,
  from λ h₁ h₂, begin
    rw [h₂, mul_neg_eq_neg_mul_symm, mul_one, neg_eq_iff_neg_eq] at h₁,
    have := real.exp_pos x.re,
    rw ← h₁ at this,
    exact absurd this (by norm_num)
  end,
calc exp x = 1 ↔ (exp x).re = 1 ∧ (exp x).im = 0 : by simp [complex.ext_iff]
  ... ↔ real.cos x.im = 1 ∧ real.sin x.im = 0 ∧ x.re = 0 :
    begin
      rw exp_eq_exp_re_mul_sin_add_cos,
      simp [complex.ext_iff, cos_of_real_re, sin_of_real_re, exp_of_real_re,
        real.exp_ne_zero],
      split; finish [real.sin_eq_zero_iff_cos_eq]
    end
  ... ↔ (∃ n : ℤ, ↑n * (2 * π) = x.im) ∧ (∃ n : ℤ, ↑n * π = x.im) ∧ x.re = 0 :
    by rw [real.sin_eq_zero_iff, real.cos_eq_one_iff]
  ... ↔ ∃ n : ℤ, x = n * ((2 * π) * I) :
    ⟨λ ⟨⟨n, hn⟩, ⟨m, hm⟩, h⟩, ⟨n, by simp [complex.ext_iff, hn.symm, h]⟩,
      λ ⟨n, hn⟩, ⟨⟨n, by simp [hn]⟩, ⟨2 * n, by simp [hn, mul_comm, mul_assoc, mul_left_comm]⟩,
        by simp [hn]⟩⟩

lemma exp_eq_exp_iff_exp_sub_eq_one {x y : ℂ} : exp x = exp y ↔ exp (x - y) = 1 :=
by rw [exp_sub, div_eq_one_iff_eq _ (exp_ne_zero _)]

lemma exp_eq_exp_iff_exists_int {x y : ℂ} : exp x = exp y ↔ ∃ n : ℤ, x = y + n * ((2 * π) * I) :=
by simp only [exp_eq_exp_iff_exp_sub_eq_one, exp_eq_one_iff, sub_eq_iff_eq_add']

@[simp] lemma cos_pi_div_two : cos (π / 2) = 0 :=
calc cos (π / 2) = real.cos (π / 2) : by rw [of_real_cos]; simp
... = 0 : by simp

@[simp] lemma sin_pi_div_two : sin (π / 2) = 1 :=
calc sin (π / 2) = real.sin (π / 2) : by rw [of_real_sin]; simp
... = 1 : by simp

@[simp] lemma sin_pi : sin π = 0 :=
by rw [← of_real_sin, real.sin_pi]; simp

@[simp] lemma cos_pi : cos π = -1 :=
by rw [← of_real_cos, real.cos_pi]; simp

@[simp] lemma sin_two_pi : sin (2 * π) = 0 :=
by simp [two_mul, sin_add]

@[simp] lemma cos_two_pi : cos (2 * π) = 1 :=
by simp [two_mul, cos_add]

lemma sin_add_pi (x : ℝ) : sin (x + π) = -sin x :=
by simp [sin_add]

lemma sin_add_two_pi (x : ℝ) : sin (x + 2 * π) = sin x :=
by simp [sin_add_pi, sin_add, sin_two_pi, cos_two_pi]

lemma cos_add_two_pi (x : ℝ) : cos (x + 2 * π) = cos x :=
by simp [cos_add, cos_two_pi, sin_two_pi]

lemma sin_pi_sub (x : ℝ) : sin (π - x) = sin x :=
by simp [sub_eq_add_neg, sin_add]

lemma cos_add_pi (x : ℝ) : cos (x + π) = -cos x :=
by simp [cos_add]

lemma cos_pi_sub (x : ℝ) : cos (π - x) = -cos x :=
by simp [sub_eq_add_neg, cos_add]

lemma sin_add_pi_div_two (x : ℝ) : sin (x + π / 2) = cos x :=
by simp [sin_add]

lemma sin_sub_pi_div_two (x : ℝ) : sin (x - π / 2) = -cos x :=
by simp [sub_eq_add_neg, sin_add]

lemma sin_pi_div_two_sub (x : ℝ) : sin (π / 2 - x) = cos x :=
by simp [sub_eq_add_neg, sin_add]

lemma cos_add_pi_div_two (x : ℝ) : cos (x + π / 2) = -sin x :=
by simp [cos_add]

lemma cos_sub_pi_div_two (x : ℝ) : cos (x - π / 2) = sin x :=
by simp [sub_eq_add_neg, cos_add]

lemma cos_pi_div_two_sub (x : ℝ) : cos (π / 2 - x) = sin x :=
by rw [← cos_neg, neg_sub, cos_sub_pi_div_two]

lemma sin_nat_mul_pi (n : ℕ) : sin (n * π) = 0 :=
by induction n; simp [add_mul, sin_add, *]

lemma sin_int_mul_pi (n : ℤ) : sin (n * π) = 0 :=
by cases n; simp [add_mul, sin_add, *, sin_nat_mul_pi]

lemma cos_nat_mul_two_pi (n : ℕ) : cos (n * (2 * π)) = 1 :=
by induction n; simp [*, mul_add, cos_add, add_mul, cos_two_pi, sin_two_pi]

lemma cos_int_mul_two_pi (n : ℤ) : cos (n * (2 * π)) = 1 :=
by cases n; simp only [cos_nat_mul_two_pi, int.of_nat_eq_coe,
  int.neg_succ_of_nat_coe, int.cast_coe_nat, int.cast_neg,
  (neg_mul_eq_neg_mul _ _).symm, cos_neg]

lemma cos_int_mul_two_pi_add_pi (n : ℤ) : cos (n * (2 * π) + π) = -1 :=
by simp [cos_add, sin_add, cos_int_mul_two_pi]

section pow

/-- The complex power function `x^y`, given by `x^y = exp(y log x)` (where `log` is the principal
determination of the logarithm), unless `x = 0` where one sets `0^0 = 1` and `0^y = 0` for
`y ≠ 0`. -/
noncomputable def cpow (x y : ℂ) : ℂ :=
if x = 0
  then if y = 0
    then 1
    else 0
  else exp (log x * y)

noncomputable instance : has_pow ℂ ℂ := ⟨cpow⟩

@[simp] lemma cpow_eq_pow (x y : ℂ) : cpow x y = x ^ y := rfl

lemma cpow_def (x y : ℂ) : x ^ y =
  if x = 0
    then if y = 0
      then 1
      else 0
    else exp (log x * y) := rfl

@[simp] lemma cpow_zero (x : ℂ) : x ^ (0 : ℂ) = 1 := by simp [cpow_def]

@[simp] lemma cpow_eq_zero_iff (x y : ℂ) : x ^ y = 0 ↔ x = 0 ∧ y ≠ 0 :=
by { simp only [cpow_def], split_ifs; simp [*, exp_ne_zero] }

@[simp] lemma zero_cpow {x : ℂ} (h : x ≠ 0) : (0 : ℂ) ^ x = 0 :=
by simp [cpow_def, *]

@[simp] lemma cpow_one (x : ℂ) : x ^ (1 : ℂ) = x :=
if hx : x = 0 then by simp [hx, cpow_def]
else by rw [cpow_def, if_neg (@one_ne_zero ℂ _), if_neg hx, mul_one, exp_log hx]

@[simp] lemma one_cpow (x : ℂ) : (1 : ℂ) ^ x = 1 :=
by rw cpow_def; split_ifs; simp [one_ne_zero, *] at *

lemma cpow_add {x : ℂ} (y z : ℂ) (hx : x ≠ 0) : x ^ (y + z) = x ^ y * x ^ z :=
by simp [cpow_def]; split_ifs; simp [*, exp_add, mul_add] at *

lemma cpow_mul {x y : ℂ} (z : ℂ) (h₁ : -π < (log x * y).im) (h₂ : (log x * y).im ≤ π) :
  x ^ (y * z) = (x ^ y) ^ z :=
begin
  simp [cpow_def],
  split_ifs;
  simp [*, exp_ne_zero, log_exp h₁ h₂, mul_assoc] at *
end

lemma cpow_neg (x y : ℂ) : x ^ -y = (x ^ y)⁻¹ :=
by simp [cpow_def]; split_ifs; simp [exp_neg]

@[simp] lemma cpow_nat_cast (x : ℂ) : ∀ (n : ℕ), x ^ (n : ℂ) = x ^ n
| 0       := by simp
| (n + 1) := if hx : x = 0 then by simp only [hx, pow_succ,
    complex.zero_cpow (nat.cast_ne_zero.2 (nat.succ_ne_zero _)), zero_mul]
  else by simp [cpow_def, hx, mul_comm, mul_add, exp_add, pow_succ, (cpow_nat_cast n).symm,
    exp_log hx]

@[simp] lemma cpow_int_cast (x : ℂ) : ∀ (n : ℤ), x ^ (n : ℂ) = x ^ n
| (n : ℕ) := by simp; refl
| -[1+ n] := by rw fpow_neg_succ_of_nat;
  simp only [int.neg_succ_of_nat_coe, int.cast_neg, complex.cpow_neg, inv_eq_one_div,
    int.cast_coe_nat, cpow_nat_cast]

lemma cpow_nat_inv_pow (x : ℂ) {n : ℕ} (hn : 0 < n) : (x ^ (n⁻¹ : ℂ)) ^ n = x :=
have (log x * (↑n)⁻¹).im = (log x).im / n,
  by rw [div_eq_mul_inv, ← of_real_nat_cast, ← of_real_inv, mul_im,
                of_real_re, of_real_im]; simp,
have h : -π < (log x * (↑n)⁻¹).im ∧ (log x * (↑n)⁻¹).im ≤ π,
  from (le_total (log x).im 0).elim
    (λ h, ⟨calc -π < (log x).im : by simp [log, neg_pi_lt_arg]
            ... ≤ ((log x).im * 1) / n : le_div_of_mul_le (nat.cast_pos.2 hn)
              (mul_le_mul_of_nonpos_left (by rw ← nat.cast_one; exact nat.cast_le.2 hn) h)
            ... = (log x * (↑n)⁻¹).im : by simp [this],
          this.symm ▸ le_trans (div_nonpos_of_nonpos_of_pos h (nat.cast_pos.2 hn))
            (le_of_lt real.pi_pos)⟩)
    (λ h, ⟨this.symm ▸ lt_of_lt_of_le (neg_neg_of_pos real.pi_pos)
            (div_nonneg h (nat.cast_pos.2 hn)),
          calc (log x * (↑n)⁻¹).im = (1 * (log x).im) / n : by simp [this]
            ... ≤ (log x).im : (div_le_of_le_mul (nat.cast_pos.2 hn)
              (mul_le_mul_of_nonneg_right (by rw ← nat.cast_one; exact nat.cast_le.2 hn) h))
            ... ≤ _ : by simp [log, arg_le_pi]⟩),
by rw [← cpow_nat_cast, ← cpow_mul _ h.1 h.2,
    inv_mul_cancel (show (n : ℂ) ≠ 0, from nat.cast_ne_zero.2 (nat.pos_iff_ne_zero.1 hn)),
    cpow_one]

end pow

end complex

namespace real

/-- The real power function `x^y`, defined as the real part of the complex power function.
For `x > 0`, it is equal to `exp(y log x)`. For `x = 0`, one sets `0^0=1` and `0^y=0` for `y ≠ 0`.
For `x < 0`, the definition is somewhat arbitary as it depends on the choice of a complex
determination of the logarithm. With our conventions, it is equal to `exp (y log (-x)) cos (πy)`. -/
noncomputable def rpow (x y : ℝ) := ((x : ℂ) ^ (y : ℂ)).re

noncomputable instance : has_pow ℝ ℝ := ⟨rpow⟩

@[simp] lemma rpow_eq_pow (x y : ℝ) : rpow x y = x ^ y := rfl

lemma rpow_def (x y : ℝ) : x ^ y = ((x : ℂ) ^ (y : ℂ)).re := rfl

lemma rpow_def_of_nonneg {x : ℝ} (hx : 0 ≤ x) (y : ℝ) : x ^ y =
  if x = 0
    then if y = 0
      then 1
      else 0
    else exp (log x * y) :=
by simp only [rpow_def, complex.cpow_def];
  split_ifs;
  simp [*, (complex.of_real_log hx).symm, -complex.of_real_mul,
    (complex.of_real_mul _ _).symm, complex.exp_of_real_re] at *

lemma rpow_def_of_pos {x : ℝ} (hx : 0 < x) (y : ℝ) : x ^ y = exp (log x * y) :=
by rw [rpow_def_of_nonneg (le_of_lt hx), if_neg (ne_of_gt hx)]

lemma rpow_eq_zero_iff_of_nonneg {x y : ℝ} (hx : 0 ≤ x) : x ^ y = 0 ↔ x = 0 ∧ y ≠ 0 :=
by { simp only [rpow_def_of_nonneg hx], split_ifs; simp [*, exp_ne_zero] }

open_locale real

lemma rpow_def_of_neg {x : ℝ} (hx : x < 0) (y : ℝ) : x ^ y = exp (log (-x) * y) * cos (y * π) :=
begin
  rw [rpow_def, complex.cpow_def, if_neg],
  have : complex.log x * y = ↑(log(-x) * y) + ↑(y * π) * complex.I,
    simp only [complex.log, abs_of_neg hx, complex.arg_of_real_of_neg hx,
      complex.abs_of_real, complex.of_real_mul], ring,
  { rw [this, complex.exp_add_mul_I, ← complex.of_real_exp, ← complex.of_real_cos,
      ← complex.of_real_sin, mul_add, ← complex.of_real_mul, ← mul_assoc, ← complex.of_real_mul,
      complex.add_re, complex.of_real_re, complex.mul_re, complex.I_re, complex.of_real_im], ring },
  { rw complex.of_real_eq_zero, exact ne_of_lt hx }
end

lemma rpow_def_of_nonpos {x : ℝ} (hx : x ≤ 0) (y : ℝ) : x ^ y =
  if x = 0
    then if y = 0
      then 1
      else 0
    else exp (log (-x) * y) * cos (y * π) :=
by split_ifs; simp [rpow_def, *]; exact rpow_def_of_neg (lt_of_le_of_ne hx h) _

lemma rpow_pos_of_pos {x : ℝ} (hx : 0 < x) (y : ℝ) : 0 < x ^ y :=
by rw rpow_def_of_pos hx; apply exp_pos

lemma abs_rpow_le_abs_rpow (x y : ℝ) : abs (x ^ y) ≤ abs (x) ^ y :=
abs_le_of_le_of_neg_le
begin
  cases lt_trichotomy 0 x, { rw abs_of_pos h },
  cases h, { simp [h.symm] },
  rw [rpow_def_of_neg h, rpow_def_of_pos (abs_pos_of_neg h), abs_of_neg h],
  calc exp (log (-x) * y) * cos (y * π) ≤ exp (log (-x) * y) * 1 :
    mul_le_mul_of_nonneg_left (cos_le_one _) (le_of_lt $ exp_pos _)
  ... = _ : mul_one _
end
begin
  cases lt_trichotomy 0 x, { rw abs_of_pos h, have : 0 < x^y := rpow_pos_of_pos h _, linarith },
  cases h, { simp only [h.symm, abs_zero, rpow_def_of_nonneg], split_ifs, repeat {norm_num}},
  rw [rpow_def_of_neg h, rpow_def_of_pos (abs_pos_of_neg h), abs_of_neg h],
  calc -(exp (log (-x) * y) * cos (y * π)) = exp (log (-x) * y) * (-cos (y * π)) : by ring
    ... ≤ exp (log (-x) * y) * 1 :
      mul_le_mul_of_nonneg_left (neg_le.2 $ neg_one_le_cos _) (le_of_lt $ exp_pos _)
    ... = exp (log (-x) * y) : mul_one _
end

end real

namespace complex

lemma of_real_cpow {x : ℝ} (hx : 0 ≤ x) (y : ℝ) : ((x ^ y : ℝ) : ℂ) = (x : ℂ) ^ (y : ℂ) :=
by simp [real.rpow_def_of_nonneg hx, complex.cpow_def]; split_ifs; simp [complex.of_real_log hx]

@[simp] lemma abs_cpow_real (x : ℂ) (y : ℝ) : abs (x ^ (y : ℂ)) = x.abs ^ y :=
begin
  rw [real.rpow_def_of_nonneg (abs_nonneg _), complex.cpow_def],
  split_ifs;
  simp [*, abs_of_nonneg (le_of_lt (real.exp_pos _)), complex.log, complex.exp_add,
    add_mul, mul_right_comm _ I, exp_mul_I, abs_cos_add_sin_mul_I,
    (complex.of_real_mul _ _).symm, -complex.of_real_mul] at *
end

@[simp] lemma abs_cpow_inv_nat (x : ℂ) (n : ℕ) : abs (x ^ (n⁻¹ : ℂ)) = x.abs ^ (n⁻¹ : ℝ) :=
by rw ← abs_cpow_real; simp [-abs_cpow_real]

end complex

namespace real

open_locale real

variables {x y z : ℝ}

@[simp] lemma rpow_zero (x : ℝ) : x ^ (0 : ℝ) = 1 := by simp [rpow_def]

@[simp] lemma zero_rpow {x : ℝ} (h : x ≠ 0) : (0 : ℝ) ^ x = 0 :=
by simp [rpow_def, *]

@[simp] lemma rpow_one (x : ℝ) : x ^ (1 : ℝ) = x := by simp [rpow_def]

@[simp] lemma one_rpow (x : ℝ) : (1 : ℝ) ^ x = 1 := by simp [rpow_def]

lemma rpow_nonneg_of_nonneg {x : ℝ} (hx : 0 ≤ x) (y : ℝ) : 0 ≤ x ^ y :=
by rw [rpow_def_of_nonneg hx];
  split_ifs; simp only [zero_le_one, le_refl, le_of_lt (exp_pos _)]

lemma rpow_add {x : ℝ} (y z : ℝ) (hx : 0 < x) : x ^ (y + z) = x ^ y * x ^ z :=
by simp only [rpow_def_of_pos hx, mul_add, exp_add]

lemma rpow_mul {x : ℝ} (hx : 0 ≤ x) (y z : ℝ) : x ^ (y * z) = (x ^ y) ^ z :=
by rw [← complex.of_real_inj, complex.of_real_cpow (rpow_nonneg_of_nonneg hx _),
    complex.of_real_cpow hx, complex.of_real_mul, complex.cpow_mul, complex.of_real_cpow hx];
  simp only [(complex.of_real_mul _ _).symm, (complex.of_real_log hx).symm,
    complex.of_real_im, neg_lt_zero, pi_pos, le_of_lt pi_pos]

lemma rpow_neg {x : ℝ} (hx : 0 ≤ x) (y : ℝ) : x ^ -y = (x ^ y)⁻¹ :=
by simp only [rpow_def_of_nonneg hx]; split_ifs; simp [*, exp_neg] at *

@[simp] lemma rpow_nat_cast (x : ℝ) (n : ℕ) : x ^ (n : ℝ) = x ^ n :=
by simp only [rpow_def, (complex.of_real_pow _ _).symm, complex.cpow_nat_cast,
  complex.of_real_nat_cast, complex.of_real_re]

@[simp] lemma rpow_int_cast (x : ℝ) (n : ℤ) : x ^ (n : ℝ) = x ^ n :=
by simp only [rpow_def, (complex.of_real_fpow _ _).symm, complex.cpow_int_cast,
  complex.of_real_int_cast, complex.of_real_re]

lemma mul_rpow {x y z : ℝ} (h : 0 ≤ x) (h₁ : 0 ≤ y) : (x*y)^z = x^z * y^z :=
begin
  iterate 3 { rw real.rpow_def_of_nonneg }, split_ifs; simp * at *,
  { have hx : 0 < x, cases lt_or_eq_of_le h with h₂ h₂, exact h₂, exfalso, apply h_2, exact eq.symm h₂,
    have hy : 0 < y, cases lt_or_eq_of_le h₁ with h₂ h₂, exact h₂, exfalso, apply h_3, exact eq.symm h₂,
    rw [log_mul hx hy, add_mul, exp_add]},
  { exact h₁},
  { exact h},
  { exact mul_nonneg h h₁},
end

lemma one_le_rpow {x z : ℝ} (h : 1 ≤ x) (h₁ : 0 ≤ z) : 1 ≤ x^z :=
begin
  rw real.rpow_def_of_nonneg, split_ifs with h₂ h₃,
  { refl},
  { simp [*, not_le_of_gt zero_lt_one] at *},
  { have hx : 0 < x, exact lt_of_lt_of_le zero_lt_one h,
    rw [←log_le_log zero_lt_one hx, log_one] at h,
    have pos : 0 ≤ log x * z, exact mul_nonneg h h₁,
      rwa [←exp_le_exp, exp_zero] at pos},
  { exact le_trans zero_le_one h},
end

lemma rpow_le_rpow {x y z: ℝ} (h : 0 ≤ x) (h₁ : x ≤ y) (h₂ : 0 ≤ z) : x^z ≤ y^z :=
begin
  rw le_iff_eq_or_lt at h h₂, cases h₂,
  { rw [←h₂, rpow_zero, rpow_zero]},
  { cases h,
    { rw [←h, zero_rpow], rw real.rpow_def_of_nonneg, split_ifs,
      { exact zero_le_one},
      { refl},
      { exact le_of_lt (exp_pos (log y * z))},
      { rwa ←h at h₁},
      { exact ne.symm (ne_of_lt h₂)}},
    { have one_le : 1 ≤ y / x, rw one_le_div_iff_le h, exact h₁,
      have one_le_pow : 1 ≤ (y / x)^z, exact one_le_rpow one_le (le_of_lt h₂),
      rw [←mul_div_cancel y (ne.symm (ne_of_lt h)), mul_comm, mul_div_assoc],
      rw [mul_rpow (le_of_lt h) (le_trans zero_le_one one_le), mul_comm],
      exact (le_mul_of_ge_one_left (rpow_nonneg_of_nonneg (le_of_lt h) z) one_le_pow) } }
end

lemma rpow_lt_rpow (hx : 0 ≤ x) (hxy : x < y) (hz : 0 < z) : x^z < y^z :=
begin
  rw le_iff_eq_or_lt at hx, cases hx,
  { rw [← hx, zero_rpow (ne_of_gt hz)], exact rpow_pos_of_pos (by rwa ← hx at hxy) _ },
  rw [rpow_def_of_pos hx, rpow_def_of_pos (lt_trans hx hxy), exp_lt_exp],
  exact mul_lt_mul_of_pos_right (log_lt_log hx hxy) hz
end

lemma rpow_lt_rpow_of_exponent_lt (hx : 1 < x) (hyz : y < z) : x^y < x^z :=
begin
  repeat {rw [rpow_def_of_pos (lt_trans zero_lt_one hx)]},
  rw exp_lt_exp, exact mul_lt_mul_of_pos_left hyz (log_pos hx),
end

lemma rpow_le_rpow_of_exponent_le (hx : 1 ≤ x) (hyz : y ≤ z) : x^y ≤ x^z :=
begin
  repeat {rw [rpow_def_of_pos (lt_of_lt_of_le zero_lt_one hx)]},
  rw exp_le_exp, exact mul_le_mul_of_nonneg_left hyz (log_nonneg hx),
end

lemma rpow_lt_rpow_of_exponent_gt (hx0 : 0 < x) (hx1 : x < 1) (hyz : z < y) :
  x^y < x^z :=
begin
  repeat {rw [rpow_def_of_pos hx0]},
  rw exp_lt_exp, exact mul_lt_mul_of_neg_left hyz (log_neg hx0 hx1),
end

lemma rpow_le_rpow_of_exponent_ge (hx0 : 0 < x) (hx1 : x ≤ 1) (hyz : z ≤ y) :
  x^y ≤ x^z :=
begin
  repeat {rw [rpow_def_of_pos hx0]},
  rw exp_le_exp, exact mul_le_mul_of_nonpos_left hyz (log_nonpos hx1),
end

lemma rpow_le_one {x e : ℝ} (he : 0 ≤ e) (hx : 0 ≤ x) (hx2 : x ≤ 1) : x^e ≤ 1 :=
by rw ←one_rpow e; apply rpow_le_rpow; assumption

lemma one_lt_rpow (hx : 1 < x) (hz : 0 < z) : 1 < x^z :=
by { rw ← one_rpow z, exact rpow_lt_rpow zero_le_one hx hz }

lemma rpow_lt_one (hx : 0 < x) (hx1 : x < 1) (hz : 0 < z) : x^z < 1 :=
by { rw ← one_rpow z, exact rpow_lt_rpow (le_of_lt hx) hx1 hz }

lemma pow_nat_rpow_nat_inv {x : ℝ} (hx : 0 ≤ x) {n : ℕ} (hn : 0 < n) :
  (x ^ n) ^ (n⁻¹ : ℝ) = x :=
have hn0 : (n : ℝ) ≠ 0, by simpa [nat.pos_iff_ne_zero] using hn,
by rw [← rpow_nat_cast, ← rpow_mul hx, mul_inv_cancel hn0, rpow_one]

lemma rpow_nat_inv_pow_nat {x : ℝ} (hx : 0 ≤ x) {n : ℕ} (hn : 0 < n) :
  (x ^ (n⁻¹ : ℝ)) ^ n = x :=
have hn0 : (n : ℝ) ≠ 0, by simpa [nat.pos_iff_ne_zero] using hn,
by rw [← rpow_nat_cast, ← rpow_mul hx, inv_mul_cancel hn0, rpow_one]

section prove_rpow_is_continuous

lemma continuous_rpow_aux1 : continuous (λp : {p:ℝ×ℝ // 0 < p.1}, p.val.1 ^ p.val.2) :=
suffices h : continuous (λ p : {p:ℝ×ℝ // 0 < p.1 }, exp (log p.val.1 * p.val.2)),
  by { convert h, ext p, rw rpow_def_of_pos p.2 },
continuous_exp.comp $
  (show continuous ((λp:{p:ℝ//0 < p}, log (p.val)) ∘ (λp:{p:ℝ×ℝ//0<p.fst}, ⟨p.val.1, p.2⟩)), from
    continuous_log'.comp $ continuous_subtype_mk _ $ continuous_fst.comp continuous_subtype_val).mul
  (continuous_snd.comp $ continuous_subtype_val.comp continuous_id)

lemma continuous_rpow_aux2 : continuous (λ p : {p:ℝ×ℝ // p.1 < 0}, p.val.1 ^ p.val.2) :=
suffices h : continuous (λp:{p:ℝ×ℝ // p.1 < 0}, exp (log (-p.val.1) * p.val.2) * cos (p.val.2 * π)),
  by { convert h, ext p, rw [rpow_def_of_neg p.2] },
  (continuous_exp.comp $
    (show continuous $ (λp:{p:ℝ//0<p},
            log (p.val))∘(λp:{p:ℝ×ℝ//p.1<0}, ⟨-p.val.1, neg_pos_of_neg p.2⟩),
     from continuous_log'.comp $ continuous_subtype_mk _ $ continuous_neg.comp $
            continuous_fst.comp continuous_subtype_val).mul
    (continuous_snd.comp $ continuous_subtype_val.comp continuous_id)).mul
  (continuous_cos.comp $
    (continuous_snd.comp $ continuous_subtype_val.comp continuous_id).mul continuous_const)

lemma continuous_at_rpow_of_ne_zero (hx : x ≠ 0) (y : ℝ) :
  continuous_at (λp:ℝ×ℝ, p.1^p.2) (x, y) :=
begin
  cases lt_trichotomy 0 x,
  exact continuous_within_at.continuous_at
    (continuous_on_iff_continuous_restrict.2 continuous_rpow_aux1 _ h)
    (mem_nhds_sets (by { convert is_open_prod (is_open_lt' (0:ℝ)) is_open_univ, ext, finish }) h),
  cases h,
  { exact absurd h.symm hx },
  exact continuous_within_at.continuous_at
    (continuous_on_iff_continuous_restrict.2 continuous_rpow_aux2 _ h)
    (mem_nhds_sets (by { convert is_open_prod (is_open_gt' (0:ℝ)) is_open_univ, ext, finish }) h)
end

lemma continuous_rpow_aux3 : continuous (λ p : {p:ℝ×ℝ // 0 < p.2}, p.val.1 ^ p.val.2) :=
continuous_iff_continuous_at.2 $ λ ⟨(x₀, y₀), hy₀⟩,
begin
  by_cases hx₀ : x₀ = 0,
  { simp only [continuous_at, hx₀, zero_rpow (ne_of_gt hy₀), tendsto_nhds_nhds], assume ε ε0,
    rcases exists_pos_rat_lt (half_pos hy₀) with ⟨q, q_pos, q_lt⟩,
    let q := (q:ℝ), replace q_pos : 0 < q := rat.cast_pos.2 q_pos,
    let δ := min (min q (ε ^ (1 / q))) (1/2),
    have δ0 : 0 < δ := lt_min (lt_min q_pos (rpow_pos_of_pos ε0 _)) (by norm_num),
    have : δ ≤ q := le_trans (min_le_left _ _) (min_le_left _ _),
    have : δ ≤ ε ^ (1 / q) := le_trans (min_le_left _ _) (min_le_right _ _),
    have : δ < 1 := lt_of_le_of_lt (min_le_right _ _) (by norm_num),
    use δ, use δ0, rintros ⟨⟨x, y⟩, hy⟩,
    simp only [subtype.dist_eq, real.dist_eq, prod.dist_eq, sub_zero, subtype.coe_mk],
    assume h, rw max_lt_iff at h, cases h with xδ yy₀,
    have qy : q < y, calc q < y₀ / 2 : q_lt
      ... = y₀ - y₀ / 2 : (sub_half _).symm
      ... ≤ y₀ - δ : by linarith
      ... < y : sub_lt_of_abs_sub_lt_left yy₀,
    calc abs(x^y) ≤ abs(x)^y : abs_rpow_le_abs_rpow _ _
      ... < δ ^ y : rpow_lt_rpow (abs_nonneg _) xδ hy
      ... < δ ^ q : by { refine rpow_lt_rpow_of_exponent_gt _ _ _, repeat {linarith} }
      ... ≤ (ε ^ (1 / q)) ^ q : by { refine rpow_le_rpow _ _ _, repeat {linarith} }
      ... = ε : by { rw [← rpow_mul, div_mul_cancel, rpow_one], exact ne_of_gt q_pos, linarith }},
  { exact (continuous_within_at_iff_continuous_at_restrict (λp:ℝ×ℝ, p.1^p.2) _).1
      (continuous_at_rpow_of_ne_zero hx₀ _).continuous_within_at }
end

lemma continuous_at_rpow_of_pos (hy : 0 < y) (x : ℝ) :
  continuous_at (λp:ℝ×ℝ, p.1^p.2) (x, y) :=
continuous_within_at.continuous_at
  (continuous_on_iff_continuous_restrict.2 continuous_rpow_aux3 _ hy)
  (mem_nhds_sets (by { convert is_open_prod is_open_univ (is_open_lt' (0:ℝ)), ext, finish }) hy)

lemma continuous_at_rpow {x y : ℝ} (h : x ≠ 0 ∨ 0 < y) :
  continuous_at (λp:ℝ×ℝ, p.1^p.2) (x, y) :=
by { cases h, exact continuous_at_rpow_of_ne_zero h _, exact continuous_at_rpow_of_pos h x }

variables {α : Type*} [topological_space α] {f g : α → ℝ}

/--
`real.rpow` is continuous at all points except for the lower half of the y-axis.
In other words, the function `λp:ℝ×ℝ, p.1^p.2` is continuous at `(x, y)` if `x ≠ 0` or `y > 0`.

Multiple forms of the claim is provided in the current section.
-/
lemma continuous_rpow (h : ∀a, f a ≠ 0 ∨ 0 < g a) (hf : continuous f) (hg : continuous g):
  continuous (λa:α, (f a) ^ (g a)) :=
continuous_iff_continuous_at.2 $ λ a,
begin
  show continuous_at ((λp:ℝ×ℝ, p.1^p.2) ∘ (λa, (f a, g a))) a,
  refine continuous_at.comp _ (continuous_iff_continuous_at.1 (hf.prod_mk hg) _),
  { replace h := h a, cases h,
    { exact continuous_at_rpow_of_ne_zero h _ },
    { exact continuous_at_rpow_of_pos h _ }},
end

lemma continuous_rpow_of_ne_zero (h : ∀a, f a ≠ 0) (hf : continuous f) (hg : continuous g):
  continuous (λa:α, (f a) ^ (g a)) := continuous_rpow (λa, or.inl $ h a) hf hg

lemma continuous_rpow_of_pos (h : ∀a, 0 < g a) (hf : continuous f) (hg : continuous g):
  continuous (λa:α, (f a) ^ (g a)) := continuous_rpow (λa, or.inr $ h a) hf hg

end prove_rpow_is_continuous

section sqrt

lemma sqrt_eq_rpow : sqrt = λx:ℝ, x ^ (1/(2:ℝ)) :=
begin
  funext, by_cases h : 0 ≤ x,
  { rw [← mul_self_inj_of_nonneg, mul_self_sqrt h, ← pow_two, ← rpow_nat_cast, ← rpow_mul h],
    norm_num, exact sqrt_nonneg _, exact rpow_nonneg_of_nonneg h _ },
  { replace h : x < 0 := lt_of_not_ge h,
    have : 1 / (2:ℝ) * π = π / (2:ℝ), ring,
    rw [sqrt_eq_zero_of_nonpos (le_of_lt h), rpow_def_of_neg h, this, cos_pi_div_two, mul_zero] }
end

lemma continuous_sqrt : continuous sqrt :=
by rw sqrt_eq_rpow; exact continuous_rpow_of_pos (λa, by norm_num) continuous_id continuous_const

end sqrt

section exp

/-- The real exponential function tends to +infinity at +infinity -/
lemma tendsto_exp_at_top : tendsto exp at_top at_top :=
begin
  have A : tendsto (λx:ℝ, x + 1) at_top at_top :=
    tendsto_at_top_add_const_right at_top 1 tendsto_id,
  have B : ∀ᶠ x in at_top, x + 1 ≤ exp x,
  { have : ∀ᶠ (x : ℝ) in at_top, 0 ≤ x := mem_at_top 0,
    filter_upwards [this],
    exact λx hx, add_one_le_exp_of_nonneg hx },
  exact tendsto_at_top_mono' at_top B A
end

/-- The real exponential function tends to 0 at -infinity or, equivalently, `exp(-x)` tends to `0`
at +infinity -/
lemma tendsto_exp_neg_at_top_nhds_0 : tendsto (λx, exp (-x)) at_top (𝓝 0) :=
(tendsto_inv_at_top_zero.comp (tendsto_exp_at_top)).congr (λx, (exp_neg x).symm)

/-- The function `exp(x)/x^n` tends to +infinity at +infinity, for any natural number `n` -/
lemma tendsto_exp_div_pow_at_top (n : ℕ) : tendsto (λx, exp x / x^n) at_top at_top :=
begin
  have n_pos : (0 : ℝ) < n + 1 := nat.cast_add_one_pos n,
  have n_ne_zero : (n : ℝ) + 1 ≠ 0 := ne_of_gt n_pos,
  have A : ∀x:ℝ, 0 < x → exp (x / (n+1)) / (n+1)^n ≤ exp x / x^n,
  { assume x hx,
    let y := x / (n+1),
    have y_pos : 0 < y := div_pos hx n_pos,
    have : exp (x / (n+1)) ≤ (n+1)^n * (exp x / x^n), from calc
      exp y = exp y * 1 : by simp
      ... ≤ exp y * (exp y / y)^n : begin
          apply mul_le_mul_of_nonneg_left (one_le_pow_of_one_le _ n) (le_of_lt (exp_pos _)),
          apply one_le_div_of_le _ y_pos,
          apply le_trans _ (add_one_le_exp_of_nonneg (le_of_lt y_pos)),
          exact le_add_of_le_of_nonneg (le_refl _) (zero_le_one)
        end
      ... = exp y * exp (n * y) / y^n :
        by rw [div_pow, exp_nat_mul, mul_div_assoc]
      ... = exp ((n + 1) * y) / y^n :
        by rw [← exp_add, add_mul, one_mul, add_comm]
      ... = exp x / (x / (n+1))^n :
        by { dsimp [y], rw mul_div_cancel' _ n_ne_zero }
      ... = (n+1)^n * (exp x / x^n) :
        by rw [← mul_div_assoc, div_pow, div_div_eq_mul_div, mul_comm],
    rwa div_le_iff' (pow_pos n_pos n) },
  have B : ∀ᶠ x in at_top, exp (x / (n+1)) / (n+1)^n ≤ exp x / x^n :=
    mem_at_top_sets.2 ⟨1, λx hx, A _ (lt_of_lt_of_le zero_lt_one hx)⟩,
  have C : tendsto (λx, exp (x / (n+1)) / (n+1)^n) at_top at_top :=
    tendsto_at_top_div (pow_pos n_pos n)
      (tendsto_exp_at_top.comp (tendsto_at_top_div (nat.cast_add_one_pos n) tendsto_id)),
  exact tendsto_at_top_mono' at_top B C
end

/-- The function `x^n * exp(-x)` tends to `0` at +infinity, for any natural number `n`. -/
lemma tendsto_pow_mul_exp_neg_at_top_nhds_0 (n : ℕ) : tendsto (λx, x^n * exp (-x)) at_top (𝓝 0) :=
(tendsto_inv_at_top_zero.comp (tendsto_exp_div_pow_at_top n)).congr $ λx,
  by rw [function.comp_app, inv_eq_one_div, div_div_eq_mul_div, one_mul, div_eq_mul_inv, exp_neg]

end exp

end real

lemma has_deriv_at.rexp {f : ℝ → ℝ} {f' x : ℝ} (hf : has_deriv_at f f' x) :
  has_deriv_at (real.exp ∘ f) (real.exp (f x) * f') x :=
(real.has_deriv_at_exp (f x)).comp x hf

lemma has_deriv_within_at.rexp {f : ℝ → ℝ} {f' x : ℝ} {s : set ℝ}
  (hf : has_deriv_within_at f f' s x) :
  has_deriv_within_at (real.exp ∘ f) (real.exp (f x) * f') s x :=
(real.has_deriv_at_exp (f x)).comp_has_deriv_within_at x hf

namespace nnreal

/-- The nonnegative real power function `x^y`, defined for `x : nnreal` and `y : ℝ ` as the
restriction of the real power function. For `x > 0`, it is equal to `exp (y log x)`. For `x = 0`,
one sets `0 ^ 0 = 1` and `0 ^ y = 0` for `y ≠ 0`. -/
noncomputable def rpow (x : nnreal) (y : ℝ) : nnreal :=
⟨(x : ℝ) ^ y, real.rpow_nonneg_of_nonneg x.2 y⟩

noncomputable instance : has_pow nnreal ℝ := ⟨rpow⟩

@[simp] lemma rpow_eq_pow (x : nnreal) (y : ℝ) : rpow x y = x ^ y := rfl

@[simp, norm_cast] lemma coe_rpow (x : nnreal) (y : ℝ) : ((x ^ y : nnreal) : ℝ) = (x : ℝ) ^ y := rfl

@[simp] lemma rpow_zero (x : nnreal) : x ^ (0 : ℝ) = 1 :=
by { rw ← nnreal.coe_eq, exact real.rpow_zero _ }

@[simp] lemma rpow_eq_zero_iff {x : nnreal} {y : ℝ} : x ^ y = 0 ↔ x = 0 ∧ y ≠ 0 :=
begin
  rw [← nnreal.coe_eq, coe_rpow, ← nnreal.coe_eq_zero],
  exact real.rpow_eq_zero_iff_of_nonneg x.2
end

@[simp] lemma zero_rpow {x : ℝ} (h : x ≠ 0) : (0 : nnreal) ^ x = 0 :=
by { rw ← nnreal.coe_eq, exact real.zero_rpow h }

@[simp] lemma rpow_one (x : nnreal) : x ^ (1 : ℝ) = x :=
by { rw ← nnreal.coe_eq, exact real.rpow_one _ }

@[simp] lemma one_rpow (x : ℝ) : (1 : nnreal) ^ x = 1 :=
by { rw ← nnreal.coe_eq, exact real.one_rpow _ }

lemma rpow_add {x : nnreal} (y z : ℝ) (hx : 0 < x) : x ^ (y + z) = x ^ y * x ^ z :=
by { rw ← nnreal.coe_eq, exact real.rpow_add _ _ hx }

lemma rpow_mul (x : nnreal) (y z : ℝ) : x ^ (y * z) = (x ^ y) ^ z :=
by { rw ← nnreal.coe_eq, exact real.rpow_mul x.2 y z }

lemma rpow_neg (x : nnreal) (y : ℝ) : x ^ -y = (x ^ y)⁻¹ :=
by { rw ← nnreal.coe_eq, exact real.rpow_neg x.2 _ }

@[simp] lemma rpow_nat_cast (x : nnreal) (n : ℕ) : x ^ (n : ℝ) = x ^ n :=
by { rw [← nnreal.coe_eq, coe_pow], exact real.rpow_nat_cast (x : ℝ) n }

lemma mul_rpow {x y : nnreal} {z : ℝ}  : (x*y)^z = x^z * y^z :=
by { rw ← nnreal.coe_eq, exact real.mul_rpow x.2 y.2 }

lemma one_le_rpow {x : nnreal} {z : ℝ} (h : 1 ≤ x) (h₁ : 0 ≤ z) : 1 ≤ x^z :=
real.one_le_rpow h h₁

lemma rpow_le_rpow {x y : nnreal} {z: ℝ} (h₁ : x ≤ y) (h₂ : 0 ≤ z) : x^z ≤ y^z :=
real.rpow_le_rpow x.2 h₁ h₂

lemma rpow_lt_rpow {x y : nnreal} {z: ℝ} (h₁ : x < y) (h₂ : 0 < z) : x^z < y^z :=
real.rpow_lt_rpow x.2 h₁ h₂

lemma rpow_lt_rpow_of_exponent_lt {x : nnreal} {y z : ℝ} (hx : 1 < x) (hyz : y < z) : x^y < x^z :=
real.rpow_lt_rpow_of_exponent_lt hx hyz

lemma rpow_le_rpow_of_exponent_le {x : nnreal} {y z : ℝ} (hx : 1 ≤ x) (hyz : y ≤ z) : x^y ≤ x^z :=
real.rpow_le_rpow_of_exponent_le hx hyz

lemma rpow_lt_rpow_of_exponent_gt {x : nnreal} {y z : ℝ} (hx0 : 0 < x) (hx1 : x < 1) (hyz : z < y) :
  x^y < x^z :=
real.rpow_lt_rpow_of_exponent_gt hx0 hx1 hyz

lemma rpow_le_rpow_of_exponent_ge {x : nnreal} {y z : ℝ} (hx0 : 0 < x) (hx1 : x ≤ 1) (hyz : z ≤ y) :
  x^y ≤ x^z :=
real.rpow_le_rpow_of_exponent_ge hx0 hx1 hyz

lemma rpow_le_one {x : nnreal} {e : ℝ} (he : 0 ≤ e) (hx2 : x ≤ 1) : x^e ≤ 1 :=
real.rpow_le_one he x.2 hx2

lemma one_lt_rpow {x : nnreal} {z : ℝ} (hx : 1 < x) (hz : 0 < z) : 1 < x^z :=
real.one_lt_rpow hx hz

lemma rpow_lt_one {x : nnreal} {z : ℝ} (hx : 0 < x) (hx1 : x < 1) (hz : 0 < z) : x^z < 1 :=
real.rpow_lt_one hx hx1 hz

lemma pow_nat_rpow_nat_inv (x : nnreal) {n : ℕ} (hn : 0 < n) :
  (x ^ n) ^ (n⁻¹ : ℝ) = x :=
by { rw [← nnreal.coe_eq, coe_rpow, coe_pow], exact real.pow_nat_rpow_nat_inv x.2 hn }

lemma rpow_nat_inv_pow_nat (x : nnreal) {n : ℕ} (hn : 0 < n) :
  (x ^ (n⁻¹ : ℝ)) ^ n = x :=
by { rw [← nnreal.coe_eq, coe_pow, coe_rpow], exact real.rpow_nat_inv_pow_nat x.2 hn }

lemma continuous_at_rpow {x : nnreal} {y : ℝ} (h : x ≠ 0 ∨ 0 < y) :
  continuous_at (λp:nnreal×ℝ, p.1^p.2) (x, y) :=
begin
  have : (λp:nnreal×ℝ, p.1^p.2) = nnreal.of_real ∘ (λp:ℝ×ℝ, p.1^p.2) ∘ (λp:nnreal × ℝ, (p.1.1, p.2)),
  { ext p,
    rw [← nnreal.coe_eq, coe_rpow, coe_of_real _ (real.rpow_nonneg_of_nonneg p.1.2 _)],
    refl },
  rw this,
  refine continuous_of_real.continuous_at.comp (continuous_at.comp _ _),
  { apply real.continuous_at_rpow,
    simp at h,
    rw ← (nnreal.coe_eq_zero x) at h,
    exact h },
  { exact ((continuous_subtype_val.comp continuous_fst).prod_mk continuous_snd).continuous_at }
end

end nnreal

lemma filter.tendsto.nnrpow {α : Type*} {f : filter α} {u : α → nnreal} {v : α → ℝ} {x : nnreal} {y : ℝ}
  (hx : tendsto u f (𝓝 x)) (hy : tendsto v f (𝓝 y)) (h : x ≠ 0 ∨ 0 < y) :
  tendsto (λ a, (u a) ^ (v a)) f (𝓝 (x ^ y)) :=
tendsto.comp (nnreal.continuous_at_rpow h) (tendsto.prod_mk_nhds hx hy)<|MERGE_RESOLUTION|>--- conflicted
+++ resolved
@@ -80,15 +80,6 @@
 
 end complex
 
-<<<<<<< HEAD
-lemma has_deriv_at.cexp {f : ℂ → ℂ} {f' x : ℂ} (hf : has_deriv_at f f' x) :
-  has_deriv_at (complex.exp ∘ f) (complex.exp (f x) * f') x :=
-(complex.has_deriv_at_exp (f x)).comp x hf
-
-lemma has_deriv_within_at.cexp {f : ℂ → ℂ} {f' x : ℂ} {s : set ℂ}
-  (hf : has_deriv_within_at f f' s x) :
-  has_deriv_within_at (complex.exp ∘ f) (complex.exp (f x) * f') s x :=
-=======
 section
 variables {f : ℂ → ℂ} {f' x : ℂ} {s : set ℂ}
 
@@ -98,7 +89,6 @@
 
 lemma has_deriv_within_at.cexp (hf : has_deriv_within_at f f' s x) :
   has_deriv_within_at (λ x, complex.exp (f x)) (complex.exp (f x) * f') s x :=
->>>>>>> 70b75ba4
 (complex.has_deriv_at_exp (f x)).comp_has_deriv_within_at x hf
 
 lemma differentiable_within_at.cexp (hf : differentiable_within_at ℂ f s x) :
