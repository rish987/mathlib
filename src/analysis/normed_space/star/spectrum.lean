--- conflicted
+++ resolved
@@ -33,7 +33,10 @@
   simp,
 end
 
-<<<<<<< HEAD
+lemma self_adjoint.coe_spectral_radius_eq_nnnorm (a : self_adjoint A) :
+  spectral_radius ℂ (a : A) = ∥(a : A)∥₊ :=
+spectral_radius_eq_nnnorm_of_self_adjoint a.property
+
 lemma spectral_radius_eq_nnnorm_of_star_normal (a : A) [is_star_normal a] :
   spectral_radius ℂ a = ∥a∥₊ :=
 begin
@@ -50,9 +53,4 @@
   rw ←heq at h₂,
   convert tendsto_nhds_unique h₂ (pow_nnnorm_pow_one_div_tendsto_nhds_spectral_radius (a⋆ * a)),
   rw [spectral_radius_eq_nnnorm_of_self_adjoint ha, sq, nnnorm_star_mul_self, coe_mul],
-end
-=======
-lemma self_adjoint.coe_spectral_radius_eq_nnnorm (a : self_adjoint A) :
-  spectral_radius ℂ (a : A) = ∥(a : A)∥₊ :=
-spectral_radius_eq_nnnorm_of_self_adjoint a.property
->>>>>>> 33ed0df8
+end