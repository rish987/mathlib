/-
Copyright (c) 2018 Patrick Massot. All rights reserved.
Released under Apache 2.0 license as described in the file LICENSE.
Authors: Patrick Massot, Johannes Hölzl
-/
import algebra.algebra.restrict_scalars
import algebra.algebra.subalgebra
import analysis.normed.group.infinite_sum
import data.matrix.basic
import topology.algebra.module.basic
import topology.instances.ennreal
import topology.sequences

/-!
# Normed spaces

In this file we define (semi)normed rings, fields, spaces, and algebras. We also prove some theorems
about these definitions.
-/

variables {α : Type*} {β : Type*} {γ : Type*} {ι : Type*}

noncomputable theory
open filter metric
open_locale topological_space big_operators nnreal ennreal uniformity pointwise

section semi_normed_ring

/-- A seminormed ring is a ring endowed with a seminorm which satisfies the inequality
`∥x y∥ ≤ ∥x∥ ∥y∥`. -/
class semi_normed_ring (α : Type*) extends has_norm α, ring α, pseudo_metric_space α :=
(dist_eq : ∀ x y, dist x y = norm (x - y))
(norm_mul : ∀ a b, norm (a * b) ≤ norm a * norm b)

/-- A normed ring is a ring endowed with a norm which satisfies the inequality `∥x y∥ ≤ ∥x∥ ∥y∥`. -/
class normed_ring (α : Type*) extends has_norm α, ring α, metric_space α :=
(dist_eq : ∀ x y, dist x y = norm (x - y))
(norm_mul : ∀ a b, norm (a * b) ≤ norm a * norm b)

/-- A normed division ring is a division ring endowed with a seminorm which satisfies the inequality
`∥x y∥ = ∥x∥ ∥y∥`. -/
class normed_division_ring (α : Type*) extends has_norm α, division_ring α, metric_space α :=
(dist_eq : ∀ x y, dist x y = norm (x - y))
(norm_mul' : ∀ a b, norm (a * b) = norm a * norm b)

/-- A normed division ring is a normed ring. -/
@[priority 100] -- see Note [lower instance priority]
instance normed_division_ring.to_normed_ring [β : normed_division_ring α] : normed_ring α :=
{ norm_mul := λ a b, (normed_division_ring.norm_mul' a b).le,
  ..β }

/-- A normed ring is a seminormed ring. -/
@[priority 100] -- see Note [lower instance priority]
instance normed_ring.to_semi_normed_ring [β : normed_ring α] : semi_normed_ring α :=
{ ..β }

/-- A seminormed commutative ring is a commutative ring endowed with a seminorm which satisfies
the inequality `∥x y∥ ≤ ∥x∥ ∥y∥`. -/
class semi_normed_comm_ring (α : Type*) extends semi_normed_ring α :=
(mul_comm : ∀ x y : α, x * y = y * x)

/-- A normed commutative ring is a commutative ring endowed with a norm which satisfies
the inequality `∥x y∥ ≤ ∥x∥ ∥y∥`. -/
class normed_comm_ring (α : Type*) extends normed_ring α :=
(mul_comm : ∀ x y : α, x * y = y * x)

/-- A normed commutative ring is a seminormed commutative ring. -/
@[priority 100] -- see Note [lower instance priority]
instance normed_comm_ring.to_semi_normed_comm_ring [β : normed_comm_ring α] :
  semi_normed_comm_ring α := { ..β }

instance : normed_comm_ring punit :=
{ norm_mul := λ _ _, by simp,
  ..punit.normed_group,
  ..punit.comm_ring, }

/-- A mixin class with the axiom `∥1∥ = 1`. Many `normed_ring`s and all `normed_field`s satisfy this
axiom. -/
class norm_one_class (α : Type*) [has_norm α] [has_one α] : Prop :=
(norm_one : ∥(1:α)∥ = 1)

export norm_one_class (norm_one)

attribute [simp] norm_one

@[simp] lemma nnnorm_one [semi_normed_group α] [has_one α] [norm_one_class α] : ∥(1 : α)∥₊ = 1 :=
nnreal.eq norm_one

@[priority 100] -- see Note [lower instance priority]
instance semi_normed_comm_ring.to_comm_ring [β : semi_normed_comm_ring α] : comm_ring α := { ..β }

@[priority 100] -- see Note [lower instance priority]
instance normed_ring.to_normed_group [β : normed_ring α] : normed_group α := { ..β }

@[priority 100] -- see Note [lower instance priority]
instance semi_normed_ring.to_semi_normed_group [β : semi_normed_ring α] :
  semi_normed_group α := { ..β }

instance prod.norm_one_class [semi_normed_group α] [has_one α] [norm_one_class α]
  [semi_normed_group β] [has_one β] [norm_one_class β] :
  norm_one_class (α × β) :=
⟨by simp [prod.norm_def]⟩

variables [semi_normed_ring α]

lemma norm_mul_le (a b : α) : (∥a*b∥) ≤ (∥a∥) * (∥b∥) :=
semi_normed_ring.norm_mul _ _

lemma nnnorm_mul_le (a b : α) : ∥a * b∥₊ ≤ ∥a∥₊ * ∥b∥₊ :=
by simpa only [←norm_to_nnreal, ←real.to_nnreal_mul (norm_nonneg _)]
  using real.to_nnreal_mono (norm_mul_le _ _)

/-- A subalgebra of a seminormed ring is also a seminormed ring, with the restriction of the norm.

See note [implicit instance arguments]. -/
instance subalgebra.semi_normed_ring {𝕜 : Type*} {_ : comm_ring 𝕜}
  {E : Type*} [semi_normed_ring E] {_ : algebra 𝕜 E} (s : subalgebra 𝕜 E) : semi_normed_ring s :=
{ norm_mul := λ a b, norm_mul_le a.1 b.1,
  ..s.to_submodule.semi_normed_group }

/-- A subalgebra of a normed ring is also a normed ring, with the restriction of the norm.

See note [implicit instance arguments]. -/
instance subalgebra.normed_ring {𝕜 : Type*} {_ : comm_ring 𝕜}
  {E : Type*} [normed_ring E] {_ : algebra 𝕜 E} (s : subalgebra 𝕜 E) : normed_ring s :=
{ ..s.semi_normed_ring }

lemma list.norm_prod_le' : ∀ {l : list α}, l ≠ [] → ∥l.prod∥ ≤ (l.map norm).prod
| [] h := (h rfl).elim
| [a] _ := by simp
| (a :: b :: l) _ :=
  begin
    rw [list.map_cons, list.prod_cons, @list.prod_cons _ _ _ ∥a∥],
    refine le_trans (norm_mul_le _ _) (mul_le_mul_of_nonneg_left _ (norm_nonneg _)),
    exact list.norm_prod_le' (list.cons_ne_nil b l)
  end

lemma list.norm_prod_le [norm_one_class α] : ∀ l : list α, ∥l.prod∥ ≤ (l.map norm).prod
| [] := by simp
| (a::l) := list.norm_prod_le' (list.cons_ne_nil a l)

lemma finset.norm_prod_le' {α : Type*} [normed_comm_ring α] (s : finset ι) (hs : s.nonempty)
  (f : ι → α) :
  ∥∏ i in s, f i∥ ≤ ∏ i in s, ∥f i∥ :=
begin
  rcases s with ⟨⟨l⟩, hl⟩,
  have : l.map f ≠ [], by simpa using hs,
  simpa using list.norm_prod_le' this
end

lemma finset.norm_prod_le {α : Type*} [normed_comm_ring α] [norm_one_class α] (s : finset ι)
  (f : ι → α) :
  ∥∏ i in s, f i∥ ≤ ∏ i in s, ∥f i∥ :=
begin
  rcases s with ⟨⟨l⟩, hl⟩,
  simpa using (l.map f).norm_prod_le
end

/-- If `α` is a seminormed ring, then `∥a ^ n∥₊ ≤ ∥a∥₊ ^ n` for `n > 0`.
See also `nnnorm_pow_le`. -/
lemma nnnorm_pow_le' (a : α) : ∀ {n : ℕ}, 0 < n → ∥a ^ n∥₊ ≤ ∥a∥₊ ^ n
| 1 h := by simp only [pow_one]
| (n + 2) h := by simpa only [pow_succ _ (n + 1)] using
    le_trans (nnnorm_mul_le _ _) (mul_le_mul_left' (nnnorm_pow_le' n.succ_pos) _)

/-- If `α` is a seminormed ring with `∥1∥₊ = 1`, then `∥a ^ n∥₊ ≤ ∥a∥₊ ^ n`.
See also `nnnorm_pow_le'`.-/
lemma nnnorm_pow_le [norm_one_class α] (a : α) (n : ℕ) : ∥a ^ n∥₊ ≤ ∥a∥₊ ^ n :=
nat.rec_on n (by simp only [pow_zero, nnnorm_one]) (λ k hk, nnnorm_pow_le' a k.succ_pos)

/-- If `α` is a seminormed ring, then `∥a ^ n∥ ≤ ∥a∥ ^ n` for `n > 0`. See also `norm_pow_le`. -/
lemma norm_pow_le' (a : α) {n : ℕ} (h : 0 < n) : ∥a ^ n∥ ≤ ∥a∥ ^ n :=
by simpa only [nnreal.coe_pow, coe_nnnorm] using nnreal.coe_mono (nnnorm_pow_le' a h)

/-- If `α` is a seminormed ring with `∥1∥ = 1`, then `∥a ^ n∥ ≤ ∥a∥ ^ n`. See also `norm_pow_le'`.-/
lemma norm_pow_le [norm_one_class α] (a : α) (n : ℕ) : ∥a ^ n∥ ≤ ∥a∥ ^ n :=
nat.rec_on n (by simp only [pow_zero, norm_one]) (λ n hn, norm_pow_le' a n.succ_pos)

lemma eventually_norm_pow_le (a : α) : ∀ᶠ (n:ℕ) in at_top, ∥a ^ n∥ ≤ ∥a∥ ^ n :=
eventually_at_top.mpr ⟨1, λ b h, norm_pow_le' a (nat.succ_le_iff.mp h)⟩

/-- In a seminormed ring, the left-multiplication `add_monoid_hom` is bounded. -/
lemma mul_left_bound (x : α) :
  ∀ (y:α), ∥add_monoid_hom.mul_left x y∥ ≤ ∥x∥ * ∥y∥ :=
norm_mul_le x

/-- In a seminormed ring, the right-multiplication `add_monoid_hom` is bounded. -/
lemma mul_right_bound (x : α) :
  ∀ (y:α), ∥add_monoid_hom.mul_right x y∥ ≤ ∥x∥ * ∥y∥ :=
λ y, by {rw mul_comm, convert norm_mul_le y x}

/-- Seminormed ring structure on the product of two seminormed rings, using the sup norm. -/
instance prod.semi_normed_ring [semi_normed_ring β] : semi_normed_ring (α × β) :=
{ norm_mul := assume x y,
  calc
    ∥x * y∥ = ∥(x.1*y.1, x.2*y.2)∥ : rfl
        ... = (max ∥x.1*y.1∥  ∥x.2*y.2∥) : rfl
        ... ≤ (max (∥x.1∥*∥y.1∥) (∥x.2∥*∥y.2∥)) :
          max_le_max (norm_mul_le (x.1) (y.1)) (norm_mul_le (x.2) (y.2))
        ... = (max (∥x.1∥*∥y.1∥) (∥y.2∥*∥x.2∥)) : by simp[mul_comm]
        ... ≤ (max (∥x.1∥) (∥x.2∥)) * (max (∥y.2∥) (∥y.1∥)) :
          by apply max_mul_mul_le_max_mul_max; simp [norm_nonneg]
        ... = (max (∥x.1∥) (∥x.2∥)) * (max (∥y.1∥) (∥y.2∥)) : by simp [max_comm]
        ... = (∥x∥*∥y∥) : rfl,
  ..prod.semi_normed_group }

/-- Seminormed group instance (using sup norm of sup norm) for matrices over a seminormed ring. Not
declared as an instance because there are several natural choices for defining the norm of a
matrix. -/
def matrix.semi_normed_group {n m : Type*} [fintype n] [fintype m] :
  semi_normed_group (matrix n m α) :=
pi.semi_normed_group

local attribute [instance] matrix.semi_normed_group

lemma norm_matrix_le_iff {n m : Type*} [fintype n] [fintype m] {r : ℝ} (hr : 0 ≤ r)
  {A : matrix n m α} :
  ∥A∥ ≤ r ↔ ∀ i j, ∥A i j∥ ≤ r :=
by simp [pi_norm_le_iff hr]

end semi_normed_ring

section normed_ring

variables [normed_ring α]

lemma units.norm_pos [nontrivial α] (x : αˣ) : 0 < ∥(x:α)∥ :=
norm_pos_iff.mpr (units.ne_zero x)

/-- Normed ring structure on the product of two normed rings, using the sup norm. -/
instance prod.normed_ring [normed_ring β] : normed_ring (α × β) :=
{ norm_mul := norm_mul_le,
  ..prod.semi_normed_group }

/-- Normed group instance (using sup norm of sup norm) for matrices over a normed ring.  Not
declared as an instance because there are several natural choices for defining the norm of a
matrix. -/
def matrix.normed_group {n m : Type*} [fintype n] [fintype m] : normed_group (matrix n m α) :=
pi.normed_group

end normed_ring

@[priority 100] -- see Note [lower instance priority]
instance semi_normed_ring_top_monoid [semi_normed_ring α] : has_continuous_mul α :=
⟨ continuous_iff_continuous_at.2 $ λ x, tendsto_iff_norm_tendsto_zero.2 $
    begin
      have : ∀ e : α × α, ∥e.1 * e.2 - x.1 * x.2∥ ≤ ∥e.1∥ * ∥e.2 - x.2∥ + ∥e.1 - x.1∥ * ∥x.2∥,
      { intro e,
        calc ∥e.1 * e.2 - x.1 * x.2∥ ≤ ∥e.1 * (e.2 - x.2) + (e.1 - x.1) * x.2∥ :
          by rw [mul_sub, sub_mul, sub_add_sub_cancel]
        ... ≤ ∥e.1∥ * ∥e.2 - x.2∥ + ∥e.1 - x.1∥ * ∥x.2∥ :
          norm_add_le_of_le (norm_mul_le _ _) (norm_mul_le _ _) },
      refine squeeze_zero (λ e, norm_nonneg _) this _,
      convert ((continuous_fst.tendsto x).norm.mul ((continuous_snd.tendsto x).sub
        tendsto_const_nhds).norm).add
        (((continuous_fst.tendsto x).sub tendsto_const_nhds).norm.mul _),
      show tendsto _ _ _, from tendsto_const_nhds,
      simp
    end ⟩

/-- A seminormed ring is a topological ring. -/
@[priority 100] -- see Note [lower instance priority]
instance semi_normed_top_ring [semi_normed_ring α] : topological_ring α := { }

<<<<<<< HEAD
section normed_division_ring
=======
/-- A normed field is a field with a norm satisfying ∥x y∥ = ∥x∥ ∥y∥. -/
class normed_field (α : Type*) extends has_norm α, field α, metric_space α :=
(dist_eq : ∀ x y, dist x y = norm (x - y))
(norm_mul' : ∀ a b, norm (a * b) = norm a * norm b)

/-- A nondiscrete normed field is a normed field in which there is an element of norm different from
`0` and `1`. This makes it possible to bring any element arbitrarily close to `0` by multiplication
by the powers of any element, and thus to relate algebra and topology. -/
class nondiscrete_normed_field (α : Type*) extends normed_field α :=
(non_trivial : ∃x:α, 1<∥x∥)

section normed_field
>>>>>>> e3d36811

variables [normed_division_ring α]

@[simp] lemma norm_mul (a b : α) : ∥a * b∥ = ∥a∥ * ∥b∥ :=
<<<<<<< HEAD
normed_division_ring.norm_mul' a b
=======
normed_field.norm_mul' a b

@[priority 100] -- see Note [lower instance priority]
instance normed_field.to_normed_comm_ring : normed_comm_ring α :=
{ norm_mul := λ a b, (norm_mul a b).le, ..‹normed_field α› }
>>>>>>> e3d36811

@[priority 900]
instance normed_field.to_norm_one_class : norm_one_class α :=
⟨mul_left_cancel₀ (mt norm_eq_zero.1 (@one_ne_zero α _ _)) $
  by rw [← norm_mul, mul_one, mul_one]⟩

export norm_one_class (norm_one)

@[simp] lemma nnnorm_mul (a b : α) : ∥a * b∥₊ = ∥a∥₊ * ∥b∥₊ :=
nnreal.eq $ norm_mul a b

lemma list.norm_prod : ∀ l : list α, ∥l.prod∥ = (l.map norm).prod
| [] := by simp
| (a :: l) :=
  by rw [list.map_cons, list.prod_cons, @list.prod_cons _ _ _ ∥a∥, norm_mul, list.norm_prod]

lemma list.nnnorm_prod : ∀ l : list α, ∥l.prod∥₊ = (l.map nnnorm).prod
| [] := by simp
| (a :: l) :=
  by rw [list.map_cons, list.prod_cons, @list.prod_cons _ _ _ ∥a∥₊, nnnorm_mul, list.nnnorm_prod]

/-- `norm` as a `monoid_with_zero_hom`. -/
@[simps] def norm_hom : α →*₀ ℝ := ⟨norm, norm_zero, norm_one, norm_mul⟩

/-- `nnnorm` as a `monoid_with_zero_hom`. -/
@[simps] def nnnorm_hom : α →*₀ ℝ≥0 := ⟨nnnorm, nnnorm_zero, nnnorm_one, nnnorm_mul⟩

@[simp] lemma norm_pow (a : α) : ∀ (n : ℕ), ∥a ^ n∥ = ∥a∥ ^ n :=
(norm_hom.to_monoid_hom : α →* ℝ).map_pow a

@[simp] lemma nnnorm_pow (a : α) (n : ℕ) : ∥a ^ n∥₊ = ∥a∥₊ ^ n :=
(nnnorm_hom.to_monoid_hom : α →* ℝ≥0).map_pow a n

@[simp] lemma norm_div (a b : α) : ∥a / b∥ = ∥a∥ / ∥b∥ := (norm_hom : α →*₀ ℝ).map_div a b

@[simp] lemma nnnorm_div (a b : α) : ∥a / b∥₊ = ∥a∥₊ / ∥b∥₊ := (nnnorm_hom : α →*₀ ℝ≥0).map_div a b

@[simp] lemma norm_inv (a : α) : ∥a⁻¹∥ = ∥a∥⁻¹ := (norm_hom : α →*₀ ℝ).map_inv a

@[simp] lemma nnnorm_inv (a : α) : ∥a⁻¹∥₊ = ∥a∥₊⁻¹ :=
nnreal.eq $ by simp

@[simp] lemma norm_zpow : ∀ (a : α) (n : ℤ), ∥a^n∥ = ∥a∥^n := (norm_hom : α →*₀ ℝ).map_zpow

@[simp] lemma nnnorm_zpow : ∀ (a : α) (n : ℤ), ∥a ^ n∥₊ = ∥a∥₊ ^ n :=
(nnnorm_hom : α →*₀ ℝ≥0).map_zpow

end normed_division_ring

/-- A normed field is a field with a norm satisfying ∥x y∥ = ∥x∥ ∥y∥. -/
class normed_field (α : Type*) extends has_norm α, field α, metric_space α :=
(dist_eq : ∀ x y, dist x y = norm (x - y))
(norm_mul' : ∀ a b, norm (a * b) = norm a * norm b)

/-- A nondiscrete normed field is a normed field in which there is an element of norm different from
`0` and `1`. This makes it possible to bring any element arbitrarily close to `0` by multiplication
by the powers of any element, and thus to relate algebra and topology. -/
class nondiscrete_normed_field (α : Type*) extends normed_field α :=
(non_trivial : ∃x:α, 1<∥x∥)

section normed_field

variables [normed_field α]

@[priority 100] -- see Note [lower instance priority]
instance normed_field.to_normed_division_ring : normed_division_ring α :=
{ norm_mul' := normed_field.norm_mul', ..‹normed_field α› }

@[priority 100] -- see Note [lower instance priority]
instance normed_field.to_normed_comm_ring : normed_comm_ring α :=
{ norm_mul := λ a b, (norm_mul a b).le, ..‹normed_field α› }

@[simp] lemma norm_prod (s : finset β) (f : β → α) :
  ∥∏ b in s, f b∥ = ∏ b in s, ∥f b∥ :=
(norm_hom.to_monoid_hom : α →* ℝ).map_prod f s

@[simp] lemma nnnorm_prod (s : finset β) (f : β → α) :
  ∥∏ b in s, f b∥₊ = ∏ b in s, ∥f b∥₊ :=
(nnnorm_hom.to_monoid_hom : α →* ℝ≥0).map_prod f s

@[priority 100] -- see Note [lower instance priority]
instance normed_field.has_continuous_inv₀ : has_continuous_inv₀ α :=
begin
  refine ⟨λ r r0, tendsto_iff_norm_tendsto_zero.2 _⟩,
  have r0' : 0 < ∥r∥ := norm_pos_iff.2 r0,
  rcases exists_between r0' with ⟨ε, ε0, εr⟩,
  have : ∀ᶠ e in 𝓝 r, ∥e⁻¹ - r⁻¹∥ ≤ ∥r - e∥ / ∥r∥ / ε,
  { filter_upwards [(is_open_lt continuous_const continuous_norm).eventually_mem εr] with e he,
    have e0 : e ≠ 0 := norm_pos_iff.1 (ε0.trans he),
    calc ∥e⁻¹ - r⁻¹∥ = ∥r - e∥ / ∥r∥ / ∥e∥ : by field_simp [mul_comm]
    ... ≤ ∥r - e∥ / ∥r∥ / ε :
      div_le_div_of_le_left (div_nonneg (norm_nonneg _) (norm_nonneg _)) ε0 he.le },
  refine squeeze_zero' (eventually_of_forall $ λ _, norm_nonneg _) this _,
  refine (continuous_const.sub continuous_id).norm.div_const.div_const.tendsto' _ _ _,
  simp
end

end normed_field

<<<<<<< HEAD
section nondiscrete_normed_field
=======
namespace normed_field
>>>>>>> e3d36811

variables (α) [nondiscrete_normed_field α]

lemma exists_one_lt_norm : ∃x : α, 1 < ∥x∥ := ‹nondiscrete_normed_field α›.non_trivial

lemma exists_norm_lt_one : ∃x : α, 0 < ∥x∥ ∧ ∥x∥ < 1 :=
begin
  rcases exists_one_lt_norm α with ⟨y, hy⟩,
  refine ⟨y⁻¹, _, _⟩,
  { simp only [inv_eq_zero, ne.def, norm_pos_iff],
    rintro rfl,
    rw norm_zero at hy,
    exact lt_asymm zero_lt_one hy },
  { simp [inv_lt_one hy] }
end

lemma exists_lt_norm (r : ℝ) : ∃ x : α, r < ∥x∥ :=
let ⟨w, hw⟩ := exists_one_lt_norm α in
let ⟨n, hn⟩ := pow_unbounded_of_one_lt r hw in
⟨w^n, by rwa norm_pow⟩

lemma exists_norm_lt {r : ℝ} (hr : 0 < r) : ∃ x : α, 0 < ∥x∥ ∧ ∥x∥ < r :=
let ⟨w, hw⟩ := exists_one_lt_norm α in
let ⟨n, hle, hlt⟩ := exists_mem_Ioc_zpow hr hw in
⟨w^n, by { rw norm_zpow; exact zpow_pos_of_pos (lt_trans zero_lt_one hw) _},
by rwa norm_zpow⟩

variable {α}

@[instance]
lemma punctured_nhds_ne_bot (x : α) : ne_bot (𝓝[≠] x) :=
begin
  rw [← mem_closure_iff_nhds_within_ne_bot, metric.mem_closure_iff],
  rintros ε ε0,
  rcases exists_norm_lt α ε0 with ⟨b, hb0, hbε⟩,
  refine ⟨x + b, mt (set.mem_singleton_iff.trans add_right_eq_self).1 $ norm_pos_iff.1 hb0, _⟩,
  rwa [dist_comm, dist_eq_norm, add_sub_cancel'],
end

@[instance]
lemma nhds_within_is_unit_ne_bot : ne_bot (𝓝[{x : α | is_unit x}] 0) :=
by simpa only [is_unit_iff_ne_zero] using punctured_nhds_ne_bot (0:α)

end nondiscrete_normed_field

instance : normed_field ℝ :=
{ norm_mul' := abs_mul,
  .. real.normed_group }

instance : nondiscrete_normed_field ℝ :=
{ non_trivial := ⟨2, by { unfold norm, rw abs_of_nonneg; norm_num }⟩ }

namespace real

lemma norm_of_nonneg {x : ℝ} (hx : 0 ≤ x) : ∥x∥ = x :=
abs_of_nonneg hx

lemma norm_of_nonpos {x : ℝ} (hx : x ≤ 0) : ∥x∥ = -x :=
abs_of_nonpos hx

@[simp] lemma norm_coe_nat (n : ℕ) : ∥(n : ℝ)∥ = n := abs_of_nonneg n.cast_nonneg

@[simp] lemma nnnorm_coe_nat (n : ℕ) : ∥(n : ℝ)∥₊ = n := nnreal.eq $ by simp

@[simp] lemma norm_two : ∥(2 : ℝ)∥ = 2 := abs_of_pos (@zero_lt_two ℝ _ _)

@[simp] lemma nnnorm_two : ∥(2 : ℝ)∥₊ = 2 := nnreal.eq $ by simp

lemma nnnorm_of_nonneg {x : ℝ} (hx : 0 ≤ x) : ∥x∥₊ = ⟨x, hx⟩ :=
nnreal.eq $ norm_of_nonneg hx

lemma ennnorm_eq_of_real {x : ℝ} (hx : 0 ≤ x) : (∥x∥₊ : ℝ≥0∞) = ennreal.of_real x :=
by { rw [← of_real_norm_eq_coe_nnnorm, norm_of_nonneg hx] }

lemma of_real_le_ennnorm (x : ℝ) : ennreal.of_real x ≤ ∥x∥₊ :=
begin
  by_cases hx : 0 ≤ x,
  { rw real.ennnorm_eq_of_real hx, refl' },
  { rw [ennreal.of_real_eq_zero.2 (le_of_lt (not_le.1 hx))],
    exact bot_le }
end

/-- If `E` is a nontrivial topological module over `ℝ`, then `E` has no isolated points.
This is a particular case of `module.punctured_nhds_ne_bot`. -/
instance punctured_nhds_module_ne_bot
  {E : Type*} [add_comm_group E] [topological_space E] [has_continuous_add E] [nontrivial E]
  [module ℝ E] [has_continuous_smul ℝ E] (x : E) :
  ne_bot (𝓝[≠] x) :=
module.punctured_nhds_ne_bot ℝ E x

end real

namespace nnreal

open_locale nnreal

@[simp] lemma norm_eq (x : ℝ≥0) : ∥(x : ℝ)∥ = x :=
by rw [real.norm_eq_abs, x.abs_eq]

@[simp] lemma nnnorm_eq (x : ℝ≥0) : ∥(x : ℝ)∥₊ = x :=
nnreal.eq $ real.norm_of_nonneg x.2

end nnreal

@[simp] lemma norm_norm [semi_normed_group α] (x : α) : ∥∥x∥∥ = ∥x∥ :=
real.norm_of_nonneg (norm_nonneg x)

@[simp] lemma nnnorm_norm [semi_normed_group α] (a : α) : ∥∥a∥∥₊ = ∥a∥₊ :=
by simpa [real.nnnorm_of_nonneg (norm_nonneg a)]

/-- A restatement of `metric_space.tendsto_at_top` in terms of the norm. -/
lemma normed_group.tendsto_at_top [nonempty α] [semilattice_sup α] {β : Type*} [semi_normed_group β]
  {f : α → β} {b : β} :
  tendsto f at_top (𝓝 b) ↔ ∀ ε, 0 < ε → ∃ N, ∀ n, N ≤ n → ∥f n - b∥ < ε :=
(at_top_basis.tendsto_iff metric.nhds_basis_ball).trans (by simp [dist_eq_norm])

/--
A variant of `normed_group.tendsto_at_top` that
uses `∃ N, ∀ n > N, ...` rather than `∃ N, ∀ n ≥ N, ...`
-/
lemma normed_group.tendsto_at_top' [nonempty α] [semilattice_sup α] [no_max_order α]
  {β : Type*} [semi_normed_group β]
  {f : α → β} {b : β} :
  tendsto f at_top (𝓝 b) ↔ ∀ ε, 0 < ε → ∃ N, ∀ n, N < n → ∥f n - b∥ < ε :=
(at_top_basis_Ioi.tendsto_iff metric.nhds_basis_ball).trans (by simp [dist_eq_norm])

instance : normed_comm_ring ℤ :=
{ norm := λ n, ∥(n : ℝ)∥,
  norm_mul := λ m n, le_of_eq $ by simp only [norm, int.cast_mul, abs_mul],
  dist_eq := λ m n, by simp only [int.dist_eq, norm, int.cast_sub],
  mul_comm := mul_comm }

@[norm_cast] lemma int.norm_cast_real (m : ℤ) : ∥(m : ℝ)∥ = ∥m∥ := rfl

lemma int.norm_eq_abs (n : ℤ) : ∥n∥ = |n| := rfl

lemma nnreal.coe_nat_abs (n : ℤ) : (n.nat_abs : ℝ≥0) = ∥n∥₊ :=
nnreal.eq $ calc ((n.nat_abs : ℝ≥0) : ℝ)
               = (n.nat_abs : ℤ) : by simp only [int.cast_coe_nat, nnreal.coe_nat_cast]
           ... = |n|           : by simp only [← int.abs_eq_nat_abs, int.cast_abs]
           ... = ∥n∥              : rfl

instance : norm_one_class ℤ :=
⟨by simp [← int.norm_cast_real]⟩

instance : normed_field ℚ :=
{ norm := λ r, ∥(r : ℝ)∥,
  norm_mul' := λ r₁ r₂, by simp only [norm, rat.cast_mul, abs_mul],
  dist_eq := λ r₁ r₂, by simp only [rat.dist_eq, norm, rat.cast_sub] }

instance : nondiscrete_normed_field ℚ :=
{ non_trivial := ⟨2, by { unfold norm, rw abs_of_nonneg; norm_num }⟩ }

@[norm_cast, simp] lemma rat.norm_cast_real (r : ℚ) : ∥(r : ℝ)∥ = ∥r∥ := rfl

@[norm_cast, simp] lemma int.norm_cast_rat (m : ℤ) : ∥(m : ℚ)∥ = ∥m∥ :=
by rw [← rat.norm_cast_real, ← int.norm_cast_real]; congr' 1; norm_cast

-- Now that we've installed the norm on `ℤ`,
-- we can state some lemmas about `nsmul` and `zsmul`.
section
variables [semi_normed_group α]

lemma norm_nsmul_le (n : ℕ) (a : α) : ∥n • a∥ ≤ n * ∥a∥ :=
begin
  induction n with n ih,
  { simp only [norm_zero, nat.cast_zero, zero_mul, zero_smul] },
  simp only [nat.succ_eq_add_one, add_smul, add_mul, one_mul, nat.cast_add,
    nat.cast_one, one_nsmul],
  exact norm_add_le_of_le ih le_rfl
end

lemma norm_zsmul_le (n : ℤ) (a : α) : ∥n • a∥ ≤ ∥n∥ * ∥a∥ :=
begin
  induction n with n n,
  { simp only [int.of_nat_eq_coe, coe_nat_zsmul],
    convert norm_nsmul_le n a,
    exact nat.abs_cast n },
  { simp only [int.neg_succ_of_nat_coe, neg_smul, norm_neg, coe_nat_zsmul],
    convert norm_nsmul_le n.succ a,
    exact nat.abs_cast n.succ, }
end

lemma nnnorm_nsmul_le (n : ℕ) (a : α) : ∥n • a∥₊ ≤ n * ∥a∥₊ :=
by simpa only [←nnreal.coe_le_coe, nnreal.coe_mul, nnreal.coe_nat_cast]
  using norm_nsmul_le n a

lemma nnnorm_zsmul_le (n : ℤ) (a : α) : ∥n • a∥₊ ≤ ∥n∥₊ * ∥a∥₊ :=
by simpa only [←nnreal.coe_le_coe, nnreal.coe_mul] using norm_zsmul_le n a

end

section semi_normed_group

section prio
set_option extends_priority 920
-- Here, we set a rather high priority for the instance `[normed_space α β] : module α β`
-- to take precedence over `semiring.to_module` as this leads to instance paths with better
-- unification properties.
/-- A normed space over a normed field is a vector space endowed with a norm which satisfies the
equality `∥c • x∥ = ∥c∥ ∥x∥`. We require only `∥c • x∥ ≤ ∥c∥ ∥x∥` in the definition, then prove
`∥c • x∥ = ∥c∥ ∥x∥` in `norm_smul`.

Note that since this requires `semi_normed_group` and not `normed_group`, this typeclass can be
used for "semi normed spaces" too, just as `module` can be used for "semi modules". -/
class normed_space (α : Type*) (β : Type*) [normed_field α] [semi_normed_group β]
  extends module α β :=
(norm_smul_le : ∀ (a:α) (b:β), ∥a • b∥ ≤ ∥a∥ * ∥b∥)
end prio

variables [normed_field α] [semi_normed_group β]

@[priority 100] -- see Note [lower instance priority]
instance normed_space.has_bounded_smul [normed_space α β] : has_bounded_smul α β :=
{ dist_smul_pair' := λ x y₁ y₂,
    by simpa [dist_eq_norm, smul_sub] using normed_space.norm_smul_le x (y₁ - y₂),
  dist_pair_smul' := λ x₁ x₂ y,
    by simpa [dist_eq_norm, sub_smul] using normed_space.norm_smul_le (x₁ - x₂) y }

instance normed_field.to_normed_space : normed_space α α :=
{ norm_smul_le := λ a b, le_of_eq (norm_mul a b) }

lemma norm_smul [normed_space α β] (s : α) (x : β) : ∥s • x∥ = ∥s∥ * ∥x∥ :=
begin
  by_cases h : s = 0,
  { simp [h] },
  { refine le_antisymm (normed_space.norm_smul_le s x) _,
    calc ∥s∥ * ∥x∥ = ∥s∥ * ∥s⁻¹ • s • x∥     : by rw [inv_smul_smul₀ h]
               ... ≤ ∥s∥ * (∥s⁻¹∥ * ∥s • x∥) :
      mul_le_mul_of_nonneg_left (normed_space.norm_smul_le _ _) (norm_nonneg _)
               ... = ∥s • x∥                 :
      by rw [norm_inv, ← mul_assoc, mul_inv_cancel (mt norm_eq_zero.1 h), one_mul] }
end

@[simp] lemma abs_norm_eq_norm (z : β) : |∥z∥| = ∥z∥ :=
  (abs_eq (norm_nonneg z)).mpr (or.inl rfl)

lemma dist_smul [normed_space α β] (s : α) (x y : β) : dist (s • x) (s • y) = ∥s∥ * dist x y :=
by simp only [dist_eq_norm, (norm_smul _ _).symm, smul_sub]

lemma nnnorm_smul [normed_space α β] (s : α) (x : β) : ∥s • x∥₊ = ∥s∥₊ * ∥x∥₊ :=
nnreal.eq $ norm_smul s x

lemma nndist_smul [normed_space α β] (s : α) (x y : β) :
  nndist (s • x) (s • y) = ∥s∥₊ * nndist x y :=
nnreal.eq $ dist_smul s x y

lemma norm_smul_of_nonneg [normed_space ℝ β] {t : ℝ} (ht : 0 ≤ t) (x : β) :
  ∥t • x∥ = t * ∥x∥ := by rw [norm_smul, real.norm_eq_abs, abs_of_nonneg ht]

variables {E : Type*} [semi_normed_group E] [normed_space α E]
variables {F : Type*} [semi_normed_group F] [normed_space α F]

theorem eventually_nhds_norm_smul_sub_lt (c : α) (x : E) {ε : ℝ} (h : 0 < ε) :
  ∀ᶠ y in 𝓝 x, ∥c • (y - x)∥ < ε :=
have tendsto (λ y, ∥c • (y - x)∥) (𝓝 x) (𝓝 0),
  from ((continuous_id.sub continuous_const).const_smul _).norm.tendsto' _ _ (by simp),
this.eventually (gt_mem_nhds h)

theorem closure_ball [normed_space ℝ E] (x : E) {r : ℝ} (hr : 0 < r) :
  closure (ball x r) = closed_ball x r :=
begin
  refine set.subset.antisymm closure_ball_subset_closed_ball (λ y hy, _),
  have : continuous_within_at (λ c : ℝ, c • (y - x) + x) (set.Ico 0 1) 1 :=
    ((continuous_id.smul continuous_const).add continuous_const).continuous_within_at,
  convert this.mem_closure _ _,
  { rw [one_smul, sub_add_cancel] },
  { simp [closure_Ico (@zero_ne_one ℝ _ _), zero_le_one] },
  { rintros c ⟨hc0, hc1⟩,
    rw [set.mem_preimage, mem_ball, dist_eq_norm, add_sub_cancel, norm_smul, real.norm_eq_abs,
      abs_of_nonneg hc0, mul_comm, ← mul_one r],
    rw [mem_closed_ball, dist_eq_norm] at hy,
    apply mul_lt_mul'; assumption }
end

theorem frontier_ball [normed_space ℝ E] (x : E) {r : ℝ} (hr : 0 < r) :
  frontier (ball x r) = sphere x r :=
begin
  rw [frontier, closure_ball x hr, is_open_ball.interior_eq],
  ext x, exact (@eq_iff_le_not_lt ℝ _ _ _).symm
end

theorem interior_closed_ball [normed_space ℝ E] (x : E) {r : ℝ} (hr : 0 < r) :
  interior (closed_ball x r) = ball x r :=
begin
  refine set.subset.antisymm _ ball_subset_interior_closed_ball,
  intros y hy,
  rcases le_iff_lt_or_eq.1 (mem_closed_ball.1 $ interior_subset hy) with hr|rfl, { exact hr },
  set f : ℝ → E := λ c : ℝ, c • (y - x) + x,
  suffices : f ⁻¹' closed_ball x (dist y x) ⊆ set.Icc (-1) 1,
  { have hfc : continuous f := (continuous_id.smul continuous_const).add continuous_const,
    have hf1 : (1:ℝ) ∈ f ⁻¹' (interior (closed_ball x $ dist y x)), by simpa [f],
    have h1 : (1:ℝ) ∈ interior (set.Icc (-1:ℝ) 1) :=
      interior_mono this (preimage_interior_subset_interior_preimage hfc hf1),
    contrapose h1,
    simp },
  intros c hc,
  rw [set.mem_Icc, ← abs_le, ← real.norm_eq_abs, ← mul_le_mul_right hr],
  simpa [f, dist_eq_norm, norm_smul] using hc
end

theorem frontier_closed_ball [normed_space ℝ E] (x : E) {r : ℝ} (hr : 0 < r) :
  frontier (closed_ball x r) = sphere x r :=
by rw [frontier, closure_closed_ball, interior_closed_ball x hr,
  closed_ball_diff_ball]

/-- A (semi) normed real vector space is homeomorphic to the unit ball in the same space.
This homeomorphism sends `x : E` to `(1 + ∥x∥)⁻¹ • x`.

In many cases the actual implementation is not important, so we don't mark the projection lemmas
`homeomorph_unit_ball_apply_coe` and `homeomorph_unit_ball_symm_apply` as `@[simp]`. -/
@[simps { attrs := [] }]
def homeomorph_unit_ball {E : Type*} [semi_normed_group E] [normed_space ℝ E] :
  E ≃ₜ ball (0 : E) 1 :=
{ to_fun := λ x, ⟨(1 + ∥x∥)⁻¹ • x, begin
    have : ∥x∥ < |1 + ∥x∥| := (lt_one_add _).trans_le (le_abs_self _),
    rwa [mem_ball_zero_iff, norm_smul, real.norm_eq_abs, abs_inv, ← div_eq_inv_mul,
      div_lt_one ((norm_nonneg x).trans_lt this)],
  end⟩,
  inv_fun := λ x, (1 - ∥(x : E)∥)⁻¹ • (x : E),
  left_inv := λ x,
    begin
      have : 0 < 1 + ∥x∥ := (norm_nonneg x).trans_lt (lt_one_add _),
      field_simp [this.ne', abs_of_pos this, norm_smul, smul_smul, real.norm_eq_abs, abs_div]
    end,
  right_inv := λ x, subtype.ext
    begin
      have : 0 < 1 - ∥(x : E)∥ := sub_pos.2 (mem_ball_zero_iff.1 x.2),
      field_simp [norm_smul, smul_smul, real.norm_eq_abs, abs_div, abs_of_pos this, this.ne']
    end,
  continuous_to_fun := continuous_subtype_mk _ $
    ((continuous_const.add continuous_norm).inv₀
      (λ x, ((norm_nonneg x).trans_lt (lt_one_add _)).ne')).smul continuous_id,
  continuous_inv_fun := continuous.smul
    ((continuous_const.sub continuous_subtype_coe.norm).inv₀ $
      λ x, (sub_pos.2 $ mem_ball_zero_iff.1 x.2).ne') continuous_subtype_coe }

variables (α)

lemma ne_neg_of_mem_sphere [char_zero α] {r : ℝ} (hr : r ≠ 0) (x : sphere (0:E) r) : x ≠ - x :=
λ h, ne_zero_of_mem_sphere hr x ((self_eq_neg α _).mp (by { conv_lhs {rw h}, simp }))

lemma ne_neg_of_mem_unit_sphere [char_zero α] (x : sphere (0:E) 1) : x ≠ - x :=
ne_neg_of_mem_sphere α one_ne_zero x

variables {α}

open normed_field

/-- The product of two normed spaces is a normed space, with the sup norm. -/
instance prod.normed_space : normed_space α (E × F) :=
{ norm_smul_le := λ s x, le_of_eq $ by simp [prod.norm_def, norm_smul, mul_max_of_nonneg],
  ..prod.normed_group,
  ..prod.module }

/-- The product of finitely many normed spaces is a normed space, with the sup norm. -/
instance pi.normed_space {E : ι → Type*} [fintype ι] [∀i, semi_normed_group (E i)]
  [∀i, normed_space α (E i)] : normed_space α (Πi, E i) :=
{ norm_smul_le := λ a f, le_of_eq $
    show (↑(finset.sup finset.univ (λ (b : ι), ∥a • f b∥₊)) : ℝ) =
      ∥a∥₊ * ↑(finset.sup finset.univ (λ (b : ι), ∥f b∥₊)),
    by simp only [(nnreal.coe_mul _ _).symm, nnreal.mul_finset_sup, nnnorm_smul] }

/-- A subspace of a normed space is also a normed space, with the restriction of the norm. -/
instance submodule.normed_space {𝕜 R : Type*} [has_scalar 𝕜 R] [normed_field 𝕜] [ring R]
  {E : Type*} [semi_normed_group E] [normed_space 𝕜 E] [module R E]
  [is_scalar_tower 𝕜 R E] (s : submodule R E) :
  normed_space 𝕜 s :=
{ norm_smul_le := λc x, le_of_eq $ norm_smul c (x : E) }

/-- If there is a scalar `c` with `∥c∥>1`, then any element with nonzero norm can be
moved by scalar multiplication to any shell of width `∥c∥`. Also recap information on the norm of
the rescaling element that shows up in applications. -/
lemma rescale_to_shell_semi_normed {c : α} (hc : 1 < ∥c∥) {ε : ℝ} (εpos : 0 < ε) {x : E}
  (hx : ∥x∥ ≠ 0) : ∃d:α, d ≠ 0 ∧ ∥d • x∥ < ε ∧ (ε/∥c∥ ≤ ∥d • x∥) ∧ (∥d∥⁻¹ ≤ ε⁻¹ * ∥c∥ * ∥x∥) :=
begin
  have xεpos : 0 < ∥x∥/ε := div_pos ((ne.symm hx).le_iff_lt.1 (norm_nonneg x)) εpos,
  rcases exists_mem_Ico_zpow xεpos hc with ⟨n, hn⟩,
  have cpos : 0 < ∥c∥ := lt_trans (zero_lt_one : (0 :ℝ) < 1) hc,
  have cnpos : 0 < ∥c^(n+1)∥ := by { rw norm_zpow, exact lt_trans xεpos hn.2 },
  refine ⟨(c^(n+1))⁻¹, _, _, _, _⟩,
  show (c ^ (n + 1))⁻¹  ≠ 0,
    by rwa [ne.def, inv_eq_zero, ← ne.def, ← norm_pos_iff],
  show ∥(c ^ (n + 1))⁻¹ • x∥ < ε,
  { rw [norm_smul, norm_inv, ← div_eq_inv_mul, div_lt_iff cnpos, mul_comm, norm_zpow],
    exact (div_lt_iff εpos).1 (hn.2) },
  show ε / ∥c∥ ≤ ∥(c ^ (n + 1))⁻¹ • x∥,
  { rw [div_le_iff cpos, norm_smul, norm_inv, norm_zpow, zpow_add₀ (ne_of_gt cpos),
        zpow_one, mul_inv_rev₀, mul_comm, ← mul_assoc, ← mul_assoc, mul_inv_cancel (ne_of_gt cpos),
        one_mul, ← div_eq_inv_mul, le_div_iff (zpow_pos_of_pos cpos _), mul_comm],
    exact (le_div_iff εpos).1 hn.1 },
  show ∥(c ^ (n + 1))⁻¹∥⁻¹ ≤ ε⁻¹ * ∥c∥ * ∥x∥,
  { have : ε⁻¹ * ∥c∥ * ∥x∥ = ε⁻¹ * ∥x∥ * ∥c∥, by ring,
    rw [norm_inv, inv_inv, norm_zpow, zpow_add₀ (ne_of_gt cpos), zpow_one, this, ← div_eq_inv_mul],
    exact mul_le_mul_of_nonneg_right hn.1 (norm_nonneg _) }
end

end semi_normed_group

section normed_group

variables [normed_field α]
variables {E : Type*} [normed_group E] [normed_space α E]
variables {F : Type*} [normed_group F] [normed_space α F]

open normed_field

/-- While this may appear identical to `normed_space.to_module`, it contains an implicit argument
involving `normed_group.to_semi_normed_group` that typeclass inference has trouble inferring.

Specifically, the following instance cannot be found without this `normed_space.to_module'`:
```lean
example
  (𝕜 ι : Type*) (E : ι → Type*)
  [normed_field 𝕜] [Π i, normed_group (E i)] [Π i, normed_space 𝕜 (E i)] :
  Π i, module 𝕜 (E i) := by apply_instance
```

[This Zulip thread](https://leanprover.zulipchat.com/#narrow/stream/113488-general/topic/Typeclass.20resolution.20under.20binders/near/245151099)
gives some more context. -/
@[priority 100]
instance normed_space.to_module' : module α F := normed_space.to_module

theorem interior_closed_ball' [normed_space ℝ E] [nontrivial E] (x : E) (r : ℝ) :
  interior (closed_ball x r) = ball x r :=
begin
  rcases lt_trichotomy r 0 with hr|rfl|hr,
  { simp [closed_ball_eq_empty.2 hr, ball_eq_empty.2 hr.le] },
  { rw [closed_ball_zero, ball_zero, interior_singleton] },
  { exact interior_closed_ball x hr }
end

theorem frontier_closed_ball' [normed_space ℝ E] [nontrivial E] (x : E) (r : ℝ) :
  frontier (closed_ball x r) = sphere x r :=
by rw [frontier, closure_closed_ball, interior_closed_ball' x r, closed_ball_diff_ball]

variables {α}

/-- If there is a scalar `c` with `∥c∥>1`, then any element can be moved by scalar multiplication to
any shell of width `∥c∥`. Also recap information on the norm of the rescaling element that shows
up in applications. -/
lemma rescale_to_shell {c : α} (hc : 1 < ∥c∥) {ε : ℝ} (εpos : 0 < ε) {x : E} (hx : x ≠ 0) :
  ∃d:α, d ≠ 0 ∧ ∥d • x∥ < ε ∧ (ε/∥c∥ ≤ ∥d • x∥) ∧ (∥d∥⁻¹ ≤ ε⁻¹ * ∥c∥ * ∥x∥) :=
rescale_to_shell_semi_normed hc εpos (ne_of_lt (norm_pos_iff.2 hx)).symm

section
local attribute [instance] matrix.normed_group

/-- Normed space instance (using sup norm of sup norm) for matrices over a normed field.  Not
declared as an instance because there are several natural choices for defining the norm of a
matrix. -/
def matrix.normed_space {α : Type*} [normed_field α] {n m : Type*} [fintype n] [fintype m] :
  normed_space α (matrix n m α) :=
pi.normed_space

end

end normed_group

section normed_space_nondiscrete

variables (𝕜 E : Type*) [nondiscrete_normed_field 𝕜] [normed_group E] [normed_space 𝕜 E]
  [nontrivial E]

include 𝕜

/-- If `E` is a nontrivial normed space over a nondiscrete normed field `𝕜`, then `E` is unbounded:
for any `c : ℝ`, there exists a vector `x : E` with norm strictly greater than `c`. -/
lemma normed_space.exists_lt_norm (c : ℝ) : ∃ x : E, c < ∥x∥ :=
begin
  rcases exists_ne (0 : E) with ⟨x, hx⟩,
  rcases exists_lt_norm 𝕜 (c / ∥x∥) with ⟨r, hr⟩,
  use r • x,
  rwa [norm_smul, ← div_lt_iff],
  rwa norm_pos_iff
end

protected lemma normed_space.unbounded_univ : ¬bounded (set.univ : set E) :=
λ h, let ⟨R, hR⟩ := bounded_iff_forall_norm_le.1 h, ⟨x, hx⟩ := normed_space.exists_lt_norm 𝕜 E R
in hx.not_le (hR x trivial)

/-- A normed vector space over a nondiscrete normed field is a noncompact space. This cannot be
an instance because in order to apply it, Lean would have to search for `normed_space 𝕜 E` with
unknown `𝕜`. We register this as an instance in two cases: `𝕜 = E` and `𝕜 = ℝ`. -/
protected lemma normed_space.noncompact_space : noncompact_space E :=
⟨λ h, normed_space.unbounded_univ 𝕜 _ h.bounded⟩

@[priority 100]
instance nondiscrete_normed_field.noncompact_space : noncompact_space 𝕜 :=
normed_space.noncompact_space 𝕜 𝕜

omit 𝕜

@[priority 100]
instance real_normed_space.noncompact_space [normed_space ℝ E] : noncompact_space E :=
normed_space.noncompact_space ℝ E

end normed_space_nondiscrete

section normed_algebra

/-- A normed algebra `𝕜'` over `𝕜` is an algebra endowed with a norm for which the
embedding of `𝕜` in `𝕜'` is an isometry. -/
class normed_algebra (𝕜 : Type*) (𝕜' : Type*) [normed_field 𝕜] [semi_normed_ring 𝕜']
  extends algebra 𝕜 𝕜' :=
(norm_algebra_map_eq : ∀x:𝕜, ∥algebra_map 𝕜 𝕜' x∥ = ∥x∥)

@[simp] lemma norm_algebra_map_eq {𝕜 : Type*} (𝕜' : Type*) [normed_field 𝕜] [semi_normed_ring 𝕜']
  [h : normed_algebra 𝕜 𝕜'] (x : 𝕜) : ∥algebra_map 𝕜 𝕜' x∥ = ∥x∥ :=
normed_algebra.norm_algebra_map_eq _

/-- In a normed algebra, the inclusion of the base field in the extended field is an isometry. -/
lemma algebra_map_isometry (𝕜 : Type*) (𝕜' : Type*) [normed_field 𝕜] [semi_normed_ring 𝕜']
  [normed_algebra 𝕜 𝕜'] : isometry (algebra_map 𝕜 𝕜') :=
begin
  refine isometry_emetric_iff_metric.2 (λx y, _),
  rw [dist_eq_norm, dist_eq_norm, ← ring_hom.map_sub, norm_algebra_map_eq],
end

variables (𝕜 : Type*) (𝕜' : Type*) [normed_field 𝕜]

@[priority 100]
instance normed_algebra.to_normed_space [semi_normed_ring 𝕜'] [h : normed_algebra 𝕜 𝕜'] :
  normed_space 𝕜 𝕜' :=
{ norm_smul_le := λ s x, calc
    ∥s • x∥ = ∥((algebra_map 𝕜 𝕜') s) * x∥ : by { rw h.smul_def', refl }
    ... ≤ ∥algebra_map 𝕜 𝕜' s∥ * ∥x∥ : semi_normed_ring.norm_mul _ _
    ... = ∥s∥ * ∥x∥ : by rw norm_algebra_map_eq,
  ..h }

/-- While this may appear identical to `normed_algebra.to_normed_space`, it contains an implicit
argument involving `normed_ring.to_semi_normed_ring` that typeclass inference has trouble inferring.

Specifically, the following instance cannot be found without this `normed_space.to_module'`:
```lean
example
  (𝕜 ι : Type*) (E : ι → Type*)
  [normed_field 𝕜] [Π i, normed_ring (E i)] [Π i, normed_algebra 𝕜 (E i)] :
  Π i, module 𝕜 (E i) := by apply_instance
```

See `normed_space.to_module'` for a similar situation. -/
@[priority 100]
instance normed_algebra.to_normed_space' [normed_ring 𝕜'] [normed_algebra 𝕜 𝕜'] :
  normed_space 𝕜 𝕜' := by apply_instance

instance normed_algebra.id : normed_algebra 𝕜 𝕜 :=
{ norm_algebra_map_eq := by simp,
  .. algebra.id 𝕜}

variables (𝕜') [semi_normed_ring 𝕜'] [normed_algebra 𝕜 𝕜']
include 𝕜

lemma normed_algebra.norm_one : ∥(1:𝕜')∥ = 1 :=
by simpa using (norm_algebra_map_eq 𝕜' (1:𝕜))

lemma normed_algebra.norm_one_class : norm_one_class 𝕜' :=
⟨normed_algebra.norm_one 𝕜 𝕜'⟩

lemma normed_algebra.zero_ne_one : (0:𝕜') ≠ 1 :=
begin
  refine (ne_zero_of_norm_ne_zero _).symm,
  rw normed_algebra.norm_one 𝕜 𝕜', norm_num,
end

lemma normed_algebra.nontrivial : nontrivial 𝕜' :=
⟨⟨0, 1, normed_algebra.zero_ne_one 𝕜 𝕜'⟩⟩

end normed_algebra

section restrict_scalars

variables (𝕜 : Type*) (𝕜' : Type*) [normed_field 𝕜] [normed_field 𝕜'] [normed_algebra 𝕜 𝕜']
(E : Type*) [semi_normed_group E] [normed_space 𝕜' E]

/-- Warning: This declaration should be used judiciously.
Please consider using `is_scalar_tower` instead.

`𝕜`-normed space structure induced by a `𝕜'`-normed space structure when `𝕜'` is a
normed algebra over `𝕜`. Not registered as an instance as `𝕜'` can not be inferred.

The type synonym `restrict_scalars 𝕜 𝕜' E` will be endowed with this instance by default.
-/
def normed_space.restrict_scalars : normed_space 𝕜 E :=
{ norm_smul_le := λc x, le_of_eq $ begin
    change ∥(algebra_map 𝕜 𝕜' c) • x∥ = ∥c∥ * ∥x∥,
    simp [norm_smul]
  end,
  ..restrict_scalars.module 𝕜 𝕜' E }

instance {𝕜 : Type*} {𝕜' : Type*} {E : Type*} [I : semi_normed_group E] :
  semi_normed_group (restrict_scalars 𝕜 𝕜' E) := I

instance {𝕜 : Type*} {𝕜' : Type*} {E : Type*} [I : normed_group E] :
  normed_group (restrict_scalars 𝕜 𝕜' E) := I

instance module.restrict_scalars.normed_space_orig {𝕜 : Type*} {𝕜' : Type*} {E : Type*}
  [normed_field 𝕜'] [semi_normed_group E] [I : normed_space 𝕜' E] :
  normed_space 𝕜' (restrict_scalars 𝕜 𝕜' E) := I

instance : normed_space 𝕜 (restrict_scalars 𝕜 𝕜' E) :=
(normed_space.restrict_scalars 𝕜 𝕜' E : normed_space 𝕜 E)

end restrict_scalars

section cauchy_product

/-! ## Multiplying two infinite sums in a normed ring

In this section, we prove various results about `(∑' x : ι, f x) * (∑' y : ι', g y)` in a normed
ring. There are similar results proven in `topology/algebra/infinite_sum` (e.g `tsum_mul_tsum`),
but in a normed ring we get summability results which aren't true in general.

We first establish results about arbitrary index types, `β` and `γ`, and then we specialize to
`β = γ = ℕ` to prove the Cauchy product formula
(see `tsum_mul_tsum_eq_tsum_sum_antidiagonal_of_summable_norm`).

### Arbitrary index types
-/

variables {ι' : Type*} [normed_ring α]

open finset
open_locale classical

lemma summable.mul_of_nonneg {f : ι → ℝ} {g : ι' → ℝ}
  (hf : summable f) (hg : summable g) (hf' : 0 ≤ f) (hg' : 0 ≤ g) :
  summable (λ (x : ι × ι'), f x.1 * g x.2) :=
let ⟨s, hf⟩ := hf in
let ⟨t, hg⟩ := hg in
suffices this : ∀ u : finset (ι × ι'), ∑ x in u, f x.1 * g x.2 ≤ s*t,
  from summable_of_sum_le (λ x, mul_nonneg (hf' _) (hg' _)) this,
assume u,
calc  ∑ x in u, f x.1 * g x.2
    ≤ ∑ x in (u.image prod.fst).product (u.image prod.snd), f x.1 * g x.2 :
      sum_mono_set_of_nonneg (λ x, mul_nonneg (hf' _) (hg' _)) subset_product
... = ∑ x in u.image prod.fst, ∑ y in u.image prod.snd, f x * g y : sum_product
... = ∑ x in u.image prod.fst, f x * ∑ y in u.image prod.snd, g y :
      sum_congr rfl (λ x _, mul_sum.symm)
... ≤ ∑ x in u.image prod.fst, f x * t :
      sum_le_sum
        (λ x _, mul_le_mul_of_nonneg_left (sum_le_has_sum _ (λ _ _, hg' _) hg) (hf' _))
... = (∑ x in u.image prod.fst, f x) * t : sum_mul.symm
... ≤ s * t :
      mul_le_mul_of_nonneg_right (sum_le_has_sum _ (λ _ _, hf' _) hf) (hg.nonneg $ λ _, hg' _)

lemma summable.mul_norm {f : ι → α} {g : ι' → α}
  (hf : summable (λ x, ∥f x∥)) (hg : summable (λ x, ∥g x∥)) :
  summable (λ (x : ι × ι'), ∥f x.1 * g x.2∥) :=
summable_of_nonneg_of_le (λ x, norm_nonneg (f x.1 * g x.2)) (λ x, norm_mul_le (f x.1) (g x.2))
  (hf.mul_of_nonneg hg (λ x, norm_nonneg $ f x) (λ x, norm_nonneg $ g x) : _)

lemma summable_mul_of_summable_norm [complete_space α] {f : ι → α} {g : ι' → α}
  (hf : summable (λ x, ∥f x∥)) (hg : summable (λ x, ∥g x∥)) :
  summable (λ (x : ι × ι'), f x.1 * g x.2) :=
summable_of_summable_norm (hf.mul_norm hg)

/-- Product of two infinites sums indexed by arbitrary types.
    See also `tsum_mul_tsum` if `f` and `g` are *not* absolutely summable. -/
lemma tsum_mul_tsum_of_summable_norm [complete_space α] {f : ι → α} {g : ι' → α}
  (hf : summable (λ x, ∥f x∥)) (hg : summable (λ x, ∥g x∥)) :
  (∑' x, f x) * (∑' y, g y) = (∑' z : ι × ι', f z.1 * g z.2) :=
tsum_mul_tsum (summable_of_summable_norm hf) (summable_of_summable_norm hg)
  (summable_mul_of_summable_norm hf hg)

/-! ### `ℕ`-indexed families (Cauchy product)

We prove two versions of the Cauchy product formula. The first one is
`tsum_mul_tsum_eq_tsum_sum_range_of_summable_norm`, where the `n`-th term is a sum over
`finset.range (n+1)` involving `nat` substraction.
In order to avoid `nat` substraction, we also provide
`tsum_mul_tsum_eq_tsum_sum_antidiagonal_of_summable_norm`,
where the `n`-th term is a sum over all pairs `(k, l)` such that `k+l=n`, which corresponds to the
`finset` `finset.nat.antidiagonal n`. -/

section nat

open finset.nat

lemma summable_norm_sum_mul_antidiagonal_of_summable_norm {f g : ℕ → α}
  (hf : summable (λ x, ∥f x∥)) (hg : summable (λ x, ∥g x∥)) :
  summable (λ n, ∥∑ kl in antidiagonal n, f kl.1 * g kl.2∥) :=
begin
  have := summable_sum_mul_antidiagonal_of_summable_mul
    (summable.mul_of_nonneg hf hg (λ _, norm_nonneg _) (λ _, norm_nonneg _)),
  refine summable_of_nonneg_of_le (λ _, norm_nonneg _) _ this,
  intros n,
  calc  ∥∑ kl in antidiagonal n, f kl.1 * g kl.2∥
      ≤ ∑ kl in antidiagonal n, ∥f kl.1 * g kl.2∥ : norm_sum_le _ _
  ... ≤ ∑ kl in antidiagonal n, ∥f kl.1∥ * ∥g kl.2∥ : sum_le_sum (λ i _, norm_mul_le _ _)
end

/-- The Cauchy product formula for the product of two infinite sums indexed by `ℕ`,
    expressed by summing on `finset.nat.antidiagonal`.
    See also `tsum_mul_tsum_eq_tsum_sum_antidiagonal` if `f` and `g` are
    *not* absolutely summable. -/
lemma tsum_mul_tsum_eq_tsum_sum_antidiagonal_of_summable_norm [complete_space α] {f g : ℕ → α}
  (hf : summable (λ x, ∥f x∥)) (hg : summable (λ x, ∥g x∥)) :
  (∑' n, f n) * (∑' n, g n) = ∑' n, ∑ kl in antidiagonal n, f kl.1 * g kl.2 :=
tsum_mul_tsum_eq_tsum_sum_antidiagonal (summable_of_summable_norm hf) (summable_of_summable_norm hg)
  (summable_mul_of_summable_norm hf hg)

lemma summable_norm_sum_mul_range_of_summable_norm {f g : ℕ → α}
  (hf : summable (λ x, ∥f x∥)) (hg : summable (λ x, ∥g x∥)) :
  summable (λ n, ∥∑ k in range (n+1), f k * g (n - k)∥) :=
begin
  simp_rw ← sum_antidiagonal_eq_sum_range_succ (λ k l, f k * g l),
  exact summable_norm_sum_mul_antidiagonal_of_summable_norm hf hg
end

/-- The Cauchy product formula for the product of two infinite sums indexed by `ℕ`,
    expressed by summing on `finset.range`.
    See also `tsum_mul_tsum_eq_tsum_sum_range` if `f` and `g` are
    *not* absolutely summable. -/
lemma tsum_mul_tsum_eq_tsum_sum_range_of_summable_norm [complete_space α] {f g : ℕ → α}
  (hf : summable (λ x, ∥f x∥)) (hg : summable (λ x, ∥g x∥)) :
  (∑' n, f n) * (∑' n, g n) = ∑' n, ∑ k in range (n+1), f k * g (n - k) :=
begin
  simp_rw ← sum_antidiagonal_eq_sum_range_succ (λ k l, f k * g l),
  exact tsum_mul_tsum_eq_tsum_sum_antidiagonal_of_summable_norm hf hg
end

end nat

end cauchy_product

section ring_hom_isometric

variables {R₁ : Type*} {R₂ : Type*} {R₃ : Type*}

/-- This class states that a ring homomorphism is isometric. This is a sufficient assumption
for a continuous semilinear map to be bounded and this is the main use for this typeclass. -/
class ring_hom_isometric [semiring R₁] [semiring R₂] [has_norm R₁] [has_norm R₂]
  (σ : R₁ →+* R₂) : Prop :=
(is_iso : ∀ {x : R₁}, ∥σ x∥ = ∥x∥)

attribute [simp] ring_hom_isometric.is_iso

variables [semi_normed_ring R₁] [semi_normed_ring R₂] [semi_normed_ring R₃]

instance ring_hom_isometric.ids : ring_hom_isometric (ring_hom.id R₁) :=
⟨λ x, rfl⟩

end ring_hom_isometric<|MERGE_RESOLUTION|>--- conflicted
+++ resolved
@@ -262,14 +262,6 @@
 @[priority 100] -- see Note [lower instance priority]
 instance semi_normed_top_ring [semi_normed_ring α] : topological_ring α := { }
 
-<<<<<<< HEAD
-section normed_division_ring
-=======
-/-- A normed field is a field with a norm satisfying ∥x y∥ = ∥x∥ ∥y∥. -/
-class normed_field (α : Type*) extends has_norm α, field α, metric_space α :=
-(dist_eq : ∀ x y, dist x y = norm (x - y))
-(norm_mul' : ∀ a b, norm (a * b) = norm a * norm b)
-
 /-- A nondiscrete normed field is a normed field in which there is an element of norm different from
 `0` and `1`. This makes it possible to bring any element arbitrarily close to `0` by multiplication
 by the powers of any element, and thus to relate algebra and topology. -/
@@ -277,20 +269,15 @@
 (non_trivial : ∃x:α, 1<∥x∥)
 
 section normed_field
->>>>>>> e3d36811
-
-variables [normed_division_ring α]
+
+variables [normed_field α]
 
 @[simp] lemma norm_mul (a b : α) : ∥a * b∥ = ∥a∥ * ∥b∥ :=
-<<<<<<< HEAD
-normed_division_ring.norm_mul' a b
-=======
 normed_field.norm_mul' a b
 
 @[priority 100] -- see Note [lower instance priority]
 instance normed_field.to_normed_comm_ring : normed_comm_ring α :=
 { norm_mul := λ a b, (norm_mul a b).le, ..‹normed_field α› }
->>>>>>> e3d36811
 
 @[priority 900]
 instance normed_field.to_norm_one_class : norm_one_class α :=
@@ -337,8 +324,6 @@
 
 @[simp] lemma nnnorm_zpow : ∀ (a : α) (n : ℤ), ∥a ^ n∥₊ = ∥a∥₊ ^ n :=
 (nnnorm_hom : α →*₀ ℝ≥0).map_zpow
-
-end normed_division_ring
 
 /-- A normed field is a field with a norm satisfying ∥x y∥ = ∥x∥ ∥y∥. -/
 class normed_field (α : Type*) extends has_norm α, field α, metric_space α :=
@@ -390,11 +375,8 @@
 
 end normed_field
 
-<<<<<<< HEAD
 section nondiscrete_normed_field
-=======
 namespace normed_field
->>>>>>> e3d36811
 
 variables (α) [nondiscrete_normed_field α]
 
