--- conflicted
+++ resolved
@@ -631,11 +631,7 @@
   lp.single p i a j = 0 :=
 by rw [lp.single_apply, dif_neg hij]
 
-<<<<<<< HEAD
-@[simp] protected lemma neg_single [decidable_eq α] (p) (i : α) (a : E i) :
-=======
 @[simp] protected lemma neg_single (p) (i : α) (a : E i) :
->>>>>>> 73d8fca5
   lp.single p i (- a) = - lp.single p i a :=
 begin
   ext j,
@@ -645,11 +641,7 @@
   { simp [lp.single_apply_neg p i _ hi] }
 end
 
-<<<<<<< HEAD
-@[simp] protected lemma smul_single [decidable_eq α] (p) (i : α) (a : E i) (c : 𝕜) :
-=======
 @[simp] protected lemma smul_single (p) (i : α) (a : E i) (c : 𝕜) :
->>>>>>> 73d8fca5
   lp.single p i (c • a) = c • lp.single p i a :=
 begin
   ext j,
