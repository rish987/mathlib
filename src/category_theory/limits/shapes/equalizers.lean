--- conflicted
+++ resolved
@@ -203,7 +203,6 @@
 lemma fork.ι_eq_app_zero (t : fork f g) : fork.ι t = t.π.app zero := rfl
 lemma cofork.π_eq_app_one (t : cofork f g) : cofork.π t = t.ι.app one := rfl
 
-<<<<<<< HEAD
 @[simp]
 lemma fork.ι_mk (P : C) (π : (const walking_parallel_pair).obj P ⟶ parallel_pair f g) :
   fork.ι { X := P, π := π } = π.app zero := rfl
@@ -211,23 +210,12 @@
 lemma cofork.π_mk (P : C) (ι : parallel_pair f g ⟶ (const walking_parallel_pair).obj P) :
   cofork.π { X := P, ι := ι } = ι.app one := rfl
 
-
-lemma fork.condition (t : fork f g) : (fork.ι t) ≫ f = (fork.ι t) ≫ g :=
-begin
-  erw [t.w left, ← t.w right], refl
-end
-lemma cofork.condition (t : cofork f g) : f ≫ (cofork.π t) = g ≫ (cofork.π t) :=
-begin
-  erw [t.w left, ← t.w right], refl
-end
-=======
 @[reassoc]
 lemma fork.condition (t : fork f g) : fork.ι t ≫ f = fork.ι t ≫ g :=
 by rw [t.app_zero_left, t.app_zero_right]
 @[reassoc]
 lemma cofork.condition (t : cofork f g) : f ≫ cofork.π t = g ≫ cofork.π t :=
 by rw [t.left_app_one, t.right_app_one]
->>>>>>> cd884eb8
 
 
 /-- To check whether two maps are equalized by both maps of a fork, it suffices to check it for the
