/-
Copyright (c) 2019 Scott Morrison. All rights reserved.
Released under Apache 2.0 license as described in the file LICENSE.
Authors: Scott Morrison, Markus Himmel
-/
import category_theory.limits.shapes.equalizers
import category_theory.limits.shapes.pullbacks
import category_theory.limits.shapes.strong_epi

/-!
# Categorical images

We define the categorical image of `f` as a factorisation `f = e ≫ m` through a monomorphism `m`,
so that `m` factors through the `m'` in any other such factorisation.

## Main definitions

* A `mono_factorisation` is a factorisation `f = e ≫ m`, where `m` is a monomorphism
* `is_image F` means that a given mono factorisation `F` has the universal property of the image.
* `has_image f` means that there is some image factorization for the morphism `f : X ⟶ Y`.
  * In this case, `image f` is some image object (selected with choice), `image.ι f : image f ⟶ Y`
    is the monomorphism `m` of the factorisation and `factor_thru_image f : X ⟶ image f` is the
    morphism `e`.
* `has_images C` means that every morphism in `C` has an image.
* Let `f : X ⟶ Y` and `g : P ⟶ Q` be morphisms in `C`, which we will represent as objects of the
  arrow category `arrow C`. Then `sq : f ⟶ g` is a commutative square in `C`. If `f` and `g` have
  images, then `has_image_map sq` represents the fact that there is a morphism
  `i : image f ⟶ image g` making the diagram

  X ----→ image f ----→ Y
  |         |           |
  |         |           |
  ↓         ↓           ↓
  P ----→ image g ----→ Q

  commute, where the top row is the image factorisation of `f`, the bottom row is the image
  factorisation of `g`, and the outer rectangle is the commutative square `sq`.
* If a category `has_images`, then `has_image_maps` means that every commutative square admits an
  image map.
* If a category `has_images`, then `has_strong_epi_images` means that the morphism to the image is
  always a strong epimorphism.

## Main statements

* When `C` has equalizers, the morphism `e` appearing in an image factorisation is an epimorphism.
* When `C` has strong epi images, then these images admit image maps.

## Future work
* TODO: coimages, and abelian categories.
* TODO: connect this with existing working in the group theory and ring theory libraries.

-/

noncomputable theory

universes v u

open category_theory
open category_theory.limits.walking_parallel_pair

namespace category_theory.limits

variables {C : Type u} [category.{v} C]

variables {X Y : C} (f : X ⟶ Y)

/-- A factorisation of a morphism `f = e ≫ m`, with `m` monic. -/
structure mono_factorisation (f : X ⟶ Y) :=
(I : C)
(m : I ⟶ Y)
[m_mono : mono m]
(e : X ⟶ I)
(fac' : e ≫ m = f . obviously)

restate_axiom mono_factorisation.fac'
attribute [simp, reassoc] mono_factorisation.fac
attribute [instance] mono_factorisation.m_mono

attribute [instance] mono_factorisation.m_mono

namespace mono_factorisation

/-- The obvious factorisation of a monomorphism through itself. -/
def self [mono f] : mono_factorisation f :=
{ I := X,
  m := f,
  e := 𝟙 X }

-- I'm not sure we really need this, but the linter says that an inhabited instance
-- ought to exist...
instance [mono f] : inhabited (mono_factorisation f) := ⟨self f⟩

variables {f}

/-- The morphism `m` in a factorisation `f = e ≫ m` through a monomorphism is uniquely
determined. -/
@[ext]
lemma ext
  {F F' : mono_factorisation f} (hI : F.I = F'.I) (hm : F.m = (eq_to_hom hI) ≫ F'.m) : F = F' :=
begin
  cases F, cases F',
  cases hI,
  simp at hm,
  dsimp at F_fac' F'_fac',
  congr,
  { assumption },
  { resetI, apply (cancel_mono F_m).1,
    rw [F_fac', hm, F'_fac'], }
end

/-- Any mono factorisation of `f` gives a mono factorisation of `f ≫ g` when `g` is a mono. -/
@[simps]
def comp_mono (F : mono_factorisation f) {Y' : C} (g : Y ⟶ Y') [mono g] :
  mono_factorisation (f ≫ g) :=
{ I := F.I,
  m := F.m ≫ g,
  m_mono := mono_comp _ _,
  e := F.e, }

/-- A mono factorisation of `f ≫ g`, where `g` is an isomorphism,
gives a mono factorisation of `f`. -/
@[simps]
def of_comp_iso {Y' : C} {g : Y ⟶ Y'} [is_iso g] (F : mono_factorisation (f ≫ g)) :
  mono_factorisation f :=
{ I := F.I,
  m := F.m ≫ (inv g),
  m_mono := mono_comp _ _,
  e := F.e, }

/-- Any mono factorisation of `f` gives a mono factorisation of `g ≫ f`. -/
@[simps]
def iso_comp (F : mono_factorisation f) {X' : C} (g : X' ⟶ X) :
  mono_factorisation (g ≫ f) :=
{ I := F.I,
  m := F.m,
  e := g ≫ F.e, }

/-- A mono factorisation of `g ≫ f`, where `g` is an isomorphism,
gives a mono factorisation of `f`. -/
@[simps]
def of_iso_comp {X' : C} (g : X' ⟶ X) [is_iso g] (F : mono_factorisation (g ≫ f)) :
  mono_factorisation f :=
{ I := F.I,
  m := F.m,
  e := inv g ≫ F.e, }

/-- If `f` and `g` are isomorphic arrows, then a mono factorisation of `f`
gives a mono factorisation of `g` -/
@[simps]
def of_arrow_iso {f g : arrow C} (F : mono_factorisation f.hom) (sq : f ⟶ g) [is_iso sq] :
  mono_factorisation g.hom :=
{ I := F.I,
  m := F.m ≫ sq.right,
  e := inv sq.left ≫ F.e,
  m_mono := mono_comp _ _,
  fac' := by simp only [fac_assoc, arrow.w, is_iso.inv_comp_eq, category.assoc] }

end mono_factorisation

variable {f}

/-- Data exhibiting that a given factorisation through a mono is initial. -/
structure is_image (F : mono_factorisation f) :=
(lift : Π (F' : mono_factorisation f), F.I ⟶ F'.I)
(lift_fac' : Π (F' : mono_factorisation f), lift F' ≫ F'.m = F.m . obviously)

restate_axiom is_image.lift_fac'
attribute [simp, reassoc] is_image.lift_fac

namespace is_image

@[simp, reassoc] lemma fac_lift {F : mono_factorisation f} (hF : is_image F)
  (F' : mono_factorisation f) : F.e ≫ hF.lift F' = F'.e :=
(cancel_mono F'.m).1 $ by simp

variable (f)

/-- The trivial factorisation of a monomorphism satisfies the universal property. -/
@[simps]
def self [mono f] : is_image (mono_factorisation.self f) :=
{ lift := λ F', F'.e }

instance [mono f] : inhabited (is_image (mono_factorisation.self f)) :=
⟨self f⟩

variable {f}

/-- Two factorisations through monomorphisms satisfying the universal property
must factor through isomorphic objects. -/
-- TODO this is another good candidate for a future `unique_up_to_canonical_iso`.
@[simps]
def iso_ext {F F' : mono_factorisation f} (hF : is_image F) (hF' : is_image F') : F.I ≅ F'.I :=
{ hom := hF.lift F',
  inv := hF'.lift F,
  hom_inv_id' := (cancel_mono F.m).1 (by simp),
  inv_hom_id' := (cancel_mono F'.m).1 (by simp) }

variables {F F' : mono_factorisation f} (hF : is_image F) (hF' : is_image F')

lemma iso_ext_hom_m : (iso_ext hF hF').hom ≫ F'.m = F.m := by simp
lemma iso_ext_inv_m : (iso_ext hF hF').inv ≫ F.m = F'.m := by simp
lemma e_iso_ext_hom : F.e ≫ (iso_ext hF hF').hom = F'.e := by simp
lemma e_iso_ext_inv : F'.e ≫ (iso_ext hF hF').inv = F.e := by simp

/-- If `f` and `g` are isomorphic arrows, then a mono factorisation of `f` that is an image
gives a mono factorisation of `g` that is an image -/
@[simps]
def of_arrow_iso {f g : arrow C} {F : mono_factorisation f.hom} (hF : is_image F)
  (sq : f ⟶ g) [is_iso sq] :
  is_image (F.of_arrow_iso sq) :=
{ lift := λ F', hF.lift (F'.of_arrow_iso (inv sq)),
  lift_fac' := λ F', by simpa only [mono_factorisation.of_arrow_iso_m, arrow.inv_right,
    ← category.assoc, is_iso.comp_inv_eq] using hF.lift_fac (F'.of_arrow_iso (inv sq)) }

end is_image

variable (f)

/-- Data exhibiting that a morphism `f` has an image. -/
structure image_factorisation (f : X ⟶ Y) :=
(F : mono_factorisation f)
(is_image : is_image F)

namespace image_factorisation

instance [mono f] : inhabited (image_factorisation f) :=
⟨⟨_, is_image.self f⟩⟩

/-- If `f` and `g` are isomorphic arrows, then an image factorisation of `f`
gives an image factorisation of `g` -/
@[simps]
def of_arrow_iso {f g : arrow C} (F : image_factorisation f.hom) (sq : f ⟶ g) [is_iso sq] :
  image_factorisation g.hom :=
{ F := F.F.of_arrow_iso sq,
  is_image := F.is_image.of_arrow_iso sq }

end image_factorisation

/-- `has_image f` means that there exists an image factorisation of `f`. -/
class has_image (f : X ⟶ Y) : Prop :=
mk' :: (exists_image : nonempty (image_factorisation f))

lemma has_image.mk {f : X ⟶ Y} (F : image_factorisation f) : has_image f :=
⟨nonempty.intro F⟩

lemma has_image.of_arrow_iso {f g : arrow C} [h : has_image f.hom] (sq : f ⟶ g) [is_iso sq] :
  has_image g.hom :=
⟨⟨h.exists_image.some.of_arrow_iso sq⟩⟩

section
variable [has_image f]

/-- Some factorisation of `f` through a monomorphism (selected with choice). -/
def image.mono_factorisation : mono_factorisation f :=
(classical.choice (has_image.exists_image)).F

/-- The witness of the universal property for the chosen factorisation of `f` through
a monomorphism. -/
def image.is_image : is_image (image.mono_factorisation f) :=
(classical.choice (has_image.exists_image)).is_image

/-- The categorical image of a morphism. -/
def image : C := (image.mono_factorisation f).I
/-- The inclusion of the image of a morphism into the target. -/
def image.ι : image f ⟶ Y := (image.mono_factorisation f).m
@[simp] lemma image.as_ι : (image.mono_factorisation f).m = image.ι f := rfl
instance : mono (image.ι f) := (image.mono_factorisation f).m_mono

/-- The map from the source to the image of a morphism. -/
def factor_thru_image : X ⟶ image f := (image.mono_factorisation f).e
/-- Rewrite in terms of the `factor_thru_image` interface. -/
@[simp]
lemma as_factor_thru_image : (image.mono_factorisation f).e = factor_thru_image f := rfl
@[simp, reassoc]
lemma image.fac : factor_thru_image f ≫ image.ι f = f := (image.mono_factorisation f).fac'

variable {f}

/-- Any other factorisation of the morphism `f` through a monomorphism receives a map from the
image. -/
def image.lift (F' : mono_factorisation f) : image f ⟶ F'.I := (image.is_image f).lift F'
@[simp, reassoc]
lemma image.lift_fac (F' : mono_factorisation f) : image.lift F' ≫ F'.m = image.ι f :=
(image.is_image f).lift_fac' F'
@[simp, reassoc]
lemma image.fac_lift (F' : mono_factorisation f) : factor_thru_image f ≫ image.lift F' = F'.e :=
(image.is_image f).fac_lift F'

@[simp, reassoc]
lemma is_image.lift_ι {F : mono_factorisation f} (hF : is_image F) :
  hF.lift (image.mono_factorisation f) ≫ image.ι f = F.m :=
hF.lift_fac _

-- TODO we could put a category structure on `mono_factorisation f`,
-- with the morphisms being `g : I ⟶ I'` commuting with the `m`s
-- (they then automatically commute with the `e`s)
-- and show that an `image_of f` gives an initial object there
-- (uniqueness of the lift comes for free).

instance image.lift_mono (F' : mono_factorisation f) : mono (image.lift F') :=
by { apply mono_of_mono _ F'.m, simpa using mono_factorisation.m_mono _ }

lemma has_image.uniq
  (F' : mono_factorisation f) (l : image f ⟶ F'.I) (w : l ≫ F'.m = image.ι f) :
  l = image.lift F' :=
(cancel_mono F'.m).1 (by simp [w])

/-- If `has_image g`, then `has_image (f ≫ g)` when `f` is an isomorphism. -/
instance {X Y Z : C} (f : X ⟶ Y) [is_iso f] (g : Y ⟶ Z) [has_image g] : has_image (f ≫ g) :=
{ exists_image := ⟨
{ F :=
  { I := image g,
    m := image.ι g,
    e := f ≫ factor_thru_image g, },
  is_image := { lift := λ F', image.lift { I := F'.I, m := F'.m, e := inv f ≫ F'.e, }, }, }⟩ }

end

section
variables (C)

<<<<<<< HEAD
/-- `has_images` represents a choice of image for every morphism -/
=======
/-- `has_images` asserts that every morphism has an image. -/
>>>>>>> 5082d1be
class has_images : Prop :=
(has_image : Π {X Y : C} (f : X ⟶ Y), has_image f)

attribute [instance, priority 100] has_images.has_image
end

section
variables (f) [has_image f]
/-- The image of a monomorphism is isomorphic to the source. -/
def image_mono_iso_source [mono f] : image f ≅ X :=
is_image.iso_ext (image.is_image f) (is_image.self f)

@[simp, reassoc]
lemma image_mono_iso_source_inv_ι [mono f] : (image_mono_iso_source f).inv ≫ image.ι f = f :=
by simp [image_mono_iso_source]
@[simp, reassoc]
lemma image_mono_iso_source_hom_self [mono f] : (image_mono_iso_source f).hom ≫ f = image.ι f :=
begin
  conv { to_lhs, congr, skip, rw ←image_mono_iso_source_inv_ι f, },
  rw [←category.assoc, iso.hom_inv_id, category.id_comp],
end

-- This is the proof that `factor_thru_image f` is an epimorphism
-- from https://en.wikipedia.org/wiki/Image_%28category_theory%29, which is in turn taken from:
-- Mitchell, Barry (1965), Theory of categories, MR 0202787, p.12, Proposition 10.1
@[ext]
lemma image.ext {W : C} {g h : image f ⟶ W} [has_limit (parallel_pair g h)]
  (w : factor_thru_image f ≫ g = factor_thru_image f ≫ h) :
  g = h :=
begin
  let q := equalizer.ι g h,
  let e' := equalizer.lift _ w,
  let F' : mono_factorisation f :=
  { I := equalizer g h,
    m := q ≫ image.ι f,
    m_mono := by apply mono_comp,
    e := e' },
  let v := image.lift F',
  have t₀ : v ≫ q ≫ image.ι f = image.ι f := image.lift_fac F',
  have t : v ≫ q = 𝟙 (image f) :=
    (cancel_mono_id (image.ι f)).1 (by { convert t₀ using 1, rw category.assoc }),
  -- The proof from wikipedia next proves `q ≫ v = 𝟙 _`,
  -- and concludes that `equalizer g h ≅ image f`,
  -- but this isn't necessary.
  calc g = 𝟙 (image f) ≫ g : by rw [category.id_comp]
     ... = v ≫ q ≫ g       : by rw [←t, category.assoc]
     ... = v ≫ q ≫ h       : by rw [equalizer.condition g h]
     ... = 𝟙 (image f) ≫ h : by rw [←category.assoc, t]
     ... = h                : by rw [category.id_comp]
end

instance [Π {Z : C} (g h : image f ⟶ Z), has_limit (parallel_pair g h)] :
  epi (factor_thru_image f) :=
⟨λ Z g h w, image.ext f w⟩

lemma epi_image_of_epi {X Y : C} (f : X ⟶ Y) [has_image f] [E : epi f] : epi (image.ι f) :=
begin
  rw ←image.fac f at E,
  resetI,
  exact epi_of_epi (factor_thru_image f) (image.ι f),
end

lemma epi_of_epi_image {X Y : C} (f : X ⟶ Y) [has_image f]
  [epi (image.ι f)] [epi (factor_thru_image f)] : epi f :=
by { rw [←image.fac f], apply epi_comp, }

end

section
variables {f} {f' : X ⟶ Y} [has_image f] [has_image f']

/--
An equation between morphisms gives a comparison map between the images
(which momentarily we prove is an iso).
-/
def image.eq_to_hom (h : f = f') : image f ⟶ image f' :=
image.lift
{ I := image f',
  m := image.ι f',
  e := factor_thru_image f', }.

instance (h : f = f') : is_iso (image.eq_to_hom h) :=
⟨⟨image.eq_to_hom h.symm,
  ⟨(cancel_mono (image.ι f)).1 (by simp [image.eq_to_hom]),
   (cancel_mono (image.ι f')).1 (by simp [image.eq_to_hom])⟩⟩⟩

/-- An equation between morphisms gives an isomorphism between the images. -/
def image.eq_to_iso (h : f = f') : image f ≅ image f' := as_iso (image.eq_to_hom h)

/--
As long as the category has equalizers,
the image inclusion maps commute with `image.eq_to_iso`.
-/
lemma image.eq_fac [has_equalizers C] (h : f = f') :
  image.ι f = (image.eq_to_iso h).hom ≫ image.ι f' :=
by { ext, simp [image.eq_to_iso, image.eq_to_hom], }

end

section
variables {Z : C} (g : Y ⟶ Z)

/-- The comparison map `image (f ≫ g) ⟶ image g`. -/
def image.pre_comp [has_image g] [has_image (f ≫ g)] : image (f ≫ g) ⟶ image g :=
image.lift
{ I := image g,
  m := image.ι g,
  e := f ≫ factor_thru_image g }

@[simp, reassoc]
lemma image.pre_comp_ι [has_image g] [has_image (f ≫ g)] :
  image.pre_comp f g ≫ image.ι g = image.ι (f ≫ g) :=
by simp [image.pre_comp]

@[simp, reassoc]
lemma image.factor_thru_image_pre_comp [has_image g] [has_image (f ≫ g)] :
  factor_thru_image (f ≫ g) ≫ image.pre_comp f g = f ≫ factor_thru_image g :=
by simp [image.pre_comp]

/--
`image.pre_comp f g` is a monomorphism.
-/
instance image.pre_comp_mono [has_image g] [has_image (f ≫ g)] : mono (image.pre_comp f g) :=
begin
  apply mono_of_mono _ (image.ι g),
  simp only [image.pre_comp_ι],
  apply_instance,
end

/--
The two step comparison map
  `image (f ≫ (g ≫ h)) ⟶ image (g ≫ h) ⟶ image h`
agrees with the one step comparison map
  `image (f ≫ (g ≫ h)) ≅ image ((f ≫ g) ≫ h) ⟶ image h`.
 -/
lemma image.pre_comp_comp {W : C} (h : Z ⟶ W)
  [has_image (g ≫ h)] [has_image (f ≫ g ≫ h)]
  [has_image h] [has_image ((f ≫ g) ≫ h)] :
  image.pre_comp f (g ≫ h) ≫ image.pre_comp g h =
    image.eq_to_hom (category.assoc f g h).symm ≫ (image.pre_comp (f ≫ g) h) :=
begin
  apply (cancel_mono (image.ι h)).1,
  simp [image.pre_comp, image.eq_to_hom],
end

variables [has_equalizers C]

/--
`image.pre_comp f g` is an epimorphism when `f` is an epimorphism
(we need `C` to have equalizers to prove this).
-/
instance image.pre_comp_epi_of_epi [has_image g] [has_image (f ≫ g)] [epi f] :
  epi (image.pre_comp f g) :=
begin
  apply epi_of_epi_fac (image.factor_thru_image_pre_comp _ _),
  exact epi_comp _ _
end

instance has_image_iso_comp [is_iso f] [has_image g] : has_image (f ≫ g) :=
has_image.mk
{ F := (image.mono_factorisation g).iso_comp f,
  is_image := { lift := λ F', image.lift (F'.of_iso_comp f) }, }

/--
`image.pre_comp f g` is an isomorphism when `f` is an isomorphism
(we need `C` to have equalizers to prove this).
-/
instance image.is_iso_precomp_iso (f : X ⟶ Y) [is_iso f] [has_image g] :
  is_iso (image.pre_comp f g) :=
⟨⟨image.lift
  { I := image (f ≫ g),
    m := image.ι (f ≫ g),
    e := inv f ≫ factor_thru_image (f ≫ g) },
  ⟨by { ext, simp [image.pre_comp], }, by { ext, simp [image.pre_comp], }⟩⟩⟩

-- Note that in general we don't have the other comparison map you might expect
-- `image f ⟶ image (f ≫ g)`.

instance has_image_comp_iso [has_image f] [is_iso g] : has_image (f ≫ g) :=
has_image.mk
{ F := (image.mono_factorisation f).comp_mono g,
  is_image := { lift := λ F', image.lift F'.of_comp_iso }, }

/-- Postcomposing by an isomorphism induces an isomorphism on the image. -/
def image.comp_iso [has_image f] [is_iso g] :
  image f ≅ image (f ≫ g) :=
{ hom := image.lift (image.mono_factorisation (f ≫ g)).of_comp_iso,
  inv := image.lift ((image.mono_factorisation f).comp_mono g) }

@[simp, reassoc] lemma image.comp_iso_hom_comp_image_ι [has_image f] [is_iso g] :
  (image.comp_iso f g).hom ≫ image.ι (f ≫ g) = image.ι f ≫ g :=
by { ext, simp [image.comp_iso] }

@[simp, reassoc] lemma image.comp_iso_inv_comp_image_ι [has_image f] [is_iso g] :
  (image.comp_iso f g).inv ≫ image.ι f = image.ι (f ≫ g) ≫ inv g :=
by { ext, simp [image.comp_iso] }

end

end category_theory.limits

namespace category_theory.limits

variables {C : Type u} [category.{v} C]

section

instance {X Y : C} (f : X ⟶ Y) [has_image f] : has_image (arrow.mk f).hom :=
show has_image f, by apply_instance

end

section has_image_map

/-- An image map is a morphism `image f → image g` fitting into a commutative square and satisfying
    the obvious commutativity conditions. -/
structure image_map {f g : arrow C} [has_image f.hom] [has_image g.hom] (sq : f ⟶ g) :=
(map : image f.hom ⟶ image g.hom)
(map_ι' : map ≫ image.ι g.hom = image.ι f.hom ≫ sq.right . obviously)

instance inhabited_image_map {f : arrow C} [has_image f.hom] : inhabited (image_map (𝟙 f)) :=
⟨⟨𝟙 _, by tidy⟩⟩

restate_axiom image_map.map_ι'
attribute [simp, reassoc] image_map.map_ι

@[simp, reassoc]
lemma image_map.factor_map {f g : arrow C} [has_image f.hom] [has_image g.hom] (sq : f ⟶ g)
  (m : image_map sq) :
  factor_thru_image f.hom ≫ m.map = sq.left ≫ factor_thru_image g.hom :=
(cancel_mono (image.ι g.hom)).1 $ by simp

/-- To give an image map for a commutative square with `f` at the top and `g` at the bottom, it
    suffices to give a map between any mono factorisation of `f` and any image factorisation of
    `g`. -/
def image_map.transport {f g : arrow C} [has_image f.hom] [has_image g.hom] (sq : f ⟶ g)
  (F : mono_factorisation f.hom) {F' : mono_factorisation g.hom} (hF' : is_image F')
  {map : F.I ⟶ F'.I} (map_ι : map ≫ F'.m = F.m ≫ sq.right) : image_map sq :=
{ map := image.lift F ≫ map ≫ hF'.lift (image.mono_factorisation g.hom),
  map_ι' := by simp [map_ι] }

/-- `has_image_map sq` means that there is an `image_map` for the square `sq`. -/
class has_image_map {f g : arrow C} [has_image f.hom] [has_image g.hom] (sq : f ⟶ g) : Prop :=
mk' :: (has_image_map : nonempty (image_map sq))

lemma has_image_map.mk {f g : arrow C} [has_image f.hom] [has_image g.hom] {sq : f ⟶ g}
  (m : image_map sq) : has_image_map sq :=
⟨nonempty.intro m⟩

lemma has_image_map.transport {f g : arrow C} [has_image f.hom] [has_image g.hom] (sq : f ⟶ g)
  (F : mono_factorisation f.hom) {F' : mono_factorisation g.hom} (hF' : is_image F')
  (map : F.I ⟶ F'.I) (map_ι : map ≫ F'.m = F.m ≫ sq.right) : has_image_map sq :=
has_image_map.mk $ image_map.transport sq F hF' map_ι

/-- Obtain an `image_map` from a `has_image_map` instance. -/
def has_image_map.image_map {f g : arrow C} [has_image f.hom] [has_image g.hom] (sq : f ⟶ g)
  [has_image_map sq] : image_map sq :=
classical.choice $ @has_image_map.has_image_map _ _ _ _ _ _ sq _

@[priority 100] -- see Note [lower instance priority]
instance has_image_map_of_is_iso {f g : arrow C} [has_image f.hom] [has_image g.hom]
  (sq : f ⟶ g) [is_iso sq] :
  has_image_map sq :=
has_image_map.mk
{ map := image.lift ((image.mono_factorisation g.hom).of_arrow_iso (inv sq)),
  map_ι' := begin
    erw [← cancel_mono (inv sq).right, category.assoc, ← mono_factorisation.of_arrow_iso_m,
      image.lift_fac, category.assoc, ← comma.comp_right, is_iso.hom_inv_id,
      comma.id_right, category.comp_id],
  end }

instance has_image_map.comp {f g h : arrow C} [has_image f.hom] [has_image g.hom] [has_image h.hom]
  (sq1 : f ⟶ g) (sq2 : g ⟶ h) [has_image_map sq1] [has_image_map sq2] :
  has_image_map (sq1 ≫ sq2) :=
has_image_map.mk
{ map := (has_image_map.image_map sq1).map ≫ (has_image_map.image_map sq2).map,
  map_ι' :=
  by simp only [image_map.map_ι, image_map.map_ι_assoc, comma.comp_right, category.assoc] }

variables {f g : arrow C} [has_image f.hom] [has_image g.hom] (sq : f ⟶ g)

section
local attribute [ext] image_map

instance : subsingleton (image_map sq) :=
subsingleton.intro $ λ a b, image_map.ext a b $ (cancel_mono (image.ι g.hom)).1 $
  by simp only [image_map.map_ι]

end

variable [has_image_map sq]

/-- The map on images induced by a commutative square. -/
abbreviation image.map : image f.hom ⟶ image g.hom :=
(has_image_map.image_map sq).map

lemma image.factor_map :
  factor_thru_image f.hom ≫ image.map sq = sq.left ≫ factor_thru_image g.hom :=
by simp
lemma image.map_ι : image.map sq ≫ image.ι g.hom = image.ι f.hom ≫ sq.right :=
by simp
lemma image.map_hom_mk'_ι {X Y P Q : C} {k : X ⟶ Y} [has_image k] {l : P ⟶ Q} [has_image l]
  {m : X ⟶ P} {n : Y ⟶ Q} (w : m ≫ l = k ≫ n) [has_image_map (arrow.hom_mk' w)] :
  image.map (arrow.hom_mk' w) ≫ image.ι l = image.ι k ≫ n :=
image.map_ι _

section
variables {h : arrow C} [has_image h.hom] (sq' : g ⟶ h)
variables [has_image_map sq']

/-- Image maps for composable commutative squares induce an image map in the composite square. -/
def image_map_comp : image_map (sq ≫ sq') :=
{ map := image.map sq ≫ image.map sq' }

@[simp]
lemma image.map_comp [has_image_map (sq ≫ sq')] :
  image.map (sq ≫ sq') = image.map sq ≫ image.map sq' :=
show (has_image_map.image_map (sq ≫ sq')).map = (image_map_comp sq sq').map, by congr

end

section
variables (f)

/-- The identity `image f ⟶ image f` fits into the commutative square represented by the identity
    morphism `𝟙 f` in the arrow category. -/
def image_map_id : image_map (𝟙 f) :=
{ map := 𝟙 (image f.hom) }

@[simp]
lemma image.map_id [has_image_map (𝟙 f)] : image.map (𝟙 f) = 𝟙 (image f.hom) :=
show (has_image_map.image_map (𝟙 f)).map = (image_map_id f).map, by congr

end

end has_image_map

section
variables (C) [has_images C]

/-- If a category `has_image_maps`, then all commutative squares induce morphisms on images. -/
class has_image_maps :=
(has_image_map : Π {f g : arrow C} (st : f ⟶ g), has_image_map st)

attribute [instance, priority 100] has_image_maps.has_image_map

end

section has_image_maps
variables [has_images C] [has_image_maps C]

/-- The functor from the arrow category of `C` to `C` itself that maps a morphism to its image
    and a commutative square to the induced morphism on images. -/
@[simps]
def im : arrow C ⥤ C :=
{ obj := λ f, image f.hom,
  map := λ _ _ st, image.map st }

end has_image_maps

section strong_epi_mono_factorisation

/-- A strong epi-mono factorisation is a decomposition `f = e ≫ m` with `e` a strong epimorphism
    and `m` a monomorphism. -/
structure strong_epi_mono_factorisation {X Y : C} (f : X ⟶ Y) extends mono_factorisation f :=
[e_strong_epi : strong_epi e]

attribute [instance] strong_epi_mono_factorisation.e_strong_epi

/-- Satisfying the inhabited linter -/
instance strong_epi_mono_factorisation_inhabited {X Y : C} (f : X ⟶ Y) [strong_epi f] :
  inhabited (strong_epi_mono_factorisation f) :=
⟨⟨⟨Y, 𝟙 Y, f, by simp⟩⟩⟩

/-- A mono factorisation coming from a strong epi-mono factorisation always has the universal
    property of the image. -/
def strong_epi_mono_factorisation.to_mono_is_image {X Y : C} {f : X ⟶ Y}
  (F : strong_epi_mono_factorisation f) : is_image F.to_mono_factorisation :=
{ lift := λ G, arrow.lift $ arrow.hom_mk' $
    show G.e ≫ G.m = F.e ≫ F.m, by rw [F.to_mono_factorisation.fac, G.fac] }

variable (C)

/-- A category has strong epi-mono factorisations if every morphism admits a strong epi-mono
    factorisation. -/
class has_strong_epi_mono_factorisations : Prop :=
mk' :: (has_fac : Π {X Y : C} (f : X ⟶ Y), nonempty (strong_epi_mono_factorisation f))

variable {C}

lemma has_strong_epi_mono_factorisations.mk
  (d : Π {X Y : C} (f : X ⟶ Y), strong_epi_mono_factorisation f) :
  has_strong_epi_mono_factorisations C :=
⟨λ X Y f, nonempty.intro $ d f⟩

@[priority 100]
instance has_images_of_has_strong_epi_mono_factorisations
  [has_strong_epi_mono_factorisations C] : has_images C :=
{ has_image := λ X Y f,
  let F' := classical.choice (has_strong_epi_mono_factorisations.has_fac f) in
  has_image.mk { F := F'.to_mono_factorisation,
                 is_image := F'.to_mono_is_image } }

end strong_epi_mono_factorisation

section has_strong_epi_images
variables (C) [has_images C]

/-- A category has strong epi images if it has all images and `factor_thru_image f` is a strong
    epimorphism for all `f`. -/
class has_strong_epi_images : Prop :=
(strong_factor_thru_image : Π {X Y : C} (f : X ⟶ Y), strong_epi (factor_thru_image f))

attribute [instance] has_strong_epi_images.strong_factor_thru_image
end has_strong_epi_images

section has_strong_epi_images

/-- If there is a single strong epi-mono factorisation of `f`, then every image factorisation is a
    strong epi-mono factorisation. -/
lemma strong_epi_of_strong_epi_mono_factorisation {X Y : C} {f : X ⟶ Y}
  (F : strong_epi_mono_factorisation f) {F' : mono_factorisation f} (hF' : is_image F') :
  strong_epi F'.e :=
by { rw ←is_image.e_iso_ext_hom F.to_mono_is_image hF', apply strong_epi_comp }

lemma strong_epi_factor_thru_image_of_strong_epi_mono_factorisation {X Y : C} {f : X ⟶ Y}
  [has_image f] (F : strong_epi_mono_factorisation f) : strong_epi (factor_thru_image f) :=
strong_epi_of_strong_epi_mono_factorisation F $ image.is_image f

/-- If we constructed our images from strong epi-mono factorisations, then these images are
    strong epi images. -/
@[priority 100]
instance has_strong_epi_images_of_has_strong_epi_mono_factorisations
  [has_strong_epi_mono_factorisations C] : has_strong_epi_images C :=
{ strong_factor_thru_image := λ X Y f,
    strong_epi_factor_thru_image_of_strong_epi_mono_factorisation $
      classical.choice $ has_strong_epi_mono_factorisations.has_fac f }

end has_strong_epi_images

section has_strong_epi_images
variables [has_images C]

/-- A category with strong epi images has image maps. -/
@[priority 100]
instance has_image_maps_of_has_strong_epi_images [has_strong_epi_images C] :
  has_image_maps C :=
{ has_image_map := λ f g st, has_image_map.mk
  { map := arrow.lift $ arrow.hom_mk' $ show (st.left ≫ factor_thru_image g.hom) ≫ image.ι g.hom =
      factor_thru_image f.hom ≫ (image.ι f.hom ≫ st.right), by simp } }

/-- If a category has images, equalizers and pullbacks, then images are automatically strong epi
    images. -/
@[priority 100]
instance has_strong_epi_images_of_has_pullbacks_of_has_equalizers [has_pullbacks C]
  [has_equalizers C] : has_strong_epi_images C :=
{ strong_factor_thru_image := λ X Y f,
  { epi := by apply_instance,
    has_lift := λ A B x y h h_mono w, arrow.has_lift.mk
    { lift := image.lift
      { I := pullback h y,
        m := pullback.snd ≫ image.ι f,
        m_mono := by exactI mono_comp _ _,
        e := pullback.lift _ _ w } ≫ pullback.fst } } }

end has_strong_epi_images

variables [has_strong_epi_mono_factorisations.{v} C]
variables {X Y : C} {f : X ⟶ Y}

/--
If `C` has strong epi mono factorisations, then the image is unique up to isomorphism, in that if
`f` factors as a strong epi followed by a mono, this factorisation is essentially the image
factorisation.
-/
def image.iso_strong_epi_mono {I' : C} (e : X ⟶ I') (m : I' ⟶ Y) (comm : e ≫ m = f) [strong_epi e]
  [mono m] :
  I' ≅ image f :=
is_image.iso_ext {strong_epi_mono_factorisation . I := I', m := m, e := e}.to_mono_is_image $
  image.is_image f

@[simp]
lemma image.iso_strong_epi_mono_hom_comp_ι {I' : C} (e : X ⟶ I') (m : I' ⟶ Y) (comm : e ≫ m = f)
  [strong_epi e] [mono m] :
  (image.iso_strong_epi_mono e m comm).hom ≫ image.ι f = m :=
is_image.lift_fac _ _

@[simp]
lemma image.iso_strong_epi_mono_inv_comp_mono {I' : C} (e : X ⟶ I') (m : I' ⟶ Y) (comm : e ≫ m = f)
  [strong_epi e] [mono m] :
  (image.iso_strong_epi_mono e m comm).inv ≫ m = image.ι f :=
image.lift_fac _

end category_theory.limits<|MERGE_RESOLUTION|>--- conflicted
+++ resolved
@@ -319,11 +319,7 @@
 section
 variables (C)
 
-<<<<<<< HEAD
-/-- `has_images` represents a choice of image for every morphism -/
-=======
 /-- `has_images` asserts that every morphism has an image. -/
->>>>>>> 5082d1be
 class has_images : Prop :=
 (has_image : Π {X Y : C} (f : X ⟶ Y), has_image f)
 
