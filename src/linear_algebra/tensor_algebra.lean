--- conflicted
+++ resolved
@@ -3,15 +3,9 @@
 Released under Apache 2.0 license as described in the file LICENSE.
 Author: Adam Topaz.
 -/
-<<<<<<< HEAD
-
-import ring_theory.algebra
-import linear_algebra
-import linear_algebra.multilinear
-=======
 import algebra.free_algebra
 import algebra.ring_quot
->>>>>>> 5e934cd9
+import linear_algebra.multilinear
 
 /-!
 # Tensor Algebras
@@ -70,51 +64,8 @@
 
 namespace tensor_algebra
 
-<<<<<<< HEAD
-local attribute [instance]
-  pre.has_coe_module pre.has_coe_semiring pre.has_mul pre.has_add pre.has_zero
-  pre.has_one pre.has_scalar
-
-instance : semiring (tensor_algebra R M) :=
-{ add := quot.map₂ (+) (λ _ _ _, rel.add_compat_right) (λ _ _ _, rel.add_compat_left),
-  add_assoc := by { rintros ⟨⟩ ⟨⟩ ⟨⟩, exact quot.sound rel.add_assoc },
-  zero := quot.mk _ 0,
-  zero_add := by { rintro ⟨⟩, exact quot.sound rel.zero_add },
-  add_zero := begin
-    rintros ⟨⟩,
-    change quot.mk _ _ = _,
-    rw [quot.sound rel.add_comm, quot.sound rel.zero_add],
-  end,
-  add_comm := by { rintros ⟨⟩ ⟨⟩, exact quot.sound rel.add_comm },
-  mul := quot.map₂ (*) (λ _ _ _, rel.mul_compat_right) (λ _ _ _, rel.mul_compat_left),
-  mul_assoc := by { rintros ⟨⟩ ⟨⟩ ⟨⟩, exact quot.sound rel.mul_assoc },
-  one := quot.mk _ 1,
-  one_mul := by { rintros ⟨⟩, exact quot.sound rel.one_mul },
-  mul_one := by { rintros ⟨⟩, exact quot.sound rel.mul_one },
-  left_distrib := by { rintros ⟨⟩ ⟨⟩ ⟨⟩, exact quot.sound rel.left_distrib },
-  right_distrib := by { rintros ⟨⟩ ⟨⟩ ⟨⟩, exact quot.sound rel.right_distrib },
-  zero_mul := by { rintros ⟨⟩, exact quot.sound rel.zero_mul },
-  mul_zero := by { rintros ⟨⟩, exact quot.sound rel.mul_zero } }
-
-instance : inhabited (tensor_algebra R M) := ⟨0⟩
-
-instance : has_scalar R (tensor_algebra R M) :=
-{ smul := λ r a, quot.lift_on a (λ x, quot.mk _ $ ↑r * x) $
-  λ a b h, quot.sound (rel.mul_compat_right h) }
-
-instance : algebra R (tensor_algebra R M) :=
-{ to_fun := λ r, quot.mk _ r,
-  map_one' := rfl,
-  map_mul' := λ _ _, quot.sound rel.mul_scalar,
-  map_zero' := rfl,
-  map_add' := λ _ _, quot.sound rel.add_scalar,
-  commutes' := λ _, by { rintros ⟨⟩, exact quot.sound rel.central_scalar },
-  smul_def' := λ _ _, rfl }
-
 instance : ring (tensor_algebra S N) := algebra.ring_of_comm_ring_algebra S
 
-=======
->>>>>>> 5e934cd9
 /--
 The canonical linear map `M →ₗ[R] tensor_algebra R M`.
 -/
