/-
Copyright (c) 2020 Yury G. Kudryashov. All rights reserved.
Released under Apache 2.0 license as described in the file LICENSE.
Authors: Yury G. Kudryashov
-/
import algebra.order.module
import linear_algebra.affine_space.midpoint
import linear_algebra.affine_space.slope
import tactic.field_simp

/-!
# Ordered modules as affine spaces

In this file we prove some theorems about `slope` and `line_map` in the case when the module `E`
<<<<<<< HEAD
acting on the codomain `PE` of a function is an ordered module over its domain `k`. In the third part of
this file we prove inequalities that will be used in `analysis.convex.function` to link convexity of
a function on an interval to monotonicity of the slope, see section docstring below for details.
=======
acting on the codomain `PE` of a function is an ordered module over its domain `k`. We also prove
inequalities that can be used to link convexity of a function on an interval to monotonicity of the
slope, see section docstring below for details.
>>>>>>> 803b47dc

## Implementation notes

We do not introduce the notion of ordered affine spaces (yet?). Instead, we prove various theorems
for an ordered module interpreted as an affine space.

## Tags

affine space, ordered module, slope
-/

open affine_map

variables {k E PE : Type*}

/-!
### Monotonicity of `line_map`

In this section we prove that `line_map a b r` is monotone (strictly or not) in its arguments if
other arguments belong to specific domains.
-/

section ordered_ring

variables [ordered_ring k] [ordered_add_comm_group E] [module k E] [ordered_smul k E]

variables {a a' b b' : E} {r r' : k}

lemma line_map_mono_left (ha : a ≤ a') (hr : r ≤ 1) :
  line_map a b r ≤ line_map a' b r :=
begin
  simp only [line_map_apply_module],
  exact add_le_add_right (smul_le_smul_of_nonneg ha (sub_nonneg.2 hr)) _
end

lemma line_map_strict_mono_left (ha : a < a') (hr : r < 1) :
  line_map a b r < line_map a' b r :=
begin
  simp only [line_map_apply_module],
  exact add_lt_add_right (smul_lt_smul_of_pos ha (sub_pos.2 hr)) _
end

lemma line_map_mono_right (hb : b ≤ b') (hr : 0 ≤ r) :
  line_map a b r ≤ line_map a b' r :=
begin
  simp only [line_map_apply_module],
  exact add_le_add_left (smul_le_smul_of_nonneg hb hr) _
end

lemma line_map_strict_mono_right (hb : b < b') (hr : 0 < r) :
  line_map a b r < line_map a b' r :=
begin
  simp only [line_map_apply_module],
  exact add_lt_add_left (smul_lt_smul_of_pos hb hr) _
end

lemma line_map_mono_endpoints (ha : a ≤ a') (hb : b ≤ b') (h₀ : 0 ≤ r) (h₁ : r ≤ 1) :
  line_map a b r ≤ line_map a' b' r :=
(line_map_mono_left ha h₁).trans (line_map_mono_right hb h₀)

lemma line_map_strict_mono_endpoints (ha : a < a') (hb : b < b') (h₀ : 0 ≤ r) (h₁ : r ≤ 1) :
  line_map a b r < line_map a' b' r :=
begin
  rcases h₀.eq_or_lt with (rfl|h₀), { simpa },
  exact (line_map_mono_left ha.le h₁).trans_lt (line_map_strict_mono_right hb h₀)
end

lemma line_map_lt_line_map_iff_of_lt (h : r < r') :
  line_map a b r < line_map a b r' ↔ a < b :=
begin
  simp only [line_map_apply_module],
  rw [← lt_sub_iff_add_lt, add_sub_assoc, ← sub_lt_iff_lt_add', ← sub_smul, ← sub_smul,
    sub_sub_sub_cancel_left, smul_lt_smul_iff_of_pos (sub_pos.2 h)],
  apply_instance,
end

lemma left_lt_line_map_iff_lt (h : 0 < r) : a < line_map a b r ↔ a < b :=
iff.trans (by rw line_map_apply_zero) (line_map_lt_line_map_iff_of_lt h)

lemma line_map_lt_left_iff_lt (h : 0 < r) : line_map a b r < a ↔ b < a :=
@left_lt_line_map_iff_lt k (order_dual E) _ _ _ _ _ _ _ h

lemma line_map_lt_right_iff_lt (h : r < 1) : line_map a b r < b ↔ a < b :=
iff.trans (by rw line_map_apply_one) (line_map_lt_line_map_iff_of_lt h)

lemma right_lt_line_map_iff_lt (h : r < 1) : b < line_map a b r ↔ b < a :=
@line_map_lt_right_iff_lt k (order_dual E) _ _ _ _ _ _ _ h

end ordered_ring

section linear_ordered_ring

variables [linear_ordered_ring k] [ordered_add_comm_group E] [module k E]
  [ordered_smul k E] [invertible (2:k)] {a a' b b' : E} {r r' : k}

lemma midpoint_le_midpoint (ha : a ≤ a') (hb : b ≤ b') :
  midpoint k a b ≤ midpoint k a' b' :=
line_map_mono_endpoints ha hb (inv_of_nonneg.2 zero_le_two) $
  inv_of_le_one one_le_two

end linear_ordered_ring

section linear_ordered_field

variables [linear_ordered_field k] [ordered_add_comm_group E]
variables [module k E] [ordered_smul k E]

section

variables {a b : E} {r r' : k}

lemma line_map_le_line_map_iff_of_lt (h : r < r') :
  line_map a b r ≤ line_map a b r' ↔ a ≤ b :=
begin
  simp only [line_map_apply_module],
  rw [← le_sub_iff_add_le, add_sub_assoc, ← sub_le_iff_le_add', ← sub_smul, ← sub_smul,
    sub_sub_sub_cancel_left, smul_le_smul_iff_of_pos (sub_pos.2 h)],
  apply_instance,
end

lemma left_le_line_map_iff_le (h : 0 < r) : a ≤ line_map a b r ↔ a ≤ b :=
iff.trans (by rw line_map_apply_zero) (line_map_le_line_map_iff_of_lt h)

@[simp] lemma left_le_midpoint : a ≤ midpoint k a b ↔ a ≤ b :=
left_le_line_map_iff_le $ inv_pos.2 zero_lt_two

lemma line_map_le_left_iff_le (h : 0 < r) : line_map a b r ≤ a ↔ b ≤ a :=
@left_le_line_map_iff_le k (order_dual E) _ _ _ _ _ _ _ h

@[simp] lemma midpoint_le_left : midpoint k a b ≤ a ↔ b ≤ a :=
line_map_le_left_iff_le $ inv_pos.2 zero_lt_two

lemma line_map_le_right_iff_le (h : r < 1) : line_map a b r ≤ b ↔ a ≤ b :=
iff.trans (by rw line_map_apply_one) (line_map_le_line_map_iff_of_lt h)

@[simp] lemma midpoint_le_right : midpoint k a b ≤ b ↔ a ≤ b :=
line_map_le_right_iff_le $ inv_lt_one one_lt_two

lemma right_le_line_map_iff_le (h : r < 1) : b ≤ line_map a b r ↔ b ≤ a :=
@line_map_le_right_iff_le k (order_dual E) _ _ _ _ _ _ _ h

@[simp] lemma right_le_midpoint : b ≤ midpoint k a b ↔ b ≤ a :=
right_le_line_map_iff_le $ inv_lt_one one_lt_two

end

/-!
### Convexity and slope

Given an interval `[a, b]` and a point `c ∈ (a, b)`, `c = line_map a b r`, there are a few ways to
say that the point `(c, f c)` is above/below the segment `[(a, f a), (b, f b)]`:

* compare `f c` to `line_map (f a) (f b) r`;
* compare `slope f a c` to `slope `f a b`;
* compare `slope f c b` to `slope f a b`;
* compare `slope f a c` to `slope f c b`.

In this section we prove equivalence of these four approaches. In order to make the statements more
readable, we introduce local notation `c = line_map a b r`. Then we prove lemmas like

```
lemma map_le_line_map_iff_slope_le_slope_left (h : 0 < r * (b - a)) :
  f c ≤ line_map (f a) (f b) r ↔ slope f a c ≤ slope f a b :=
```

For each inequality between `f c` and `line_map (f a) (f b) r` we provide 3 lemmas:

* `*_left` relates it to an inequality on `slope f a c` and `slope f a b`;
* `*_right` relates it to an inequality on `slope f a b` and `slope f c b`;
* no-suffix version relates it to an inequality on `slope f a c` and `slope f c b`.

These inequalities can by used in to restate `convex_on` in terms of monotonicity of the slope.
-/

variables {f : k → E} {a b r : k}

local notation `c` := line_map a b r

/-- Given `c = line_map a b r`, `a < c`, the point `(c, f c)` is non-strictly below the
segment `[(a, f a), (b, f b)]` if and only if `slope f a c ≤ slope f a b`. -/
lemma map_le_line_map_iff_slope_le_slope_left (h : 0 < r * (b - a)) :
  f c ≤ line_map (f a) (f b) r ↔ slope f a c ≤ slope f a b :=
begin
  rw [line_map_apply, line_map_apply, slope, slope,
  vsub_eq_sub, vsub_eq_sub, vsub_eq_sub, vadd_eq_add, vadd_eq_add,
  smul_eq_mul, add_sub_cancel, smul_sub, smul_sub, smul_sub,
  sub_le_iff_le_add, mul_inv_rev₀, mul_smul, mul_smul, ←smul_sub, ←smul_sub, ←smul_add, smul_smul,
  ← mul_inv_rev₀, smul_le_iff_of_pos (inv_pos.2 h), inv_inv₀, smul_smul,
  mul_inv_cancel_right₀ (right_ne_zero_of_mul h.ne'), smul_add,
  smul_inv_smul₀ (left_ne_zero_of_mul h.ne')],
  apply_instance
end

/-- Given `c = line_map a b r`, `a < c`, the point `(c, f c)` is non-strictly above the
segment `[(a, f a), (b, f b)]` if and only if `slope f a b ≤ slope f a c`. -/
lemma line_map_le_map_iff_slope_le_slope_left (h : 0 < r * (b - a)) :
  line_map (f a) (f b) r ≤ f c ↔ slope f a b ≤ slope f a c :=
@map_le_line_map_iff_slope_le_slope_left k (order_dual E) _ _ _ _ f a b r h

/-- Given `c = line_map a b r`, `a < c`, the point `(c, f c)` is strictly below the
segment `[(a, f a), (b, f b)]` if and only if `slope f a c < slope f a b`. -/
lemma map_lt_line_map_iff_slope_lt_slope_left (h : 0 < r * (b - a)) :
  f c < line_map (f a) (f b) r ↔ slope f a c < slope f a b :=
lt_iff_lt_of_le_iff_le' (line_map_le_map_iff_slope_le_slope_left h)
  (map_le_line_map_iff_slope_le_slope_left h)

/-- Given `c = line_map a b r`, `a < c`, the point `(c, f c)` is strictly above the
segment `[(a, f a), (b, f b)]` if and only if `slope f a b < slope f a c`. -/
lemma line_map_lt_map_iff_slope_lt_slope_left (h : 0 < r * (b - a)) :
  line_map (f a) (f b) r < f c ↔ slope f a b < slope f a c :=
@map_lt_line_map_iff_slope_lt_slope_left k (order_dual E) _ _ _ _ f a b r h

/-- Given `c = line_map a b r`, `c < b`, the point `(c, f c)` is non-strictly below the
segment `[(a, f a), (b, f b)]` if and only if `slope f a b ≤ slope f c b`. -/
lemma map_le_line_map_iff_slope_le_slope_right (h : 0 < (1 - r) * (b - a)) :
  f c ≤ line_map (f a) (f b) r ↔ slope f a b ≤ slope f c b :=
begin
  rw [← line_map_apply_one_sub, ← line_map_apply_one_sub _ _ r],
  revert h, generalize : 1 - r = r', clear r, intro h,
  simp_rw [line_map_apply, slope, vsub_eq_sub, vadd_eq_add, smul_eq_mul],
  rw [sub_add_eq_sub_sub_swap, sub_self, zero_sub, le_smul_iff_of_pos, inv_inv₀, smul_smul,
    neg_mul_eq_mul_neg, neg_sub, mul_inv_cancel_right₀, le_sub, ← neg_sub (f b), smul_neg,
    neg_add_eq_sub],
  { exact right_ne_zero_of_mul h.ne' },
  { simpa [mul_sub] using h }
end

/-- Given `c = line_map a b r`, `c < b`, the point `(c, f c)` is non-strictly above the
segment `[(a, f a), (b, f b)]` if and only if `slope f c b ≤ slope f a b`. -/
lemma line_map_le_map_iff_slope_le_slope_right (h : 0 < (1 - r) * (b - a)) :
  line_map (f a) (f b) r ≤ f c ↔ slope f c b ≤ slope f a b :=
@map_le_line_map_iff_slope_le_slope_right k (order_dual E) _ _ _ _ f a b r h

/-- Given `c = line_map a b r`, `c < b`, the point `(c, f c)` is strictly below the
segment `[(a, f a), (b, f b)]` if and only if `slope f a b < slope f c b`. -/
lemma map_lt_line_map_iff_slope_lt_slope_right (h : 0 < (1 - r) * (b - a)) :
  f c < line_map (f a) (f b) r ↔ slope f a b < slope f c b :=
lt_iff_lt_of_le_iff_le' (line_map_le_map_iff_slope_le_slope_right h)
  (map_le_line_map_iff_slope_le_slope_right h)

/-- Given `c = line_map a b r`, `c < b`, the point `(c, f c)` is strictly above the
segment `[(a, f a), (b, f b)]` if and only if `slope f c b < slope f a b`. -/
lemma line_map_lt_map_iff_slope_lt_slope_right (h : 0 < (1 - r) * (b - a)) :
  line_map (f a) (f b) r < f c ↔ slope f c b < slope f a b :=
@map_lt_line_map_iff_slope_lt_slope_right k (order_dual E) _ _ _ _ f a b r h

/-- Given `c = line_map a b r`, `a < c < b`, the point `(c, f c)` is non-strictly below the
segment `[(a, f a), (b, f b)]` if and only if `slope f a c ≤ slope f c b`. -/
lemma map_le_line_map_iff_slope_le_slope (hab : a < b) (h₀ : 0 < r) (h₁ : r < 1) :
  f c ≤ line_map (f a) (f b) r ↔ slope f a c ≤ slope f c b :=
begin
  rw [map_le_line_map_iff_slope_le_slope_left (mul_pos h₀ (sub_pos.2 hab)),
    ← line_map_slope_line_map_slope_line_map f a b r, right_le_line_map_iff_le h₁],
  apply_instance,
  apply_instance,
end

/-- Given `c = line_map a b r`, `a < c < b`, the point `(c, f c)` is non-strictly above the
segment `[(a, f a), (b, f b)]` if and only if `slope f c b ≤ slope f a c`. -/
lemma line_map_le_map_iff_slope_le_slope (hab : a < b) (h₀ : 0 < r) (h₁ : r < 1) :
  line_map (f a) (f b) r ≤ f c ↔ slope f c b ≤ slope f a c :=
@map_le_line_map_iff_slope_le_slope k (order_dual E) _ _ _ _ _ _ _ _ hab h₀ h₁

/-- Given `c = line_map a b r`, `a < c < b`, the point `(c, f c)` is strictly below the
segment `[(a, f a), (b, f b)]` if and only if `slope f a c < slope f c b`. -/
lemma map_lt_line_map_iff_slope_lt_slope (hab : a < b) (h₀ : 0 < r) (h₁ : r < 1) :
  f c < line_map (f a) (f b) r ↔ slope f a c < slope f c b :=
lt_iff_lt_of_le_iff_le' (line_map_le_map_iff_slope_le_slope hab h₀ h₁)
  (map_le_line_map_iff_slope_le_slope hab h₀ h₁)

/-- Given `c = line_map a b r`, `a < c < b`, the point `(c, f c)` is strictly above the
segment `[(a, f a), (b, f b)]` if and only if `slope f c b < slope f a c`. -/
lemma line_map_lt_map_iff_slope_lt_slope (hab : a < b) (h₀ : 0 < r) (h₁ : r < 1) :
  line_map (f a) (f b) r < f c ↔ slope f c b < slope f a c :=
@map_lt_line_map_iff_slope_lt_slope k (order_dual E) _ _ _ _ _ _ _ _ hab h₀ h₁

end linear_ordered_field<|MERGE_RESOLUTION|>--- conflicted
+++ resolved
@@ -12,15 +12,9 @@
 # Ordered modules as affine spaces
 
 In this file we prove some theorems about `slope` and `line_map` in the case when the module `E`
-<<<<<<< HEAD
-acting on the codomain `PE` of a function is an ordered module over its domain `k`. In the third part of
-this file we prove inequalities that will be used in `analysis.convex.function` to link convexity of
-a function on an interval to monotonicity of the slope, see section docstring below for details.
-=======
 acting on the codomain `PE` of a function is an ordered module over its domain `k`. We also prove
 inequalities that can be used to link convexity of a function on an interval to monotonicity of the
 slope, see section docstring below for details.
->>>>>>> 803b47dc
 
 ## Implementation notes
 
