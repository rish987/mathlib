/-
Copyright (c) 2020 Sébastien Gouëzel. All rights reserved.
Released under Apache 2.0 license as described in the file LICENSE.
Authors: Sébastien Gouëzel
-/
import linear_algebra.basic
import algebra.algebra.basic
import tactic.omega
import data.fintype.sort

/-!
# Multilinear maps

We define multilinear maps as maps from `Π(i : ι), M₁ i` to `M₂` which are linear in each
coordinate. Here, `M₁ i` and `M₂` are modules over a ring `R`, and `ι` is an arbitrary type
(although some statements will require it to be a fintype). This space, denoted by
`multilinear_map R M₁ M₂`, inherits a module structure by pointwise addition and multiplication.

## Main definitions

* `multilinear_map R M₁ M₂` is the space of multilinear maps from `Π(i : ι), M₁ i` to `M₂`.
* `f.map_smul` is the multiplicativity of the multilinear map `f` along each coordinate.
* `f.map_add` is the additivity of the multilinear map `f` along each coordinate.
* `f.map_smul_univ` expresses the multiplicativity of `f` over all coordinates at the same time,
  writing `f (λi, c i • m i)` as `(∏ i, c i) • f m`.
* `f.map_add_univ` expresses the additivity of `f` over all coordinates at the same time, writing
  `f (m + m')` as the sum over all subsets `s` of `ι` of `f (s.piecewise m m')`.
* `f.map_sum` expresses `f (Σ_{j₁} g₁ j₁, ..., Σ_{jₙ} gₙ jₙ)` as the sum of
  `f (g₁ (r 1), ..., gₙ (r n))` where `r` ranges over all possible functions.

We also register isomorphisms corresponding to currying or uncurrying variables, transforming a
multilinear function `f` on `n+1` variables into a linear function taking values in multilinear
functions in `n` variables, and into a multilinear function in `n` variables taking values in linear
functions. These operations are called `f.curry_left` and `f.curry_right` respectively
(with inverses `f.uncurry_left` and `f.uncurry_right`). These operations induce linear equivalences
between spaces of multilinear functions in `n+1` variables and spaces of linear functions into
multilinear functions in `n` variables (resp. multilinear functions in `n` variables taking values
in linear functions), called respectively `multilinear_curry_left_equiv` and
`multilinear_curry_right_equiv`.

## Implementation notes

Expressing that a map is linear along the `i`-th coordinate when all other coordinates are fixed
can be done in two (equivalent) different ways:
* fixing a vector `m : Π(j : ι - i), M₁ j.val`, and then choosing separately the `i`-th coordinate
* fixing a vector `m : Πj, M₁ j`, and then modifying its `i`-th coordinate
The second way is more artificial as the value of `m` at `i` is not relevant, but it has the
advantage of avoiding subtype inclusion issues. This is the definition we use, based on
`function.update` that allows to change the value of `m` at `i`.
-/

open function fin set
open_locale big_operators

universes u v v' v₁ v₂ v₃ w u'
variables {R : Type u} {ι : Type u'} {n : ℕ}
{M : fin n.succ → Type v} {M₁ : ι → Type v₁} {M₂ : Type v₂} {M₃ : Type v₃} {M' : Type v'}
[decidable_eq ι]

/-- Multilinear maps over the ring `R`, from `Πi, M₁ i` to `M₂` where `M₁ i` and `M₂` are modules
over `R`. -/
structure multilinear_map (R : Type u) {ι : Type u'} (M₁ : ι → Type v) (M₂ : Type w)
  [decidable_eq ι] [semiring R] [∀i, add_comm_monoid (M₁ i)] [add_comm_monoid M₂] [∀i, semimodule R (M₁ i)]
  [semimodule R M₂] :=
(to_fun : (Πi, M₁ i) → M₂)
(map_add' : ∀(m : Πi, M₁ i) (i : ι) (x y : M₁ i),
  to_fun (update m i (x + y)) = to_fun (update m i x) + to_fun (update m i y))
(map_smul' : ∀(m : Πi, M₁ i) (i : ι) (c : R) (x : M₁ i),
  to_fun (update m i (c • x)) = c • to_fun (update m i x))

namespace multilinear_map

section semiring

variables [semiring R]
[∀i, add_comm_monoid (M i)] [∀i, add_comm_monoid (M₁ i)] [add_comm_monoid M₂] [add_comm_monoid M₃]
[add_comm_monoid M']
[∀i, semimodule R (M i)] [∀i, semimodule R (M₁ i)] [semimodule R M₂] [semimodule R M₃] [semimodule R M']
(f f' : multilinear_map R M₁ M₂)

instance : has_coe_to_fun (multilinear_map R M₁ M₂) := ⟨_, to_fun⟩

initialize_simps_projections multilinear_map (to_fun → apply)

@[simp] lemma to_fun_eq_coe : f.to_fun = f := rfl

@[simp] lemma coe_mk (f : (Π i, M₁ i) → M₂) (h₁ h₂ ) :
  ⇑(⟨f, h₁, h₂⟩ : multilinear_map R M₁ M₂) = f := rfl

theorem congr_fun {f g : multilinear_map R M₁ M₂} (h : f = g) (x : Π i, M₁ i) : f x = g x :=
congr_arg (λ h : multilinear_map R M₁ M₂, h x) h

theorem congr_arg (f : multilinear_map R M₁ M₂) {x y : Π i, M₁ i} (h : x = y) : f x = f y :=
congr_arg (λ x : Π i, M₁ i, f x) h

theorem coe_inj ⦃f g : multilinear_map R M₁ M₂⦄ (h : ⇑f = g) : f = g :=
by cases f; cases g; cases h; refl

@[ext] theorem ext {f f' : multilinear_map R M₁ M₂} (H : ∀ x, f x = f' x) : f = f' :=
coe_inj (funext H)

theorem ext_iff {f g : multilinear_map R M₁ M₂} : f = g ↔ ∀ x, f x = g x :=
⟨λ h x, h ▸ rfl, λ h, ext h⟩

@[simp] lemma map_add (m : Πi, M₁ i) (i : ι) (x y : M₁ i) :
  f (update m i (x + y)) = f (update m i x) + f (update m i y) :=
f.map_add' m i x y

@[simp] lemma map_smul (m : Πi, M₁ i) (i : ι) (c : R) (x : M₁ i) :
  f (update m i (c • x)) = c • f (update m i x) :=
f.map_smul' m i c x

lemma map_coord_zero {m : Πi, M₁ i} (i : ι) (h : m i = 0) : f m = 0 :=
begin
  have : (0 : R) • (0 : M₁ i) = 0, by simp,
  rw [← update_eq_self i m, h, ← this, f.map_smul, zero_smul]
end

@[simp] lemma map_zero [nonempty ι] : f 0 = 0 :=
begin
  obtain ⟨i, _⟩ : ∃i:ι, i ∈ set.univ := set.exists_mem_of_nonempty ι,
  exact map_coord_zero f i rfl
end

instance : has_add (multilinear_map R M₁ M₂) :=
⟨λf f', ⟨λx, f x + f' x, λm i x y, by simp [add_left_comm, add_assoc], λm i c x, by simp [smul_add]⟩⟩

@[simp] lemma add_apply (m : Πi, M₁ i) : (f + f') m = f m + f' m := rfl

instance : has_zero (multilinear_map R M₁ M₂) :=
⟨⟨λ _, 0, λm i x y, by simp, λm i c x, by simp⟩⟩

instance : inhabited (multilinear_map R M₁ M₂) := ⟨0⟩

@[simp] lemma zero_apply (m : Πi, M₁ i) : (0 : multilinear_map R M₁ M₂) m = 0 := rfl

instance : add_comm_monoid (multilinear_map R M₁ M₂) :=
by refine {zero := 0, add := (+), ..};
   intros; ext; simp [add_comm, add_left_comm]

@[simp] lemma sum_apply {α : Type*} (f : α → multilinear_map R M₁ M₂)
  (m : Πi, M₁ i) : ∀ {s : finset α}, (∑ a in s, f a) m = ∑ a in s, f a m :=
begin
  classical,
  apply finset.induction,
  { rw finset.sum_empty, simp },
  { assume a s has H, rw finset.sum_insert has, simp [H, has] }
end

/-- If `f` is a multilinear map, then `f.to_linear_map m i` is the linear map obtained by fixing all
coordinates but `i` equal to those of `m`, and varying the `i`-th coordinate. -/
def to_linear_map (m : Πi, M₁ i) (i : ι) : M₁ i →ₗ[R] M₂ :=
{ to_fun    := λx, f (update m i x),
  map_add'  := λx y, by simp,
  map_smul' := λc x, by simp }

/-- The cartesian product of two multilinear maps, as a multilinear map. -/
def prod (f : multilinear_map R M₁ M₂) (g : multilinear_map R M₁ M₃) :
  multilinear_map R M₁ (M₂ × M₃) :=
{ to_fun    := λ m, (f m, g m),
  map_add'  := λ m i x y, by simp,
  map_smul' := λ m i c x, by simp }

/-- Given a multilinear map `f` on `n` variables (parameterized by `fin n`) and a subset `s` of `k`
of these variables, one gets a new multilinear map on `fin k` by varying these variables, and fixing
the other ones equal to a given value `z`. It is denoted by `f.restr s hk z`, where `hk` is a
proof that the cardinality of `s` is `k`. The implicit identification between `fin k` and `s` that
we use is the canonical (increasing) bijection. -/
noncomputable def restr {k n : ℕ} (f : multilinear_map R (λ i : fin n, M') M₂) (s : finset (fin n))
  (hk : s.card = k) (z : M') :
  multilinear_map R (λ i : fin k, M') M₂ :=
{ to_fun    := λ v, f (λ j, if h : j ∈ s then v ((s.mono_equiv_of_fin hk).symm ⟨j, h⟩) else z),
  map_add'  := λ v i x y,
    by { erw [dite_comp_equiv_update, dite_comp_equiv_update, dite_comp_equiv_update], simp },
  map_smul' := λ v i c x, by { erw [dite_comp_equiv_update, dite_comp_equiv_update], simp } }
variable {R}

/-- In the specific case of multilinear maps on spaces indexed by `fin (n+1)`, where one can build
an element of `Π(i : fin (n+1)), M i` using `cons`, one can express directly the additivity of a
multilinear map along the first variable. -/
lemma cons_add (f : multilinear_map R M M₂) (m : Π(i : fin n), M i.succ) (x y : M 0) :
  f (cons (x+y) m) = f (cons x m) + f (cons y m) :=
by rw [← update_cons_zero x m (x+y), f.map_add, update_cons_zero, update_cons_zero]

/-- In the specific case of multilinear maps on spaces indexed by `fin (n+1)`, where one can build
an element of `Π(i : fin (n+1)), M i` using `cons`, one can express directly the multiplicativity
of a multilinear map along the first variable. -/
lemma cons_smul (f : multilinear_map R M M₂) (m : Π(i : fin n), M i.succ) (c : R) (x : M 0) :
  f (cons (c • x) m) = c • f (cons x m) :=
by rw [← update_cons_zero x m (c • x), f.map_smul, update_cons_zero]

/-- In the specific case of multilinear maps on spaces indexed by `fin (n+1)`, where one can build
an element of `Π(i : fin (n+1)), M i` using `snoc`, one can express directly the additivity of a
multilinear map along the first variable. -/
lemma snoc_add (f : multilinear_map R M M₂) (m : Π(i : fin n), M i.cast_succ) (x y : M (last n)) :
  f (snoc m (x+y)) = f (snoc m x) + f (snoc m y) :=
by rw [← update_snoc_last x m (x+y), f.map_add, update_snoc_last, update_snoc_last]

/-- In the specific case of multilinear maps on spaces indexed by `fin (n+1)`, where one can build
an element of `Π(i : fin (n+1)), M i` using `cons`, one can express directly the multiplicativity
of a multilinear map along the first variable. -/
lemma snoc_smul (f : multilinear_map R M M₂)
  (m : Π(i : fin n), M i.cast_succ) (c : R) (x : M (last n)) :
  f (snoc m (c • x)) = c • f (snoc m x) :=
by rw [← update_snoc_last x m (c • x), f.map_smul, update_snoc_last]

section

variables {M₁' : ι → Type*} [Π i, add_comm_monoid (M₁' i)] [Π i, semimodule R (M₁' i)]

/-- If `g` is a multilinear map and `f` is a collection of linear maps,
then `g (f₁ m₁, ..., fₙ mₙ)` is again a multilinear map, that we call
`g.comp_linear_map f`. -/
def comp_linear_map (g : multilinear_map R M₁' M₂) (f : Π i, M₁ i →ₗ[R] M₁' i) :
  multilinear_map R M₁ M₂ :=
{ to_fun := λ m, g $ λ i, f i (m i),
  map_add' := λ m i x y,
    have ∀ j z, f j (update m i z j) = update (λ k, f k (m k)) i (f i z) j :=
      λ j z, function.apply_update (λ k, f k) _ _ _ _,
    by simp [this],
  map_smul' := λ m i c x,
    have ∀ j z, f j (update m i z j) = update (λ k, f k (m k)) i (f i z) j :=
      λ j z, function.apply_update (λ k, f k) _ _ _ _,
    by simp [this] }

@[simp] lemma comp_linear_map_apply (g : multilinear_map R M₁' M₂) (f : Π i, M₁ i →ₗ[R] M₁' i)
  (m : Π i, M₁ i) :
  g.comp_linear_map f m = g (λ i, f i (m i)) :=
rfl

end

/-- If one adds to a vector `m'` another vector `m`, but only for coordinates in a finset `t`, then
the image under a multilinear map `f` is the sum of `f (s.piecewise m m')` along all subsets `s` of
`t`. This is mainly an auxiliary statement to prove the result when `t = univ`, given in
`map_add_univ`, although it can be useful in its own right as it does not require the index set `ι`
to be finite.-/
lemma map_piecewise_add (m m' : Πi, M₁ i) (t : finset ι) :
  f (t.piecewise (m + m') m') = ∑ s in t.powerset, f (s.piecewise m m') :=
begin
  revert m',
  refine finset.induction_on t (by simp) _,
  assume i t hit Hrec m',
  have A : (insert i t).piecewise (m + m') m' = update (t.piecewise (m + m') m') i (m i + m' i) :=
    t.piecewise_insert _ _ _,
  have B : update (t.piecewise (m + m') m') i (m' i) = t.piecewise (m + m') m',
  { ext j,
    by_cases h : j = i,
    { rw h, simp [hit] },
    { simp [h] } },
  let m'' := update m' i (m i),
  have C : update (t.piecewise (m + m') m') i (m i) = t.piecewise (m + m'') m'',
  { ext j,
    by_cases h : j = i,
    { rw h, simp [m'', hit] },
    { by_cases h' : j ∈ t; simp [h, hit, m'', h'] } },
  rw [A, f.map_add, B, C, finset.sum_powerset_insert hit, Hrec, Hrec, add_comm],
  congr' 1,
  apply finset.sum_congr rfl (λs hs, _),
  have : (insert i s).piecewise m m' = s.piecewise m m'',
  { ext j,
    by_cases h : j = i,
    { rw h, simp [m'', finset.not_mem_of_mem_powerset_of_not_mem hs hit] },
    { by_cases h' : j ∈ s; simp [h, m'', h'] } },
  rw this
end

/-- Additivity of a multilinear map along all coordinates at the same time,
writing `f (m + m')` as the sum  of `f (s.piecewise m m')` over all sets `s`. -/
lemma map_add_univ [fintype ι] (m m' : Πi, M₁ i) :
  f (m + m') = ∑ s : finset ι, f (s.piecewise m m') :=
by simpa using f.map_piecewise_add m m' finset.univ

section apply_sum

variables {α : ι → Type*} [fintype ι] (g : Π i, α i → M₁ i) (A : Π i, finset (α i))

open_locale classical
open fintype finset

/-- If `f` is multilinear, then `f (Σ_{j₁ ∈ A₁} g₁ j₁, ..., Σ_{jₙ ∈ Aₙ} gₙ jₙ)` is the sum of
`f (g₁ (r 1), ..., gₙ (r n))` where `r` ranges over all functions with `r 1 ∈ A₁`, ...,
`r n ∈ Aₙ`. This follows from multilinearity by expanding successively with respect to each
coordinate. Here, we give an auxiliary statement tailored for an inductive proof. Use instead
`map_sum_finset`. -/
lemma map_sum_finset_aux {n : ℕ} (h : ∑ i, (A i).card = n) :
  f (λ i, ∑ j in A i, g i j) = ∑ r in pi_finset A, f (λ i, g i (r i)) :=
begin
  induction n using nat.strong_induction_on with n IH generalizing A,
  -- If one of the sets is empty, then all the sums are zero
  by_cases Ai_empty : ∃ i, A i = ∅,
  { rcases Ai_empty with ⟨i, hi⟩,
    have : ∑ j in A i, g i j = 0, by convert sum_empty,
    rw f.map_coord_zero i this,
    have : pi_finset A = ∅,
    { apply finset.eq_empty_of_forall_not_mem (λ r hr, _),
      have : r i ∈ A i := mem_pi_finset.mp hr i,
      rwa hi at this },
    convert sum_empty.symm },
  push_neg at Ai_empty,
  -- Otherwise, if all sets are at most singletons, then they are exactly singletons and the result
  -- is again straightforward
  by_cases Ai_singleton : ∀ i, (A i).card ≤ 1,
  { have Ai_card : ∀ i, (A i).card = 1,
    { assume i,
      have : finset.card (A i) ≠ 0, by simp [finset.card_eq_zero, Ai_empty i],
      have : finset.card (A i) ≤ 1 := Ai_singleton i,
      omega },
    have : ∀ (r : Π i, α i), r ∈ pi_finset A → f (λ i, g i (r i)) = f (λ i, ∑ j in A i, g i j),
    { assume r hr,
      unfold_coes,
      congr' with i,
      have : ∀ j ∈ A i, g i j = g i (r i),
      { assume j hj,
        congr,
        apply finset.card_le_one_iff.1 (Ai_singleton i) hj,
        exact mem_pi_finset.mp hr i },
      simp only [finset.sum_congr rfl this, finset.mem_univ, finset.sum_const, Ai_card i,
                 one_nsmul] },
    simp only [sum_congr rfl this, Ai_card, card_pi_finset, prod_const_one, one_nsmul,
               sum_const] },
  -- Remains the interesting case where one of the `A i`, say `A i₀`, has cardinality at least 2.
  -- We will split into two parts `B i₀` and `C i₀` of smaller cardinality, let `B i = C i = A i`
  -- for `i ≠ i₀`, apply the inductive assumption to `B` and `C`, and add up the corresponding
  -- parts to get the sum for `A`.
  push_neg at Ai_singleton,
  obtain ⟨i₀, hi₀⟩ : ∃ i, 1 < (A i).card := Ai_singleton,
  obtain ⟨j₁, j₂, hj₁, hj₂, j₁_ne_j₂⟩ : ∃ j₁ j₂, (j₁ ∈ A i₀) ∧ (j₂ ∈ A i₀) ∧ j₁ ≠ j₂ :=
    finset.one_lt_card_iff.1 hi₀,
  let B := function.update A i₀ (A i₀ \ {j₂}),
  let C := function.update A i₀ {j₂},
  have B_subset_A : ∀ i, B i ⊆ A i,
  { assume i,
    by_cases hi : i = i₀,
    { rw hi, simp only [B, sdiff_subset, update_same]},
    { simp only [hi, B, update_noteq, ne.def, not_false_iff, finset.subset.refl] } },
  have C_subset_A : ∀ i, C i ⊆ A i,
  { assume i,
    by_cases hi : i = i₀,
    { rw hi, simp only [C, hj₂, finset.singleton_subset_iff, update_same] },
    { simp only [hi, C, update_noteq, ne.def, not_false_iff, finset.subset.refl] } },
  -- split the sum at `i₀` as the sum over `B i₀` plus the sum over `C i₀`, to use additivity.
  have A_eq_BC : (λ i, ∑ j in A i, g i j) =
    function.update (λ i, ∑ j in A i, g i j) i₀ (∑ j in B i₀, g i₀ j + ∑ j in C i₀, g i₀ j),
  { ext i,
    by_cases hi : i = i₀,
    { rw [hi],
      simp only [function.update_same],
      have : A i₀ = B i₀ ∪ C i₀,
      { simp only [B, C, function.update_same, finset.sdiff_union_self_eq_union],
        symmetry,
        simp only [hj₂, finset.singleton_subset_iff, union_eq_left_iff_subset] },
      rw this,
      apply finset.sum_union,
      apply finset.disjoint_right.2 (λ j hj, _),
      have : j = j₂, by { dsimp [C] at hj, simpa using hj },
      rw this,
      dsimp [B],
      simp only [mem_sdiff, eq_self_iff_true, not_true, not_false_iff, finset.mem_singleton,
                 update_same, and_false] },
    { simp [hi] } },
  have Beq : function.update (λ i, ∑ j in A i, g i j) i₀ (∑ j in B i₀, g i₀ j) =
    (λ i, ∑ j in B i, g i j),
  { ext i,
    by_cases hi : i = i₀,
    { rw hi, simp only [update_same] },
    { simp only [hi, B, update_noteq, ne.def, not_false_iff] } },
  have Ceq : function.update (λ i, ∑ j in A i, g i j) i₀ (∑ j in C i₀, g i₀ j) =
    (λ i, ∑ j in C i, g i j),
  { ext i,
    by_cases hi : i = i₀,
    { rw hi, simp only [update_same] },
    { simp only [hi, C, update_noteq, ne.def, not_false_iff] } },
  -- Express the inductive assumption for `B`
  have Brec : f (λ i, ∑ j in B i, g i j) = ∑ r in pi_finset B, f (λ i, g i (r i)),
  { have : ∑ i, finset.card (B i) < ∑ i, finset.card (A i),
    { refine finset.sum_lt_sum (λ i hi, finset.card_le_of_subset (B_subset_A i))
        ⟨i₀, finset.mem_univ _, _⟩,
      have : {j₂} ⊆ A i₀, by simp [hj₂],
      simp only [B, finset.card_sdiff this, function.update_same, finset.card_singleton],
      exact nat.pred_lt (ne_of_gt (lt_trans nat.zero_lt_one hi₀)) },
    rw h at this,
    exact IH _ this B rfl },
  -- Express the inductive assumption for `C`
  have Crec : f (λ i, ∑ j in C i, g i j) = ∑ r in pi_finset C, f (λ i, g i (r i)),
  { have : ∑ i, finset.card (C i) < ∑ i, finset.card (A i) :=
      finset.sum_lt_sum (λ i hi, finset.card_le_of_subset (C_subset_A i))
        ⟨i₀, finset.mem_univ _, by simp [C, hi₀]⟩,
    rw h at this,
    exact IH _ this C rfl },
  have D : disjoint (pi_finset B) (pi_finset C),
  { have : disjoint (B i₀) (C i₀), by simp [B, C],
    exact pi_finset_disjoint_of_disjoint B C this },
  have pi_BC : pi_finset A = pi_finset B ∪ pi_finset C,
  { apply finset.subset.antisymm,
    { assume r hr,
      by_cases hri₀ : r i₀ = j₂,
      { apply finset.mem_union_right,
        apply mem_pi_finset.2 (λ i, _),
        by_cases hi : i = i₀,
        { have : r i₀ ∈ C i₀, by simp [C, hri₀],
          convert this },
        { simp [C, hi, mem_pi_finset.1 hr i] } },
      { apply finset.mem_union_left,
        apply mem_pi_finset.2 (λ i, _),
        by_cases hi : i = i₀,
        { have : r i₀ ∈ B i₀,
            by simp [B, hri₀, mem_pi_finset.1 hr i₀],
          convert this },
        { simp [B, hi, mem_pi_finset.1 hr i] } } },
    { exact finset.union_subset (pi_finset_subset _ _ (λ i, B_subset_A i))
        (pi_finset_subset _ _ (λ i, C_subset_A i)) } },
  rw A_eq_BC,
  simp only [multilinear_map.map_add, Beq, Ceq, Brec, Crec, pi_BC],
  rw ← finset.sum_union D,
end

/-- If `f` is multilinear, then `f (Σ_{j₁ ∈ A₁} g₁ j₁, ..., Σ_{jₙ ∈ Aₙ} gₙ jₙ)` is the sum of
`f (g₁ (r 1), ..., gₙ (r n))` where `r` ranges over all functions with `r 1 ∈ A₁`, ...,
`r n ∈ Aₙ`. This follows from multilinearity by expanding successively with respect to each
coordinate. -/
lemma map_sum_finset :
  f (λ i, ∑ j in A i, g i j) = ∑ r in pi_finset A, f (λ i, g i (r i)) :=
f.map_sum_finset_aux _ _ rfl

/-- If `f` is multilinear, then `f (Σ_{j₁} g₁ j₁, ..., Σ_{jₙ} gₙ jₙ)` is the sum of
`f (g₁ (r 1), ..., gₙ (r n))` where `r` ranges over all functions `r`. This follows from
multilinearity by expanding successively with respect to each coordinate. -/
lemma map_sum [∀ i, fintype (α i)] :
  f (λ i, ∑ j, g i j) = ∑ r : Π i, α i, f (λ i, g i (r i)) :=
f.map_sum_finset g (λ i, finset.univ)

end apply_sum

section restrict_scalar

variables (R) {A : Type*} [semiring A] [has_scalar R A] [Π (i : ι), semimodule A (M₁ i)]
  [semimodule A M₂] [∀ i, is_scalar_tower R A (M₁ i)] [is_scalar_tower R A M₂]

/-- Reinterpret an `A`-multilinear map as an `R`-multilinear map, if `A` is an algebra over `R`
and their actions on all involved semimodules agree with the action of `R` on `A`. -/
def restrict_scalars (f : multilinear_map A M₁ M₂) : multilinear_map R M₁ M₂ :=
{ to_fun := f,
  map_add' := f.map_add,
  map_smul' := λ m i, (f.to_linear_map m i).map_smul_of_tower }

@[simp] lemma coe_restrict_scalars (f : multilinear_map A M₁ M₂) :
  ⇑(f.restrict_scalars R) = f := rfl

end restrict_scalar


section

variables {ι₁ ι₂ ι₃ : Type*} [decidable_eq ι₁] [decidable_eq ι₂] [decidable_eq ι₃]

/-- Transfer the arguments to a map along an equivalence between argument indices.

The naming is derived from `finsupp.dom_congr`, noting that here the permutation applies to the
domain of the domain. -/
@[simps apply]
def dom_dom_congr (σ : ι₁ ≃ ι₂) (m : multilinear_map R (λ i : ι₁, M₂) M₃) :
  multilinear_map R (λ i : ι₂, M₂) M₃ :=
{ to_fun := λ v, m (λ i, v (σ i)),
  map_add' := λ v i a b, by { simp_rw function.update_apply_equiv_apply v, rw m.map_add, },
  map_smul' := λ v i a b, by { simp_rw function.update_apply_equiv_apply v, rw m.map_smul, }, }

lemma dom_dom_congr_trans (σ₁ : ι₁ ≃ ι₂) (σ₂ : ι₂ ≃ ι₃) (m : multilinear_map R (λ i : ι₁, M₂) M₃) :
  m.dom_dom_congr (σ₁.trans σ₂) = (m.dom_dom_congr σ₁).dom_dom_congr σ₂ := rfl

lemma dom_dom_congr_mul (σ₁ : equiv.perm ι₁) (σ₂ : equiv.perm ι₁)
  (m : multilinear_map R (λ i : ι₁, M₂) M₃) :
  m.dom_dom_congr (σ₂ * σ₁) = (m.dom_dom_congr σ₁).dom_dom_congr σ₂ := rfl

/-- `multilinear_map.dom_dom_congr` as an equivalence.

This is declared separately because it does not work with dot notation. -/
@[simps apply symm_apply]
def dom_dom_congr_equiv (σ : ι₁ ≃ ι₂) :
  multilinear_map R (λ i : ι₁, M₂) M₃ ≃+ multilinear_map R (λ i : ι₂, M₂) M₃ :=
{ to_fun := dom_dom_congr σ,
  inv_fun := dom_dom_congr σ.symm,
  left_inv := λ m, by {ext, simp},
  right_inv := λ m, by {ext, simp},
  map_add' := λ a b, by {ext, simp} }

end

end semiring

end multilinear_map

namespace linear_map
variables [semiring R]
[Πi, add_comm_monoid (M₁ i)] [add_comm_monoid M₂] [add_comm_monoid M₃] [add_comm_monoid M']
[∀i, semimodule R (M₁ i)] [semimodule R M₂] [semimodule R M₃] [semimodule R M']

/-- Composing a multilinear map with a linear map gives again a multilinear map. -/
def comp_multilinear_map (g : M₂ →ₗ[R] M₃) (f : multilinear_map R M₁ M₂) :
  multilinear_map R M₁ M₃ :=
{ to_fun    := g ∘ f,
  map_add'  := λ m i x y, by simp,
  map_smul' := λ m i c x, by simp }

@[simp] lemma coe_comp_multilinear_map (g : M₂ →ₗ[R] M₃) (f : multilinear_map R M₁ M₂) :
  ⇑(g.comp_multilinear_map f) = g ∘ f := rfl

lemma comp_multilinear_map_apply (g : M₂ →ₗ[R] M₃) (f : multilinear_map R M₁ M₂) (m : Π i, M₁ i) :
  g.comp_multilinear_map f m = g (f m) := rfl

variables {ι₁ ι₂ : Type*} [decidable_eq ι₁] [decidable_eq ι₂]

@[simp] lemma comp_multilinear_map_dom_dom_congr (σ : ι₁ ≃ ι₂) (g : M₂ →ₗ[R] M₃)
  (f : multilinear_map R (λ i : ι₁, M') M₂) :
  (g.comp_multilinear_map f).dom_dom_congr σ = g.comp_multilinear_map (f.dom_dom_congr σ) :=
by { ext, simp }

end linear_map

namespace multilinear_map

section comm_semiring

variables [comm_semiring R] [∀i, add_comm_monoid (M₁ i)] [∀i, add_comm_monoid (M i)] [add_comm_monoid M₂]
[∀i, semimodule R (M i)] [∀i, semimodule R (M₁ i)] [semimodule R M₂]
(f f' : multilinear_map R M₁ M₂)

/-- If one multiplies by `c i` the coordinates in a finset `s`, then the image under a multilinear
map is multiplied by `∏ i in s, c i`. This is mainly an auxiliary statement to prove the result when
`s = univ`, given in `map_smul_univ`, although it can be useful in its own right as it does not
require the index set `ι` to be finite. -/
lemma map_piecewise_smul (c : ι → R) (m : Πi, M₁ i) (s : finset ι) :
  f (s.piecewise (λi, c i • m i) m) = (∏ i in s, c i) • f m :=
begin
  refine s.induction_on (by simp) _,
  assume j s j_not_mem_s Hrec,
  have A : function.update (s.piecewise (λi, c i • m i) m) j (m j) =
           s.piecewise (λi, c i • m i) m,
  { ext i,
    by_cases h : i = j,
    { rw h, simp [j_not_mem_s] },
    { simp [h] } },
  rw [s.piecewise_insert, f.map_smul, A, Hrec],
  simp [j_not_mem_s, mul_smul]
end

/-- Multiplicativity of a multilinear map along all coordinates at the same time,
writing `f (λi, c i • m i)` as `(∏ i, c i) • f m`. -/
lemma map_smul_univ [fintype ι] (c : ι → R) (m : Πi, M₁ i) :
  f (λi, c i • m i) = (∏ i, c i) • f m :=
by simpa using map_piecewise_smul f c m finset.univ

section distrib_mul_action

variables {R' A : Type*} [monoid R'] [semiring A]
  [Π i, semimodule A (M₁ i)] [distrib_mul_action R' M₂] [semimodule A M₂] [smul_comm_class A R' M₂]

instance : has_scalar R' (multilinear_map A M₁ M₂) := ⟨λ c f,
  ⟨λ m, c • f m, λm i x y, by simp [smul_add], λl i x d, by simp [←smul_comm x c] ⟩⟩

@[simp] lemma smul_apply (f : multilinear_map A M₁ M₂) (c : R') (m : Πi, M₁ i) :
  (c • f) m = c • f m := rfl

instance : distrib_mul_action R' (multilinear_map A M₁ M₂) :=
{ one_smul := λ f, ext $ λ x, one_smul _ _,
  mul_smul := λ c₁ c₂ f, ext $ λ x, mul_smul _ _ _,
  smul_zero := λ r, ext $ λ x, smul_zero _,
  smul_add := λ r f₁ f₂, ext $ λ x, smul_add _ _ _ }

end distrib_mul_action

section semimodule

variables {R' A : Type*} [semiring R'] [semiring A]
  [Π i, semimodule A (M₁ i)] [semimodule R' M₂] [semimodule A M₂] [smul_comm_class A R' M₂]

/-- The space of multilinear maps over an algebra over `R` is a module over `R`, for the pointwise
addition and scalar multiplication. -/
instance : semimodule R' (multilinear_map A M₁ M₂) :=
{ add_smul := λ r₁ r₂ f, ext $ λ x, add_smul _ _ _,
  zero_smul := λ f, ext $ λ x, zero_smul _ _ }

end semimodule


section dom_coprod

open_locale tensor_product

variables {ι₁ ι₂ ι₃ ι₄ : Type*}
variables [decidable_eq ι₁] [decidable_eq ι₂][decidable_eq ι₃] [decidable_eq ι₄]
variables {N₁ : Type*} [add_comm_monoid N₁] [semimodule R N₁]
variables {N₂ : Type*} [add_comm_monoid N₂] [semimodule R N₂]
variables {N : Type*} [add_comm_monoid N] [semimodule R N]

/-- Given two multilinear maps `(ι₁ → N) → N₁` and `(ι₂ → N) → N₂`, this produces the map
`(ι₁ ⊕ ι₂ → N) → N₁ ⊗ N₂` by taking the coproduct of the domain and the tensor product
of the codomain.

This can be thought of as combining `equiv.sum_arrow_equiv_prod_arrow.symm` with
`tensor_product.map`, noting that the two operations can't be separated as the intermediate result
is not a `multilinear_map`.

While this can be generalized to work for dependent `Π i : ι₁, N'₁ i` instead of `ι₁ → N`, doing so
introduces `sum.elim N'₁ N'₂` types in the result which are difficult to work with and not defeq
to the simple case defined here. See [this zulip thread](
https://leanprover.zulipchat.com/#narrow/stream/217875-Is-there.20code.20for.20X.3F/topic/Instances.20on.20.60sum.2Eelim.20A.20B.20i.60/near/218484619).
-/
@[simps apply]
def dom_coprod
  (a : multilinear_map R (λ _ : ι₁, N) N₁) (b : multilinear_map R (λ _ : ι₂, N) N₂) :
  multilinear_map R (λ _ : ι₁ ⊕ ι₂, N) (N₁ ⊗[R] N₂) :=
have inl_disjoint : ∀ {α β : Type*} (a : α),
  (sum.inl a : α ⊕ β) ∉ set.range (@sum.inr α β) := by simp,
have inr_disjoint : ∀ {α β : Type*} (b : β),
  (sum.inr b : α ⊕ β) ∉ set.range (@sum.inl α β) := by simp,
{ to_fun := λ v, a (λ i, v (sum.inl i)) ⊗ₜ b (λ i, v (sum.inr i)),
  map_add' := λ v i p q, begin
    cases i,
    { iterate 3 {
        rw [function.update_comp_eq_of_injective' _ sum.injective_inl,
            function.update_comp_eq_of_not_mem_range' _ _ (inl_disjoint i)],},
      rw [a.map_add, tensor_product.add_tmul], },
    { iterate 3 {
        rw [function.update_comp_eq_of_injective' _ sum.injective_inr,
            function.update_comp_eq_of_not_mem_range' _ _ (inr_disjoint i)],},
      rw [b.map_add, tensor_product.tmul_add], }
  end,
  map_smul' := λ v i c p, begin
    cases i,
    { iterate 2 {
        rw [function.update_comp_eq_of_injective' _ sum.injective_inl,
            function.update_comp_eq_of_not_mem_range' _ _ (inl_disjoint i)],},
      rw [a.map_smul, tensor_product.smul_tmul'], },
    { iterate 2 {
        rw [function.update_comp_eq_of_injective' _ sum.injective_inr,
            function.update_comp_eq_of_not_mem_range' _ _ (inr_disjoint i)]},
      rw [b.map_smul, tensor_product.tmul_smul], },
  end }

/-- A more bundled version of `multilinear_map.dom_coprod` that maps
`((ι₁ → N) → N₁) ⊗ ((ι₂ → N) → N₂)` to `(ι₁ ⊕ ι₂ → N) → N₁ ⊗ N₂`. -/
def dom_coprod' :
  multilinear_map R (λ _ : ι₁, N) N₁ ⊗[R] multilinear_map R (λ _ : ι₂, N) N₂ →ₗ[R]
  multilinear_map R (λ _ : ι₁ ⊕ ι₂, N) (N₁ ⊗[R] N₂) :=
tensor_product.lift $ linear_map.mk₂ R (dom_coprod)
  (λ m₁ m₂ n, by { ext, simp only [dom_coprod_apply, tensor_product.add_tmul, add_apply] })
  (λ c m n,   by { ext, simp only [dom_coprod_apply, tensor_product.smul_tmul', smul_apply] })
  (λ m n₁ n₂, by { ext, simp only [dom_coprod_apply, tensor_product.tmul_add, add_apply] })
  (λ c m n,   by { ext, simp only [dom_coprod_apply, tensor_product.tmul_smul, smul_apply] })

@[simp]
lemma dom_coprod'_apply
  (a : multilinear_map R (λ _ : ι₁, N) N₁) (b : multilinear_map R (λ _ : ι₂, N) N₂) :
  dom_coprod' (a ⊗ₜ[R] b) = dom_coprod a b := rfl

<<<<<<< HEAD
lemma dom_coprod_dom_dom_congr_sum_congr
  (a : multilinear_map R (λ _ : ι₁, N) N₁) (b : multilinear_map R (λ _ : ι₂, N) N₂)
  (σa : equiv.perm ι₁) (σb : equiv.perm ι₂) :
=======
/-- When passed an `equiv.sum_congr`, `multilinear_map.dom_dom_congr` distributes over
`multilinear_map.dom_coprod`. -/
lemma dom_coprod_dom_dom_congr_sum_congr
  (a : multilinear_map R (λ _ : ι₁, N) N₁) (b : multilinear_map R (λ _ : ι₂, N) N₂)
  (σa : ι₁ ≃ ι₃) (σb : ι₂ ≃ ι₄) :
>>>>>>> ee6969c3
    (a.dom_coprod b).dom_dom_congr (σa.sum_congr σb) =
      (a.dom_dom_congr σa).dom_coprod (b.dom_dom_congr σb) := rfl

end dom_coprod

section

variables (R ι) (A : Type*) [comm_semiring A] [algebra R A] [fintype ι]

/-- Given an `R`-algebra `A`, `mk_pi_algebra` is the multilinear map on `A^ι` associating
to `m` the product of all the `m i`.

See also `multilinear_map.mk_pi_algebra_fin` for a version that works with a non-commutative
algebra `A` but requires `ι = fin n`. -/
protected def mk_pi_algebra : multilinear_map R (λ i : ι, A) A :=
{ to_fun := λ m, ∏ i, m i,
  map_add' := λ m i x y, by simp [finset.prod_update_of_mem, add_mul],
  map_smul' := λ m i c x, by simp [finset.prod_update_of_mem] }

variables {R A ι}

@[simp] lemma mk_pi_algebra_apply (m : ι → A) :
  multilinear_map.mk_pi_algebra R ι A m = ∏ i, m i :=
rfl

end

section

variables (R n) (A : Type*) [semiring A] [algebra R A]

/-- Given an `R`-algebra `A`, `mk_pi_algebra_fin` is the multilinear map on `A^n` associating
to `m` the product of all the `m i`.

See also `multilinear_map.mk_pi_algebra` for a version that assumes `[comm_semiring A]` but works
for `A^ι` with any finite type `ι`. -/
protected def mk_pi_algebra_fin : multilinear_map R (λ i : fin n, A) A :=
{ to_fun := λ m, (list.of_fn m).prod,
  map_add' :=
    begin
      intros m i x y,
      have : (list.fin_range n).index_of i < n,
        by simpa using list.index_of_lt_length.2 (list.mem_fin_range i),
      simp [list.of_fn_eq_map, (list.nodup_fin_range n).map_update, list.prod_update_nth, add_mul,
        this, mul_add, add_mul]
    end,
  map_smul' :=
    begin
      intros m i c x,
      have : (list.fin_range n).index_of i < n,
        by simpa using list.index_of_lt_length.2 (list.mem_fin_range i),
      simp [list.of_fn_eq_map, (list.nodup_fin_range n).map_update, list.prod_update_nth, this]
    end }

variables {R A n}

@[simp] lemma mk_pi_algebra_fin_apply (m : fin n → A) :
  multilinear_map.mk_pi_algebra_fin R n A m = (list.of_fn m).prod :=
rfl

lemma mk_pi_algebra_fin_apply_const (a : A) :
  multilinear_map.mk_pi_algebra_fin R n A (λ _, a) = a ^ n :=
by simp

end

/-- Given an `R`-multilinear map `f` taking values in `R`, `f.smul_right z` is the map
sending `m` to `f m • z`. -/
def smul_right (f : multilinear_map R M₁ R) (z : M₂) : multilinear_map R M₁ M₂ :=
(linear_map.smul_right linear_map.id z).comp_multilinear_map f

@[simp] lemma smul_right_apply (f : multilinear_map R M₁ R) (z : M₂) (m : Π i, M₁ i) :
  f.smul_right z m = f m • z :=
rfl

variables (R ι)

/-- The canonical multilinear map on `R^ι` when `ι` is finite, associating to `m` the product of
all the `m i` (multiplied by a fixed reference element `z` in the target module). See also
`mk_pi_algebra` for a more general version. -/
protected def mk_pi_ring [fintype ι] (z : M₂) : multilinear_map R (λ(i : ι), R) M₂ :=
(multilinear_map.mk_pi_algebra R ι R).smul_right z

variables {R ι}

@[simp] lemma mk_pi_ring_apply [fintype ι] (z : M₂) (m : ι → R) :
  (multilinear_map.mk_pi_ring R ι z : (ι → R) → M₂) m = (∏ i, m i) • z := rfl

lemma mk_pi_ring_apply_one_eq_self [fintype ι]  (f : multilinear_map R (λ(i : ι), R) M₂) :
  multilinear_map.mk_pi_ring R ι (f (λi, 1)) = f :=
begin
  ext m,
  have : m = (λi, m i • 1), by { ext j, simp },
  conv_rhs { rw [this, f.map_smul_univ] },
  refl
end

end comm_semiring

section range_add_comm_group

variables [semiring R] [∀i, add_comm_monoid (M₁ i)] [add_comm_group M₂]
[∀i, semimodule R (M₁ i)] [semimodule R M₂]
(f g : multilinear_map R M₁ M₂)

instance : has_neg (multilinear_map R M₁ M₂) :=
⟨λ f, ⟨λ m, - f m, λm i x y, by simp [add_comm], λm i c x, by simp⟩⟩

@[simp] lemma neg_apply (m : Πi, M₁ i) : (-f) m = - (f m) := rfl

instance : has_sub (multilinear_map R M₁ M₂) :=
⟨λ f g,
  ⟨λ m, f m - g m,
   λ m i x y, by { simp only [map_add, sub_eq_add_neg, neg_add], cc },
   λ m i c x, by { simp only [map_smul, smul_sub] }⟩⟩

@[simp] lemma sub_apply (m : Πi, M₁ i) : (f - g) m = f m - g m := rfl

instance : add_comm_group (multilinear_map R M₁ M₂) :=
by refine { zero := 0, add := (+), neg := has_neg.neg,
            sub := has_sub.sub, sub_eq_add_neg := _, .. };
   intros; ext; simp [add_comm, add_left_comm, sub_eq_add_neg]

end range_add_comm_group

section add_comm_group

variables [semiring R] [∀i, add_comm_group (M₁ i)] [add_comm_group M₂]
[∀i, semimodule R (M₁ i)] [semimodule R M₂]
(f : multilinear_map R M₁ M₂)

@[simp] lemma map_neg (m : Πi, M₁ i) (i : ι) (x : M₁ i) :
  f (update m i (-x)) = -f (update m i x) :=
eq_neg_of_add_eq_zero $ by rw [←map_add, add_left_neg, f.map_coord_zero i (update_same i 0 m)]

@[simp] lemma map_sub (m : Πi, M₁ i) (i : ι) (x y : M₁ i) :
  f (update m i (x - y)) = f (update m i x) - f (update m i y) :=
by rw [sub_eq_add_neg, sub_eq_add_neg, map_add, map_neg]

end add_comm_group

section comm_semiring

variables [comm_semiring R] [∀i, add_comm_group (M₁ i)] [add_comm_group M₂]
[∀i, semimodule R (M₁ i)] [semimodule R M₂]

/-- When `ι` is finite, multilinear maps on `R^ι` with values in `M₂` are in bijection with `M₂`,
as such a multilinear map is completely determined by its value on the constant vector made of ones.
We register this bijection as a linear equivalence in `multilinear_map.pi_ring_equiv`. -/
protected def pi_ring_equiv [fintype ι]  : M₂ ≃ₗ[R] (multilinear_map R (λ(i : ι), R) M₂) :=
{ to_fun    := λ z, multilinear_map.mk_pi_ring R ι z,
  inv_fun   := λ f, f (λi, 1),
  map_add'  := λ z z', by { ext m, simp [smul_add] },
  map_smul' := λ c z, by { ext m, simp [smul_smul, mul_comm] },
  left_inv  := λ z, by simp,
  right_inv := λ f, f.mk_pi_ring_apply_one_eq_self }

end comm_semiring

end multilinear_map

section currying
/-!
### Currying

We associate to a multilinear map in `n+1` variables (i.e., based on `fin n.succ`) two
curried functions, named `f.curry_left` (which is a linear map on `E 0` taking values
in multilinear maps in `n` variables) and `f.curry_right` (wich is a multilinear map in `n`
variables taking values in linear maps on `E 0`). In both constructions, the variable that is
singled out is `0`, to take advantage of the operations `cons` and `tail` on `fin n`.
The inverse operations are called `uncurry_left` and `uncurry_right`.

We also register linear equiv versions of these correspondences, in
`multilinear_curry_left_equiv` and `multilinear_curry_right_equiv`.
-/
open multilinear_map

variables {R M M₂}
[comm_ring R] [∀i, add_comm_group (M i)] [add_comm_group M'] [add_comm_group M₂]
[∀i, module R (M i)] [module R M'] [module R M₂]

/-! #### Left currying -/

/-- Given a linear map `f` from `M 0` to multilinear maps on `n` variables,
construct the corresponding multilinear map on `n+1` variables obtained by concatenating
the variables, given by `m ↦ f (m 0) (tail m)`-/
def linear_map.uncurry_left
  (f : M 0 →ₗ[R] (multilinear_map R (λ(i : fin n), M i.succ) M₂)) :
  multilinear_map R M M₂ :=
{ to_fun := λm, f (m 0) (tail m),
  map_add' := λm i x y, begin
    by_cases h : i = 0,
    { revert x y,
      rw h,
      assume x y,
      rw [update_same, update_same, update_same, f.map_add, add_apply,
          tail_update_zero, tail_update_zero, tail_update_zero] },
    { rw [update_noteq (ne.symm h), update_noteq (ne.symm h), update_noteq (ne.symm h)],
      revert x y,
      rw ← succ_pred i h,
      assume x y,
      rw [tail_update_succ, map_add, tail_update_succ, tail_update_succ] }
  end,
  map_smul' := λm i c x, begin
    by_cases h : i = 0,
    { revert x,
      rw h,
      assume x,
      rw [update_same, update_same, tail_update_zero, tail_update_zero,
          ← smul_apply, f.map_smul] },
    { rw [update_noteq (ne.symm h), update_noteq (ne.symm h)],
      revert x,
      rw ← succ_pred i h,
      assume x,
      rw [tail_update_succ, tail_update_succ, map_smul] }
  end }

@[simp] lemma linear_map.uncurry_left_apply
  (f : M 0 →ₗ[R] (multilinear_map R (λ(i : fin n), M i.succ) M₂)) (m : Πi, M i) :
  f.uncurry_left m = f (m 0) (tail m) := rfl

/-- Given a multilinear map `f` in `n+1` variables, split the first variable to obtain
a linear map into multilinear maps in `n` variables, given by `x ↦ (m ↦ f (cons x m))`. -/
def multilinear_map.curry_left
  (f : multilinear_map R M M₂) :
  M 0 →ₗ[R] (multilinear_map R (λ(i : fin n), M i.succ) M₂) :=
{ to_fun := λx,
  { to_fun    := λm, f (cons x m),
    map_add'  := λm i y y', by simp,
    map_smul' := λm i y c, by simp },
  map_add' := λx y, by { ext m, exact cons_add f m x y },
  map_smul' := λc x, by { ext m, exact cons_smul f m c x } }

@[simp] lemma multilinear_map.curry_left_apply
  (f : multilinear_map R M M₂) (x : M 0) (m : Π(i : fin n), M i.succ) :
  f.curry_left x m = f (cons x m) := rfl

@[simp] lemma linear_map.curry_uncurry_left
  (f : M 0 →ₗ[R] (multilinear_map R (λ(i : fin n), M i.succ) M₂)) :
  f.uncurry_left.curry_left = f :=
begin
  ext m x,
  simp only [tail_cons, linear_map.uncurry_left_apply, multilinear_map.curry_left_apply],
  rw cons_zero
end

@[simp] lemma multilinear_map.uncurry_curry_left
  (f : multilinear_map R M M₂) :
  f.curry_left.uncurry_left = f :=
by { ext m, simp }

variables (R M M₂)

/-- The space of multilinear maps on `Π(i : fin (n+1)), M i` is canonically isomorphic to
the space of linear maps from `M 0` to the space of multilinear maps on
`Π(i : fin n), M i.succ `, by separating the first variable. We register this isomorphism as a
linear isomorphism in `multilinear_curry_left_equiv R M M₂`.

The direct and inverse maps are given by `f.uncurry_left` and `f.curry_left`. Use these
unless you need the full framework of linear equivs. -/
def multilinear_curry_left_equiv :
  (M 0 →ₗ[R] (multilinear_map R (λ(i : fin n), M i.succ) M₂)) ≃ₗ[R] (multilinear_map R M M₂) :=
{ to_fun    := linear_map.uncurry_left,
  map_add'  := λf₁ f₂, by { ext m, refl },
  map_smul' := λc f, by { ext m, refl },
  inv_fun   := multilinear_map.curry_left,
  left_inv  := linear_map.curry_uncurry_left,
  right_inv := multilinear_map.uncurry_curry_left }

variables {R M M₂}

/-! #### Right currying -/

/-- Given a multilinear map `f` in `n` variables to the space of linear maps from `M (last n)` to
`M₂`, construct the corresponding multilinear map on `n+1` variables obtained by concatenating
the variables, given by `m ↦ f (init m) (m (last n))`-/
def multilinear_map.uncurry_right
  (f : (multilinear_map R (λ(i : fin n), M i.cast_succ) (M (last n) →ₗ[R] M₂))) :
  multilinear_map R M M₂ :=
{ to_fun := λm, f (init m) (m (last n)),
  map_add' := λm i x y, begin
    by_cases h : i.val < n,
    { have : last n ≠ i := ne.symm (ne_of_lt h),
      rw [update_noteq this, update_noteq this, update_noteq this],
      revert x y,
      rw  [(cast_succ_cast_lt i h).symm],
      assume x y,
      rw [init_update_cast_succ, map_add, init_update_cast_succ, init_update_cast_succ,
          linear_map.add_apply] },
    { revert x y,
      rw eq_last_of_not_lt h,
      assume x y,
      rw [init_update_last, init_update_last, init_update_last,
          update_same, update_same, update_same, linear_map.map_add] }
  end,
  map_smul' := λm i c x, begin
    by_cases h : i.val < n,
    { have : last n ≠ i := ne.symm (ne_of_lt h),
      rw [update_noteq this, update_noteq this],
      revert x,
      rw  [(cast_succ_cast_lt i h).symm],
      assume x,
      rw [init_update_cast_succ, init_update_cast_succ, map_smul, linear_map.smul_apply] },
    { revert x,
      rw eq_last_of_not_lt h,
      assume x,
      rw [update_same, update_same, init_update_last, init_update_last,
          linear_map.map_smul] }
  end }

@[simp] lemma multilinear_map.uncurry_right_apply
  (f : (multilinear_map R (λ(i : fin n), M i.cast_succ) ((M (last n)) →ₗ[R] M₂))) (m : Πi, M i) :
  f.uncurry_right m = f (init m) (m (last n)) := rfl

/-- Given a multilinear map `f` in `n+1` variables, split the last variable to obtain
a multilinear map in `n` variables taking values in linear maps from `M (last n)` to `M₂`, given by
`m ↦ (x ↦ f (snoc m x))`. -/
def multilinear_map.curry_right (f : multilinear_map R M M₂) :
  multilinear_map R (λ(i : fin n), M (fin.cast_succ i)) ((M (last n)) →ₗ[R] M₂) :=
{ to_fun := λm,
  { to_fun    := λx, f (snoc m x),
    map_add'  := λx y, by rw f.snoc_add,
    map_smul' := λc x, by rw f.snoc_smul },
  map_add' := λm i x y, begin
    ext z,
    change f (snoc (update m i (x + y)) z)
      = f (snoc (update m i x) z) + f (snoc (update m i y) z),
    rw [snoc_update, snoc_update, snoc_update, f.map_add]
  end,
  map_smul' := λm i c x, begin
    ext z,
    change f (snoc (update m i (c • x)) z) = c • f (snoc (update m i x) z),
    rw [snoc_update, snoc_update, f.map_smul]
  end }

@[simp] lemma multilinear_map.curry_right_apply
  (f : multilinear_map R M M₂) (m : Π(i : fin n), M i.cast_succ) (x : M (last n)) :
  f.curry_right m x = f (snoc m x) := rfl

@[simp] lemma multilinear_map.curry_uncurry_right
  (f : (multilinear_map R (λ(i : fin n), M i.cast_succ) ((M (last n)) →ₗ[R] M₂))) :
  f.uncurry_right.curry_right = f :=
begin
  ext m x,
  simp only [snoc_last, multilinear_map.curry_right_apply, multilinear_map.uncurry_right_apply],
  rw init_snoc
end

@[simp] lemma multilinear_map.uncurry_curry_right
  (f : multilinear_map R M M₂) : f.curry_right.uncurry_right = f :=
by { ext m, simp }

variables (R M M₂)

/-- The space of multilinear maps on `Π(i : fin (n+1)), M i` is canonically isomorphic to
the space of linear maps from the space of multilinear maps on `Π(i : fin n), M i.cast_succ` to the
space of linear maps on `M (last n)`, by separating the last variable. We register this isomorphism
as a linear isomorphism in `multilinear_curry_right_equiv R M M₂`.

The direct and inverse maps are given by `f.uncurry_right` and `f.curry_right`. Use these
unless you need the full framework of linear equivs. -/
def multilinear_curry_right_equiv :
  (multilinear_map R (λ(i : fin n), M i.cast_succ) ((M (last n)) →ₗ[R] M₂))
  ≃ₗ[R] (multilinear_map R M M₂) :=
{ to_fun    := multilinear_map.uncurry_right,
  map_add'  := λf₁ f₂, by { ext m, refl },
  map_smul' := λc f, by { ext m, rw [smul_apply], refl },
  inv_fun   := multilinear_map.curry_right,
  left_inv  := multilinear_map.curry_uncurry_right,
  right_inv := multilinear_map.uncurry_curry_right }

end currying<|MERGE_RESOLUTION|>--- conflicted
+++ resolved
@@ -654,17 +654,22 @@
   (a : multilinear_map R (λ _ : ι₁, N) N₁) (b : multilinear_map R (λ _ : ι₂, N) N₂) :
   dom_coprod' (a ⊗ₜ[R] b) = dom_coprod a b := rfl
 
-<<<<<<< HEAD
 lemma dom_coprod_dom_dom_congr_sum_congr
   (a : multilinear_map R (λ _ : ι₁, N) N₁) (b : multilinear_map R (λ _ : ι₂, N) N₂)
   (σa : equiv.perm ι₁) (σb : equiv.perm ι₂) :
-=======
+    (a.dom_coprod b).dom_dom_congr (σa.sum_congr σb) =
+      (a.dom_dom_congr σa).dom_coprod (b.dom_dom_congr σb) := rfl
+
+@[simp]
+lemma dom_coprod'_apply
+  (a : multilinear_map R (λ _ : ι₁, N) N₁) (b : multilinear_map R (λ _ : ι₂, N) N₂) :
+  dom_coprod' (a ⊗ₜ[R] b) = dom_coprod a b := rfl
+
 /-- When passed an `equiv.sum_congr`, `multilinear_map.dom_dom_congr` distributes over
 `multilinear_map.dom_coprod`. -/
 lemma dom_coprod_dom_dom_congr_sum_congr
   (a : multilinear_map R (λ _ : ι₁, N) N₁) (b : multilinear_map R (λ _ : ι₂, N) N₂)
   (σa : ι₁ ≃ ι₃) (σb : ι₂ ≃ ι₄) :
->>>>>>> ee6969c3
     (a.dom_coprod b).dom_dom_congr (σa.sum_congr σb) =
       (a.dom_dom_congr σa).dom_coprod (b.dom_dom_congr σb) := rfl
 
