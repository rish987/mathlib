/-
Copyright (c) 2020 Yury G. Kudryashov. All rights reserved.
Released under Apache 2.0 license as described in the file LICENSE.
Authors: Yury G. Kudryashov, Patrick Massot, Sébastien Gouëzel
-/
import analysis.normed_space.dual
import data.set.intervals.disjoint
import measure_theory.measure.lebesgue
import analysis.calculus.extend_deriv
import measure_theory.integral.set_integral
import measure_theory.integral.vitali_caratheodory

/-!
# Integral over an interval

In this file we define `∫ x in a..b, f x ∂μ` to be `∫ x in Ioc a b, f x ∂μ` if `a ≤ b` and
`-∫ x in Ioc b a, f x ∂μ` if `b ≤ a`. We prove a few simple properties and several versions of the
[fundamental theorem of calculus](https://en.wikipedia.org/wiki/Fundamental_theorem_of_calculus).

Recall that its first version states that the function `(u, v) ↦ ∫ x in u..v, f x` has derivative
`(δu, δv) ↦ δv • f b - δu • f a` at `(a, b)` provided that `f` is continuous at `a` and `b`,
and its second version states that, if `f` has an integrable derivative on `[a, b]`, then
`∫ x in a..b, f' x = f b - f a`.

## Main statements

### FTC-1 for Lebesgue measure

We prove several versions of FTC-1, all in the `interval_integral` namespace. Many of them follow
the naming scheme `integral_has(_strict?)_(f?)deriv(_within?)_at(_of_tendsto_ae?)(_right|_left?)`.
They formulate FTC in terms of `has(_strict?)_(f?)deriv(_within?)_at`.
Let us explain the meaning of each part of the name:

* `_strict` means that the theorem is about strict differentiability;
* `f` means that the theorem is about differentiability in both endpoints; incompatible with
  `_right|_left`;
* `_within` means that the theorem is about one-sided derivatives, see below for details;
* `_of_tendsto_ae` means that instead of continuity the theorem assumes that `f` has a finite limit
  almost surely as `x` tends to `a` and/or `b`;
* `_right` or `_left` mean that the theorem is about differentiability in the right (resp., left)
  endpoint.

We also reformulate these theorems in terms of `(f?)deriv(_within?)`. These theorems are named
`(f?)deriv(_within?)_integral(_of_tendsto_ae?)(_right|_left?)` with the same meaning of parts of the
name.

### One-sided derivatives

Theorem `integral_has_fderiv_within_at_of_tendsto_ae` states that `(u, v) ↦ ∫ x in u..v, f x` has a
derivative `(δu, δv) ↦ δv • cb - δu • ca` within the set `s × t` at `(a, b)` provided that `f` tends
to `ca` (resp., `cb`) almost surely at `la` (resp., `lb`), where possible values of `s`, `t`, and
corresponding filters `la`, `lb` are given in the following table.

| `s`     | `la`     | `t`     | `lb`     |
| ------- | ----     | ---     | ----     |
| `Iic a` | `𝓝[≤] a` | `Iic b` | `𝓝[≤] b` |
| `Ici a` | `𝓝[>] a` | `Ici b` | `𝓝[>] b` |
| `{a}`   | `⊥`      | `{b}`   | `⊥`      |
| `univ`  | `𝓝 a`    | `univ`  | `𝓝 b`    |

We use a typeclass `FTC_filter` to make Lean automatically find `la`/`lb` based on `s`/`t`. This way
we can formulate one theorem instead of `16` (or `8` if we leave only non-trivial ones not covered
by `integral_has_deriv_within_at_of_tendsto_ae_(left|right)` and
`integral_has_fderiv_at_of_tendsto_ae`). Similarly,
`integral_has_deriv_within_at_of_tendsto_ae_right` works for both one-sided derivatives using the
same typeclass to find an appropriate filter.

### FTC for a locally finite measure

Before proving FTC for the Lebesgue measure, we prove a few statements that can be seen as FTC for
any measure. The most general of them,
`measure_integral_sub_integral_sub_linear_is_o_of_tendsto_ae`, states the following. Let `(la, la')`
be an `FTC_filter` pair of filters around `a` (i.e., `FTC_filter a la la'`) and let `(lb, lb')` be
an `FTC_filter` pair of filters around `b`. If `f` has finite limits `ca` and `cb` almost surely at
`la'` and `lb'`, respectively, then
`∫ x in va..vb, f x ∂μ - ∫ x in ua..ub, f x ∂μ = ∫ x in ub..vb, cb ∂μ - ∫ x in ua..va, ca ∂μ +
  o(∥∫ x in ua..va, (1:ℝ) ∂μ∥ + ∥∫ x in ub..vb, (1:ℝ) ∂μ∥)` as `ua` and `va` tend to `la` while
`ub` and `vb` tend to `lb`.

### FTC-2 and corollaries

We use FTC-1 to prove several versions of FTC-2 for the Lebesgue measure, using a similar naming
scheme as for the versions of FTC-1. They include:
* `interval_integral.integral_eq_sub_of_has_deriv_right_of_le` - most general version, for functions
  with a right derivative
* `interval_integral.integral_eq_sub_of_has_deriv_at'` - version for functions with a derivative on
  an open set
* `interval_integral.integral_deriv_eq_sub'` - version that is easiest to use when computing the
  integral of a specific function

We then derive additional integration techniques from FTC-2:
* `interval_integral.integral_mul_deriv_eq_deriv_mul` - integration by parts
* `interval_integral.integral_comp_mul_deriv''` - integration by substitution

Many applications of these theorems can be found in the file `analysis.special_functions.integrals`.

Note that the assumptions of FTC-2 are formulated in the form that `f'` is integrable. To use it in
a context with the stronger assumption that `f'` is continuous, one can use
`continuous_on.interval_integrable` or `continuous_on.integrable_on_Icc` or
`continuous_on.integrable_on_interval`.

## Implementation notes

### Avoiding `if`, `min`, and `max`

In order to avoid `if`s in the definition, we define `interval_integrable f μ a b` as
`integrable_on f (Ioc a b) μ ∧ integrable_on f (Ioc b a) μ`. For any `a`, `b` one of these
intervals is empty and the other coincides with `set.interval_oc a b = set.Ioc (min a b) (max a b)`.

Similarly, we define `∫ x in a..b, f x ∂μ` to be `∫ x in Ioc a b, f x ∂μ - ∫ x in Ioc b a, f x ∂μ`.
Again, for any `a`, `b` one of these integrals is zero, and the other gives the expected result.

This way some properties can be translated from integrals over sets without dealing with
the cases `a ≤ b` and `b ≤ a` separately.

### Choice of the interval

We use integral over `set.interval_oc a b = set.Ioc (min a b) (max a b)` instead of one of the other
three possible intervals with the same endpoints for two reasons:

* this way `∫ x in a..b, f x ∂μ + ∫ x in b..c, f x ∂μ = ∫ x in a..c, f x ∂μ` holds whenever
  `f` is integrable on each interval; in particular, it works even if the measure `μ` has an atom
  at `b`; this rules out `set.Ioo` and `set.Icc` intervals;
* with this definition for a probability measure `μ`, the integral `∫ x in a..b, 1 ∂μ` equals
  the difference $F_μ(b)-F_μ(a)$, where $F_μ(a)=μ(-∞, a]$ is the
  [cumulative distribution function](https://en.wikipedia.org/wiki/Cumulative_distribution_function)
  of `μ`.

### `FTC_filter` class

As explained above, many theorems in this file rely on the typeclass
`FTC_filter (a : α) (l l' : filter α)` to avoid code duplication. This typeclass combines four
assumptions:

- `pure a ≤ l`;
- `l' ≤ 𝓝 a`;
- `l'` has a basis of measurable sets;
- if `u n` and `v n` tend to `l`, then for any `s ∈ l'`, `Ioc (u n) (v n)` is eventually included
  in `s`.

This typeclass has the following “real” instances: `(a, pure a, ⊥)`, `(a, 𝓝[≥] a, 𝓝[>] a)`,
`(a, 𝓝[≤] a, 𝓝[≤] a)`, `(a, 𝓝 a, 𝓝 a)`.
Furthermore, we have the following instances that are equal to the previously mentioned instances:
`(a, 𝓝[{a}] a, ⊥)` and `(a, 𝓝[univ] a, 𝓝[univ] a)`.
While the difference between `Ici a` and `Ioi a` doesn't matter for theorems about Lebesgue measure,
it becomes important in the versions of FTC about any locally finite measure if this measure has an
atom at one of the endpoints.

### Combining one-sided and two-sided derivatives

There are some `FTC_filter` instances where the fact that it is one-sided or
two-sided depends on the point, namely `(x, 𝓝[Icc a b] x, 𝓝[Icc a b] x)`
(resp. `(x, 𝓝[[a, b]] x, 𝓝[[a, b]] x)`, where `[a, b] = set.interval a b`),
with `x ∈ Icc a b` (resp. `x ∈ [a, b]`).
This results in a two-sided derivatives for `x ∈ Ioo a b` and one-sided derivatives for
`x ∈ {a, b}`. Other instances could be added when needed (in that case, one also needs to add
instances for `filter.is_measurably_generated` and `filter.tendsto_Ixx_class`).

## Tags

integral, fundamental theorem of calculus, FTC-1, FTC-2, change of variables in integrals
-/

noncomputable theory
open topological_space (second_countable_topology)
open measure_theory set classical filter function

open_locale classical topological_space filter ennreal big_operators interval

variables {α β 𝕜 E F : Type*} [linear_order α] [measurable_space α]
  [measurable_space E] [normed_group E]

/-!
### Almost everywhere on an interval
-/

section
variables {μ : measure α} {a b : α} {P : α → Prop}

lemma ae_interval_oc_iff :
  (∀ᵐ x ∂μ, x ∈ Ι a b → P x) ↔ (∀ᵐ x ∂μ, x ∈ Ioc a b → P x) ∧ (∀ᵐ x ∂μ, x ∈ Ioc b a → P x) :=
by { dsimp [interval_oc], cases le_total a b with hab hab ; simp [hab] }

lemma ae_measurable_interval_oc_iff {μ : measure α} {β : Type*} [measurable_space β] {f : α → β} :
  (ae_measurable f $ μ.restrict $ Ι a b) ↔
  (ae_measurable f $ μ.restrict $ Ioc a b) ∧ (ae_measurable f $ μ.restrict $ Ioc b a) :=
by { dsimp [interval_oc], cases le_total a b with hab hab ; simp [hab] }

variables [topological_space α] [opens_measurable_space α] [order_closed_topology α]

lemma ae_interval_oc_iff' : (∀ᵐ x ∂μ, x ∈ Ι a b → P x) ↔
  (∀ᵐ x ∂ (μ.restrict $ Ioc a b), P x) ∧ (∀ᵐ x ∂ (μ.restrict $ Ioc b a), P x) :=
begin
  simp_rw ae_interval_oc_iff,
  rw [ae_restrict_eq, eventually_inf_principal, ae_restrict_eq, eventually_inf_principal] ;
  exact measurable_set_Ioc
end

end

/-!
### Integrability at an interval
-/

/-- A function `f` is called *interval integrable* with respect to a measure `μ` on an unordered
interval `a..b` if it is integrable on both intervals `(a, b]` and `(b, a]`. One of these
intervals is always empty, so this property is equivalent to `f` being integrable on
`(min a b, max a b]`. -/
def interval_integrable (f : α → E) (μ : measure α) (a b : α) :=
integrable_on f (Ioc a b) μ ∧ integrable_on f (Ioc b a) μ

/-- A function is interval integrable with respect to a given measure `μ` on `interval a b` if and
  only if it is integrable on `interval_oc a b` with respect to `μ`. This is an equivalent
  defintion of `interval_integrable`. -/
lemma interval_integrable_iff {f : α → E} {a b : α} {μ : measure α} :
  interval_integrable f μ a b ↔ integrable_on f (Ι a b) μ :=
by cases le_total a b; simp [h, interval_integrable, interval_oc]

/-- If a function is interval integrable with respect to a given measure `μ` on `interval a b` then
  it is integrable on `interval_oc a b` with respect to `μ`. -/
lemma interval_integrable.def {f : α → E} {a b : α} {μ : measure α}
  (h : interval_integrable f μ a b) :
  integrable_on f (Ι a b) μ :=
interval_integrable_iff.mp h

lemma interval_integrable_iff_integrable_Ioc_of_le
  {f : α → E} {a b : α} (hab : a ≤ b) {μ : measure α} :
  interval_integrable f μ a b ↔ integrable_on f (Ioc a b) μ :=
by rw [interval_integrable_iff, interval_oc_of_le hab]

/-- If a function is integrable with respect to a given measure `μ` then it is interval integrable
  with respect to `μ` on `interval a b`. -/
lemma measure_theory.integrable.interval_integrable {f : α → E} {a b : α} {μ : measure α}
  (hf : integrable f μ) :
  interval_integrable f μ a b :=
⟨hf.integrable_on, hf.integrable_on⟩

lemma measure_theory.integrable_on.interval_integrable {f : α → E} {a b : α} {μ : measure α}
  (hf : integrable_on f (interval a b) μ) :
  interval_integrable f μ a b :=
⟨measure_theory.integrable_on.mono_set hf (Ioc_subset_Icc_self.trans Icc_subset_interval),
 measure_theory.integrable_on.mono_set hf (Ioc_subset_Icc_self.trans Icc_subset_interval')⟩

lemma interval_integrable_const_iff {a b : α} {μ : measure α} {c : E} :
  interval_integrable (λ _, c) μ a b ↔ c = 0 ∨ μ (Ι a b) < ∞ :=
by simp only [interval_integrable_iff, integrable_on_const]

@[simp] lemma interval_integrable_const [topological_space α] [compact_Icc_space α]
  {μ : measure α} [is_locally_finite_measure μ] {a b : α} {c : E} :
  interval_integrable (λ _, c) μ a b :=
interval_integrable_const_iff.2 $ or.inr measure_Ioc_lt_top

namespace interval_integrable

section

variables {f : α → E} {a b c d : α} {μ ν : measure α}

@[symm] lemma symm (h : interval_integrable f μ a b) : interval_integrable f μ b a :=
h.symm

@[refl] lemma refl : interval_integrable f μ a a :=
by split; simp

@[trans] lemma trans (hab : interval_integrable f μ a b) (hbc : interval_integrable f μ b c) :
  interval_integrable f μ a c :=
⟨(hab.1.union hbc.1).mono_set Ioc_subset_Ioc_union_Ioc,
  (hbc.2.union hab.2).mono_set Ioc_subset_Ioc_union_Ioc⟩

lemma trans_iterate {a : ℕ → α} {n : ℕ} (hint : ∀ k < n, interval_integrable f μ (a k) (a $ k+1)) :
  interval_integrable f μ (a 0) (a n) :=
begin
  induction n with n hn,
  { simp },
  { exact (hn (λ k hk, hint k (hk.trans n.lt_succ_self))).trans (hint n n.lt_succ_self) }
end

lemma neg [borel_space E] (h : interval_integrable f μ a b) : interval_integrable (-f) μ a b :=
⟨h.1.neg, h.2.neg⟩

lemma norm [opens_measurable_space E] (h : interval_integrable f μ a b) :
  interval_integrable (λ x, ∥f x∥) μ a b  :=
⟨h.1.norm, h.2.norm⟩

lemma abs {f : α → ℝ} (h : interval_integrable f μ a b) :
  interval_integrable (λ x, |f x|) μ a b  :=
h.norm

lemma mono
  (hf : interval_integrable f ν a b) (h1 : interval c d ⊆ interval a b) (h2 : μ ≤ ν) :
  interval_integrable f μ c d :=
let ⟨h1₁, h1₂⟩ := interval_subset_interval_iff_le.mp h1 in
interval_integrable_iff.mpr $ hf.def.mono (Ioc_subset_Ioc h1₁ h1₂) h2

lemma mono_set
  (hf : interval_integrable f μ a b) (h : interval c d ⊆ interval a b) :
  interval_integrable f μ c d :=
hf.mono h rfl.le

lemma mono_measure
  (hf : interval_integrable f ν a b) (h : μ ≤ ν) :
  interval_integrable f μ a b :=
hf.mono rfl.subset h

lemma mono_set_ae
  (hf : interval_integrable f μ a b) (h : Ι c d ≤ᵐ[μ] Ι a b) :
  interval_integrable f μ c d :=
interval_integrable_iff.mpr $ hf.def.mono_set_ae h

lemma mono_fun {F : Type*} [normed_group F] [measurable_space F] {g : α → F}
  (hf : interval_integrable f μ a b) (hgm : ae_measurable g (μ.restrict (Ι a b)))
  (hle : (λ x, ∥g x∥) ≤ᵐ[μ.restrict (Ι a b)] (λ x, ∥f x∥)) : interval_integrable g μ a b :=
interval_integrable_iff.2 $ hf.def.integrable.mono hgm hle

lemma mono_fun' {g : α → ℝ} (hg : interval_integrable g μ a b)
  (hfm : ae_measurable f (μ.restrict (Ι a b)))
  (hle : (λ x, ∥f x∥) ≤ᵐ[μ.restrict (Ι a b)] g) : interval_integrable f μ a b :=
interval_integrable_iff.2 $ hg.def.integrable.mono' hfm hle

protected lemma ae_measurable (h : interval_integrable f μ a b) :
  ae_measurable f (μ.restrict (Ioc a b)):=
h.1.ae_measurable

protected lemma ae_measurable' (h : interval_integrable f μ a b) :
  ae_measurable f (μ.restrict (Ioc b a)):=
h.2.ae_measurable

end

variables [borel_space E] {f g : α → E} {a b : α} {μ : measure α}

lemma smul [normed_field 𝕜] [normed_space 𝕜 E] [measurable_space 𝕜] [opens_measurable_space 𝕜]
  {f : α → E} {a b : α} {μ : measure α} (h : interval_integrable f μ a b) (r : 𝕜) :
  interval_integrable (r • f) μ a b :=
⟨h.1.smul r, h.2.smul r⟩

@[simp] lemma add [second_countable_topology E] (hf : interval_integrable f μ a b)
  (hg : interval_integrable g μ a b) : interval_integrable (λ x, f x + g x) μ a b :=
⟨hf.1.add hg.1, hf.2.add hg.2⟩

@[simp] lemma sub [second_countable_topology E] (hf : interval_integrable f μ a b)
  (hg : interval_integrable g μ a b) : interval_integrable (λ x, f x - g x) μ a b :=
⟨hf.1.sub hg.1, hf.2.sub hg.2⟩

lemma mul_continuous_on {α : Type*} [conditionally_complete_linear_order α] [measurable_space α]
  [topological_space α] [order_topology α] [opens_measurable_space α]
  {μ : measure α} {a b : α} {f g : α → ℝ}
  (hf : interval_integrable f μ a b) (hg : continuous_on g (interval a b)) :
  interval_integrable (λ x, f x * g x) μ a b :=
begin
  rw interval_integrable_iff at hf ⊢,
  exact hf.mul_continuous_on_of_subset hg measurable_set_Ioc is_compact_interval Ioc_subset_Icc_self
end

lemma continuous_on_mul {α : Type*} [conditionally_complete_linear_order α] [measurable_space α]
  [topological_space α] [order_topology α] [opens_measurable_space α]
  {μ : measure α} {a b : α} {f g : α → ℝ}
  (hf : interval_integrable f μ a b) (hg : continuous_on g (interval a b)) :
  interval_integrable (λ x, g x * f x) μ a b :=
by simpa [mul_comm] using hf.mul_continuous_on hg

end interval_integrable

section

variables {μ : measure ℝ} [is_locally_finite_measure μ]

lemma continuous_on.interval_integrable [borel_space E] {u : ℝ → E} {a b : ℝ}
  (hu : continuous_on u (interval a b)) : interval_integrable u μ a b :=
(continuous_on.integrable_on_Icc hu).interval_integrable

lemma continuous_on.interval_integrable_of_Icc [borel_space E] {u : ℝ → E} {a b : ℝ} (h : a ≤ b)
  (hu : continuous_on u (Icc a b)) : interval_integrable u μ a b :=
continuous_on.interval_integrable ((interval_of_le h).symm ▸ hu)

/-- A continuous function on `ℝ` is `interval_integrable` with respect to any locally finite measure
`ν` on ℝ. -/
lemma continuous.interval_integrable [borel_space E] {u : ℝ → E} (hu : continuous u) (a b : ℝ) :
  interval_integrable u μ a b :=
hu.continuous_on.interval_integrable

end

section

variables {ι : Type*} [topological_space ι] [conditionally_complete_linear_order ι]
  [order_topology ι] [measurable_space ι] [borel_space ι] {μ : measure ι}
  [is_locally_finite_measure μ] [conditionally_complete_linear_order E] [order_topology E]
  [second_countable_topology E] [borel_space E]

lemma monotone_on.interval_integrable {u : ι → E} {a b : ι} (hu : monotone_on u (interval a b)) :
  interval_integrable u μ a b :=
begin
  rw interval_integrable_iff,
  exact (monotone_on.integrable_on_compact is_compact_interval hu).mono_set Ioc_subset_Icc_self,
end

lemma antitone_on.interval_integrable {u : ι → E} {a b : ι} (hu : antitone_on u (interval a b)) :
  interval_integrable u μ a b :=
@monotone_on.interval_integrable (order_dual E) _ ‹_› ι _ _ _ _ _ _ _ _ _ ‹_› ‹_› u a b hu

lemma monotone.interval_integrable {u : ι → E} {a b : ι} (hu : monotone u) :
  interval_integrable u μ a b :=
(hu.monotone_on _).interval_integrable

lemma antitone.interval_integrable {u : ι → E} {a b : ι} (hu :antitone u) :
  interval_integrable u μ a b :=
(hu.antitone_on _).interval_integrable

end

/-- Let `l'` be a measurably generated filter; let `l` be a of filter such that each `s ∈ l'`
eventually includes `Ioc u v` as both `u` and `v` tend to `l`. Let `μ` be a measure finite at `l'`.

Suppose that `f : α → E` has a finite limit at `l' ⊓ μ.ae`. Then `f` is interval integrable on
`u..v` provided that both `u` and `v` tend to `l`.

Typeclass instances allow Lean to find `l'` based on `l` but not vice versa, so
`apply tendsto.eventually_interval_integrable_ae` will generate goals `filter α` and
`tendsto_Ixx_class Ioc ?m_1 l'`. -/
lemma filter.tendsto.eventually_interval_integrable_ae {f : α → E} {μ : measure α}
  {l l' : filter α}  (hfm : measurable_at_filter f l' μ)
  [tendsto_Ixx_class Ioc l l'] [is_measurably_generated l']
  (hμ : μ.finite_at_filter l') {c : E} (hf : tendsto f (l' ⊓ μ.ae) (𝓝 c))
  {u v : β → α} {lt : filter β} (hu : tendsto u lt l) (hv : tendsto v lt l) :
  ∀ᶠ t in lt, interval_integrable f μ (u t) (v t) :=
have _ := (hf.integrable_at_filter_ae hfm hμ).eventually,
((hu.Ioc hv).eventually this).and $ (hv.Ioc hu).eventually this

/-- Let `l'` be a measurably generated filter; let `l` be a of filter such that each `s ∈ l'`
eventually includes `Ioc u v` as both `u` and `v` tend to `l`. Let `μ` be a measure finite at `l'`.

Suppose that `f : α → E` has a finite limit at `l`. Then `f` is interval integrable on `u..v`
provided that both `u` and `v` tend to `l`.

Typeclass instances allow Lean to find `l'` based on `l` but not vice versa, so
`apply tendsto.eventually_interval_integrable_ae` will generate goals `filter α` and
`tendsto_Ixx_class Ioc ?m_1 l'`. -/
lemma filter.tendsto.eventually_interval_integrable {f : α → E} {μ : measure α}
  {l l' : filter α} (hfm : measurable_at_filter f l' μ)
  [tendsto_Ixx_class Ioc l l'] [is_measurably_generated l']
  (hμ : μ.finite_at_filter l') {c : E} (hf : tendsto f l' (𝓝 c))
  {u v : β → α} {lt : filter β} (hu : tendsto u lt l) (hv : tendsto v lt l) :
  ∀ᶠ t in lt, interval_integrable f μ (u t) (v t) :=
(hf.mono_left inf_le_left).eventually_interval_integrable_ae hfm hμ hu hv

/-!
### Interval integral: definition and basic properties

In this section we define `∫ x in a..b, f x ∂μ` as `∫ x in Ioc a b, f x ∂μ - ∫ x in Ioc b a, f x ∂μ`
and prove some basic properties.
-/

variables [second_countable_topology E] [complete_space E] [normed_space ℝ E]
  [borel_space E]

/-- The interval integral `∫ x in a..b, f x ∂μ` is defined
as `∫ x in Ioc a b, f x ∂μ - ∫ x in Ioc b a, f x ∂μ`. If `a ≤ b`, then it equals
`∫ x in Ioc a b, f x ∂μ`, otherwise it equals `-∫ x in Ioc b a, f x ∂μ`. -/
def interval_integral (f : α → E) (a b : α) (μ : measure α) :=
∫ x in Ioc a b, f x ∂μ - ∫ x in Ioc b a, f x ∂μ

notation `∫` binders ` in ` a `..` b `, ` r:(scoped:60 f, f) ` ∂` μ:70 := interval_integral r a b μ
notation `∫` binders ` in ` a `..` b `, ` r:(scoped:60 f, interval_integral f a b volume) := r

namespace interval_integral

section basic

variables {a b : α} {f g : α → E} {μ : measure α}

@[simp] lemma integral_zero : ∫ x in a..b, (0 : E) ∂μ = 0 :=
by simp [interval_integral]

lemma integral_of_le (h : a ≤ b) : ∫ x in a..b, f x ∂μ = ∫ x in Ioc a b, f x ∂μ :=
by simp [interval_integral, h]

@[simp] lemma integral_same : ∫ x in a..a, f x ∂μ = 0 :=
sub_self _

lemma integral_symm (a b) : ∫ x in b..a, f x ∂μ = -∫ x in a..b, f x ∂μ :=
by simp only [interval_integral, neg_sub]

lemma integral_of_ge (h : b ≤ a) : ∫ x in a..b, f x ∂μ = -∫ x in Ioc b a, f x ∂μ :=
by simp only [integral_symm b, integral_of_le h]

lemma interval_integral_eq_integral_interval_oc (f : α → E) (a b : α) (μ : measure α) :
  ∫ x in a..b, f x ∂μ = (if a ≤ b then 1 else -1 : ℝ) • ∫ x in Ι a b, f x ∂μ :=
begin
  split_ifs with h,
  { simp only [integral_of_le h, interval_oc_of_le h, one_smul] },
  { simp only [integral_of_ge (not_le.1 h).le, interval_oc_of_lt (not_le.1 h), neg_one_smul] }
end

lemma integral_cases (f : α → E) (a b) :
  ∫ x in a..b, f x ∂μ ∈ ({∫ x in Ι a b, f x ∂μ, -∫ x in Ι a b, f x ∂μ} : set E) :=
by { rw interval_integral_eq_integral_interval_oc, split_ifs; simp }

lemma integral_undef (h : ¬ interval_integrable f μ a b) :
  ∫ x in a..b, f x ∂μ = 0 :=
by cases le_total a b with hab hab;
  simp only [integral_of_le, integral_of_ge, hab, neg_eq_zero];
    refine integral_undef (not_imp_not.mpr integrable.integrable_on' _);
      simpa [hab] using not_and_distrib.mp h

lemma integral_non_ae_measurable
  (hf : ¬ ae_measurable f (μ.restrict (Ι a b))) :
  ∫ x in a..b, f x ∂μ = 0 :=
by rw [interval_integral_eq_integral_interval_oc, integral_non_ae_measurable hf, smul_zero]


lemma integral_non_ae_measurable_of_le (h : a ≤ b)
  (hf : ¬ ae_measurable f (μ.restrict (Ioc a b))) :
  ∫ x in a..b, f x ∂μ = 0 :=
integral_non_ae_measurable $ by rwa [interval_oc_of_le h]

<<<<<<< HEAD
=======
lemma norm_integral_min_max (f : α → E) :
  ∥∫ x in min a b..max a b, f x ∂μ∥ = ∥∫ x in a..b, f x ∂μ∥ :=
by cases le_total a b; simp [*, integral_symm a b]

>>>>>>> fd4b36e5
lemma norm_integral_eq_norm_integral_Ioc (f : α → E) :
  ∥∫ x in a..b, f x ∂μ∥ = ∥∫ x in Ι a b, f x ∂μ∥ :=
by rw [← norm_integral_min_max, integral_of_le min_le_max, interval_oc]

lemma abs_integral_eq_abs_integral_interval_oc (f : α → ℝ) :
  |∫ x in a..b, f x ∂μ| = |∫ x in Ι a b, f x ∂μ| :=
norm_integral_eq_norm_integral_Ioc f

lemma abs_integral_eq_abs_integral_interval_oc (f : α → ℝ) :
  |∫ x in a..b, f x ∂μ| = |∫ x in Ι a b, f x ∂μ| :=
norm_integral_eq_norm_integral_Ioc f

lemma norm_integral_le_integral_norm_Ioc :
  ∥∫ x in a..b, f x ∂μ∥ ≤ ∫ x in Ι a b, ∥f x∥ ∂μ :=
calc ∥∫ x in a..b, f x ∂μ∥ = ∥∫ x in Ι a b, f x ∂μ∥ :
  norm_integral_eq_norm_integral_Ioc f
... ≤ ∫ x in Ι a b, ∥f x∥ ∂μ :
  norm_integral_le_integral_norm f

lemma norm_integral_le_abs_integral_norm : ∥∫ x in a..b, f x ∂μ∥ ≤ |∫ x in a..b, ∥f x∥ ∂μ| :=
begin
  simp only [← real.norm_eq_abs, norm_integral_eq_norm_integral_Ioc],
  exact le_trans (norm_integral_le_integral_norm _) (le_abs_self _)
end

lemma norm_integral_le_integral_norm (h : a ≤ b) :
  ∥∫ x in a..b, f x ∂μ∥ ≤ ∫ x in a..b, ∥f x∥ ∂μ :=
norm_integral_le_integral_norm_Ioc.trans_eq $ by rw [interval_oc_of_le h, integral_of_le h]

lemma norm_integral_le_of_norm_le_const_ae {a b C : ℝ} {f : ℝ → E}
  (h : ∀ᵐ x, x ∈ Ι a b → ∥f x∥ ≤ C) :
  ∥∫ x in a..b, f x∥ ≤ C * |b - a| :=
begin
  rw [norm_integral_eq_norm_integral_Ioc],
  convert norm_set_integral_le_of_norm_le_const_ae'' _ measurable_set_Ioc h,
  { rw [real.volume_Ioc, max_sub_min_eq_abs, ennreal.to_real_of_real (abs_nonneg _)] },
  { simp only [real.volume_Ioc, ennreal.of_real_lt_top] },
end

lemma norm_integral_le_of_norm_le_const {a b C : ℝ} {f : ℝ → E}
  (h : ∀ x ∈ Ι a b, ∥f x∥ ≤ C) :
  ∥∫ x in a..b, f x∥ ≤ C * |b - a| :=
norm_integral_le_of_norm_le_const_ae $ eventually_of_forall h

@[simp] lemma integral_add (hf : interval_integrable f μ a b) (hg : interval_integrable g μ a b) :
  ∫ x in a..b, f x + g x ∂μ = ∫ x in a..b, f x ∂μ + ∫ x in a..b, g x ∂μ :=
by simp only [interval_integral_eq_integral_interval_oc, integral_add hf.def hg.def, smul_add]

lemma integral_finset_sum {ι} {s : finset ι} {f : ι → α → E}
  (h : ∀ i ∈ s, interval_integrable (f i) μ a b) :
  ∫ x in a..b, ∑ i in s, f i x ∂μ = ∑ i in s, ∫ x in a..b, f i x ∂μ :=
by simp only [interval_integral_eq_integral_interval_oc,
  integral_finset_sum s (λ i hi, (h i hi).def), finset.smul_sum]

@[simp] lemma integral_neg : ∫ x in a..b, -f x ∂μ = -∫ x in a..b, f x ∂μ :=
by { simp only [interval_integral, integral_neg], abel }

@[simp] lemma integral_sub (hf : interval_integrable f μ a b) (hg : interval_integrable g μ a b) :
  ∫ x in a..b, f x - g x ∂μ = ∫ x in a..b, f x ∂μ - ∫ x in a..b, g x ∂μ :=
by simpa only [sub_eq_add_neg] using (integral_add hf hg.neg).trans (congr_arg _ integral_neg)

@[simp] lemma integral_smul {𝕜 : Type*} [nondiscrete_normed_field 𝕜] [normed_space 𝕜 E]
  [smul_comm_class ℝ 𝕜 E] [measurable_space 𝕜] [opens_measurable_space 𝕜]
  (r : 𝕜) (f : α → E) : ∫ x in a..b, r • f x ∂μ = r • ∫ x in a..b, f x ∂μ :=
by simp only [interval_integral, integral_smul, smul_sub]

@[simp] lemma integral_smul_const {𝕜 : Type*} [is_R_or_C 𝕜] [normed_space 𝕜 E]
  (f : α → 𝕜) (c : E) :
  ∫ x in a..b, f x • c ∂μ = (∫ x in a..b, f x ∂μ) • c :=
by simp only [interval_integral_eq_integral_interval_oc, integral_smul_const, smul_assoc]

@[simp] lemma integral_const_mul {𝕜 : Type*} [is_R_or_C 𝕜]
  (r : 𝕜) (f : α → 𝕜) : ∫ x in a..b, r * f x ∂μ = r * ∫ x in a..b, f x ∂μ :=
integral_smul r f

@[simp] lemma integral_mul_const {𝕜 : Type*} [is_R_or_C 𝕜]
  (r : 𝕜) (f : α → 𝕜) : ∫ x in a..b, f x * r ∂μ = ∫ x in a..b, f x ∂μ * r :=
by simpa only [mul_comm r] using integral_const_mul r f

@[simp] lemma integral_div {𝕜 : Type*} [is_R_or_C 𝕜]
  (r : 𝕜) (f : α → 𝕜) : ∫ x in a..b, f x / r ∂μ = ∫ x in a..b, f x ∂μ / r :=
by simpa only [div_eq_mul_inv] using integral_mul_const r⁻¹ f

lemma integral_const' (c : E) :
  ∫ x in a..b, c ∂μ = ((μ $ Ioc a b).to_real - (μ $ Ioc b a).to_real) • c :=
by simp only [interval_integral, set_integral_const, sub_smul]

@[simp] lemma integral_const {a b : ℝ} (c : E) : ∫ x in a..b, c = (b - a) • c :=
by simp only [integral_const', real.volume_Ioc, ennreal.to_real_of_real', ← neg_sub b,
  max_zero_sub_eq_self]

lemma integral_smul_measure (c : ℝ≥0∞) :
  ∫ x in a..b, f x ∂(c • μ) = c.to_real • ∫ x in a..b, f x ∂μ :=
by simp only [interval_integral, measure.restrict_smul, integral_smul_measure, smul_sub]

variables [normed_group F] [second_countable_topology F] [complete_space F] [normed_space ℝ F]
  [measurable_space F] [borel_space F]

lemma _root_.continuous_linear_map.interval_integral_comp_comm
  (L : E →L[ℝ] F) (hf : interval_integrable f μ a b) :
  ∫ x in a..b, L (f x) ∂μ = L (∫ x in a..b, f x ∂μ) :=
begin
  rw [interval_integral, interval_integral, L.integral_comp_comm, L.integral_comp_comm, L.map_sub],
  exacts [hf.2, hf.1]
end

end basic

section comp

variables {a b c d : ℝ} (f : ℝ → E)

@[simp] lemma integral_comp_mul_right (hc : c ≠ 0) :
  ∫ x in a..b, f (x * c) = c⁻¹ • ∫ x in a*c..b*c, f x :=
begin
  have A : measurable_embedding (λ x, x * c) :=
    (homeomorph.mul_right₀ c hc).closed_embedding.measurable_embedding,
  conv_rhs { rw [← real.smul_map_volume_mul_right hc] },
  simp_rw [integral_smul_measure, interval_integral, A.set_integral_map,
          ennreal.to_real_of_real (abs_nonneg c)],
  cases hc.lt_or_lt,
  { simp [h, mul_div_cancel, hc, abs_of_neg, measure.restrict_congr_set Ico_ae_eq_Ioc] },
  { simp [h, mul_div_cancel, hc, abs_of_pos] }
end

@[simp] lemma smul_integral_comp_mul_right (c) :
  c • ∫ x in a..b, f (x * c) = ∫ x in a*c..b*c, f x :=
by by_cases hc : c = 0; simp [hc]

@[simp] lemma integral_comp_mul_left (hc : c ≠ 0) :
  ∫ x in a..b, f (c * x) = c⁻¹ • ∫ x in c*a..c*b, f x :=
by simpa only [mul_comm c] using integral_comp_mul_right f hc

@[simp] lemma smul_integral_comp_mul_left (c) :
  c • ∫ x in a..b, f (c * x) = ∫ x in c*a..c*b, f x :=
by by_cases hc : c = 0; simp [hc]

@[simp] lemma integral_comp_div (hc : c ≠ 0) :
  ∫ x in a..b, f (x / c) = c • ∫ x in a/c..b/c, f x :=
by simpa only [inv_inv₀] using integral_comp_mul_right f (inv_ne_zero hc)

@[simp] lemma inv_smul_integral_comp_div (c) :
  c⁻¹ • ∫ x in a..b, f (x / c) = ∫ x in a/c..b/c, f x :=
by by_cases hc : c = 0; simp [hc]

@[simp] lemma integral_comp_add_right (d) :
  ∫ x in a..b, f (x + d) = ∫ x in a+d..b+d, f x :=
have A : measurable_embedding (λ x, x + d) :=
  (homeomorph.add_right d).closed_embedding.measurable_embedding,
calc  ∫ x in a..b, f (x + d)
    = ∫ x in a+d..b+d, f x ∂(measure.map (λ x, x + d) volume)
                           : by simp [interval_integral, A.set_integral_map]
... = ∫ x in a+d..b+d, f x : by rw [real.map_volume_add_right]

@[simp] lemma integral_comp_add_left (d) :
  ∫ x in a..b, f (d + x) = ∫ x in d+a..d+b, f x :=
by simpa only [add_comm] using integral_comp_add_right f d

@[simp] lemma integral_comp_mul_add (hc : c ≠ 0) (d) :
  ∫ x in a..b, f (c * x + d) = c⁻¹ • ∫ x in c*a+d..c*b+d, f x :=
by rw [← integral_comp_add_right, ← integral_comp_mul_left _ hc]

@[simp] lemma smul_integral_comp_mul_add (c d) :
  c • ∫ x in a..b, f (c * x + d) = ∫ x in c*a+d..c*b+d, f x :=
by by_cases hc : c = 0; simp [hc]

@[simp] lemma integral_comp_add_mul (hc : c ≠ 0) (d) :
  ∫ x in a..b, f (d + c * x) = c⁻¹ • ∫ x in d+c*a..d+c*b, f x :=
by rw [← integral_comp_add_left, ← integral_comp_mul_left _ hc]

@[simp] lemma smul_integral_comp_add_mul (c d) :
  c • ∫ x in a..b, f (d + c * x) = ∫ x in d+c*a..d+c*b, f x :=
by by_cases hc : c = 0; simp [hc]

@[simp] lemma integral_comp_div_add (hc : c ≠ 0) (d) :
  ∫ x in a..b, f (x / c + d) = c • ∫ x in a/c+d..b/c+d, f x :=
by simpa only [div_eq_inv_mul, inv_inv₀] using integral_comp_mul_add f (inv_ne_zero hc) d

@[simp] lemma inv_smul_integral_comp_div_add (c d) :
  c⁻¹ • ∫ x in a..b, f (x / c + d) = ∫ x in a/c+d..b/c+d, f x :=
by by_cases hc : c = 0; simp [hc]

@[simp] lemma integral_comp_add_div (hc : c ≠ 0) (d) :
  ∫ x in a..b, f (d + x / c) = c • ∫ x in d+a/c..d+b/c, f x :=
by simpa only [div_eq_inv_mul, inv_inv₀] using integral_comp_add_mul f (inv_ne_zero hc) d

@[simp] lemma inv_smul_integral_comp_add_div (c d) :
  c⁻¹ • ∫ x in a..b, f (d + x / c) = ∫ x in d+a/c..d+b/c, f x :=
by by_cases hc : c = 0; simp [hc]

@[simp] lemma integral_comp_mul_sub (hc : c ≠ 0) (d) :
  ∫ x in a..b, f (c * x - d) = c⁻¹ • ∫ x in c*a-d..c*b-d, f x :=
by simpa only [sub_eq_add_neg] using integral_comp_mul_add f hc (-d)

@[simp] lemma smul_integral_comp_mul_sub (c d) :
  c • ∫ x in a..b, f (c * x - d) = ∫ x in c*a-d..c*b-d, f x  :=
by by_cases hc : c = 0; simp [hc]

@[simp] lemma integral_comp_sub_mul (hc : c ≠ 0) (d) :
  ∫ x in a..b, f (d - c * x) = c⁻¹ • ∫ x in d-c*b..d-c*a, f x :=
begin
  simp only [sub_eq_add_neg, neg_mul_eq_neg_mul],
  rw [integral_comp_add_mul f (neg_ne_zero.mpr hc) d, integral_symm],
  simp only [inv_neg, smul_neg, neg_neg, neg_smul],
end

@[simp] lemma smul_integral_comp_sub_mul (c d) :
  c • ∫ x in a..b, f (d - c * x) = ∫ x in d-c*b..d-c*a, f x  :=
by by_cases hc : c = 0; simp [hc]

@[simp] lemma integral_comp_div_sub (hc : c ≠ 0) (d) :
  ∫ x in a..b, f (x / c - d) = c • ∫ x in a/c-d..b/c-d, f x :=
by simpa only [div_eq_inv_mul, inv_inv₀] using integral_comp_mul_sub f (inv_ne_zero hc) d

@[simp] lemma inv_smul_integral_comp_div_sub (c d) :
  c⁻¹ • ∫ x in a..b, f (x / c - d) = ∫ x in a/c-d..b/c-d, f x  :=
by by_cases hc : c = 0; simp [hc]

@[simp] lemma integral_comp_sub_div (hc : c ≠ 0) (d) :
  ∫ x in a..b, f (d - x / c) = c • ∫ x in d-b/c..d-a/c, f x :=
by simpa only [div_eq_inv_mul, inv_inv₀] using integral_comp_sub_mul f (inv_ne_zero hc) d

@[simp] lemma inv_smul_integral_comp_sub_div (c d) :
  c⁻¹ • ∫ x in a..b, f (d - x / c) = ∫ x in d-b/c..d-a/c, f x :=
by by_cases hc : c = 0; simp [hc]

@[simp] lemma integral_comp_sub_right (d) :
  ∫ x in a..b, f (x - d) = ∫ x in a-d..b-d, f x :=
by simpa only [sub_eq_add_neg] using integral_comp_add_right f (-d)

@[simp] lemma integral_comp_sub_left (d) :
  ∫ x in a..b, f (d - x) = ∫ x in d-b..d-a, f x :=
by simpa only [one_mul, one_smul, inv_one] using integral_comp_sub_mul f one_ne_zero d

@[simp] lemma integral_comp_neg : ∫ x in a..b, f (-x) = ∫ x in -b..-a, f x :=
by simpa only [zero_sub] using integral_comp_sub_left f 0

end comp

/-!
### Integral is an additive function of the interval

In this section we prove that `∫ x in a..b, f x ∂μ + ∫ x in b..c, f x ∂μ = ∫ x in a..c, f x ∂μ`
as well as a few other identities trivially equivalent to this one. We also prove that
`∫ x in a..b, f x ∂μ = ∫ x, f x ∂μ` provided that `support f ⊆ Ioc a b`.
-/

section order_closed_topology

variables [topological_space α] [order_closed_topology α] [opens_measurable_space α]
  {a b c d : α} {f g : α → E} {μ : measure α}

lemma integrable_on_Icc_iff_integrable_on_Ioc'
  {E : Type*} [measurable_space E] [normed_group E]
  {f : α → E} {a b : α} (ha : μ {a} ≠ ⊤) :
  integrable_on f (Icc a b) μ ↔ integrable_on f (Ioc a b) μ :=
begin
  cases le_or_lt a b with hab hab,
  { have : Icc a b = Icc a a ∪ Ioc a b := (Icc_union_Ioc_eq_Icc le_rfl hab).symm,
    rw [this, integrable_on_union],
    simp [lt_top_iff_ne_top.2 ha] },
  { simp [hab, hab.le] },
end

lemma integrable_on_Icc_iff_integrable_on_Ioc
  {E : Type*} [measurable_space E] [normed_group E] [has_no_atoms μ] {f : α → E} {a b : α} :
  integrable_on f (Icc a b) μ ↔ integrable_on f (Ioc a b) μ :=
integrable_on_Icc_iff_integrable_on_Ioc' (by simp)

lemma interval_integrable_iff_integrable_Icc_of_le
  {E : Type*} [measurable_space E] [normed_group E]
  {f : α → E} {a b : α} (hab : a ≤ b) {μ : measure α} [has_no_atoms μ] :
  interval_integrable f μ a b ↔ integrable_on f (Icc a b) μ :=
by rw [interval_integrable_iff_integrable_Ioc_of_le hab, integrable_on_Icc_iff_integrable_on_Ioc]

lemma integral_Icc_eq_integral_Ioc' {f : α → E} {a b : α} (ha : μ {a} = 0) :
  ∫ t in Icc a b, f t ∂μ = ∫ t in Ioc a b, f t ∂μ :=
begin
  cases le_or_lt a b with hab hab,
  { have : μ.restrict (Icc a b) = μ.restrict (Ioc a b),
    { rw [← Ioc_union_left hab,
          measure_theory.measure.restrict_union _ measurable_set_Ioc (measurable_set_singleton a)],
      { simp [measure_theory.measure.restrict_zero_set ha] },
      { simp } },
    rw this },
  { simp [hab, hab.le] }
end

lemma integral_Icc_eq_integral_Ioc {f : α → E} {a b : α} [has_no_atoms μ] :
  ∫ t in Icc a b, f t ∂μ = ∫ t in Ioc a b, f t ∂μ :=
integral_Icc_eq_integral_Ioc' $ measure_singleton a

/-- If two functions are equal in the relevant interval, their interval integrals are also equal. -/
lemma integral_congr {a b : α} (h : eq_on f g (interval a b)) :
  ∫ x in a..b, f x ∂μ = ∫ x in a..b, g x ∂μ :=
by cases le_total a b with hab hab; simpa [hab, integral_of_le, integral_of_ge]
  using set_integral_congr measurable_set_Ioc (h.mono Ioc_subset_Icc_self)

lemma integral_add_adjacent_intervals_cancel (hab : interval_integrable f μ a b)
  (hbc : interval_integrable f μ b c) :
  ∫ x in a..b, f x ∂μ + ∫ x in b..c, f x ∂μ + ∫ x in c..a, f x ∂μ = 0 :=
begin
  have hac := hab.trans hbc,
  simp only [interval_integral, ← add_sub_comm, sub_eq_zero],
  iterate 4 { rw ← integral_union },
  { suffices : Ioc a b ∪ Ioc b c ∪ Ioc c a = Ioc b a ∪ Ioc c b ∪ Ioc a c, by rw this,
    rw [Ioc_union_Ioc_union_Ioc_cycle, union_right_comm, Ioc_union_Ioc_union_Ioc_cycle,
      min_left_comm, max_left_comm] },
  all_goals { simp [*, measurable_set.union, measurable_set_Ioc, Ioc_disjoint_Ioc_same,
    Ioc_disjoint_Ioc_same.symm, hab.1, hab.2, hbc.1, hbc.2, hac.1, hac.2] }
end

lemma integral_add_adjacent_intervals (hab : interval_integrable f μ a b)
  (hbc : interval_integrable f μ b c) :
  ∫ x in a..b, f x ∂μ + ∫ x in b..c, f x ∂μ = ∫ x in a..c, f x ∂μ :=
by rw [← add_neg_eq_zero, ← integral_symm, integral_add_adjacent_intervals_cancel hab hbc]

lemma sum_integral_adjacent_intervals {a : ℕ → α} {n : ℕ}
  (hint : ∀ k < n, interval_integrable f μ (a k) (a $ k+1)) :
  ∑ (k : ℕ) in finset.range n, ∫ x in (a k)..(a $ k+1), f x ∂μ = ∫ x in (a 0)..(a n), f x ∂μ :=
begin
  induction n with n hn,
  { simp },
  { rw [finset.sum_range_succ, hn (λ k hk, hint k (hk.trans n.lt_succ_self))],
    exact integral_add_adjacent_intervals
      (interval_integrable.trans_iterate $ λ k hk, hint k (hk.trans n.lt_succ_self))
      (hint n n.lt_succ_self) }
end

lemma integral_interval_sub_left (hab : interval_integrable f μ a b)
  (hac : interval_integrable f μ a c) :
  ∫ x in a..b, f x ∂μ - ∫ x in a..c, f x ∂μ = ∫ x in c..b, f x ∂μ :=
sub_eq_of_eq_add' $ eq.symm $ integral_add_adjacent_intervals hac (hac.symm.trans hab)

lemma integral_interval_add_interval_comm (hab : interval_integrable f μ a b)
  (hcd : interval_integrable f μ c d) (hac : interval_integrable f μ a c) :
  ∫ x in a..b, f x ∂μ + ∫ x in c..d, f x ∂μ = ∫ x in a..d, f x ∂μ + ∫ x in c..b, f x ∂μ :=
by rw [← integral_add_adjacent_intervals hac hcd, add_assoc, add_left_comm,
  integral_add_adjacent_intervals hac (hac.symm.trans hab), add_comm]

lemma integral_interval_sub_interval_comm (hab : interval_integrable f μ a b)
  (hcd : interval_integrable f μ c d) (hac : interval_integrable f μ a c) :
  ∫ x in a..b, f x ∂μ - ∫ x in c..d, f x ∂μ = ∫ x in a..c, f x ∂μ - ∫ x in b..d, f x ∂μ :=
by simp only [sub_eq_add_neg, ← integral_symm,
  integral_interval_add_interval_comm hab hcd.symm (hac.trans hcd)]

lemma integral_interval_sub_interval_comm' (hab : interval_integrable f μ a b)
  (hcd : interval_integrable f μ c d) (hac : interval_integrable f μ a c) :
  ∫ x in a..b, f x ∂μ - ∫ x in c..d, f x ∂μ = ∫ x in d..b, f x ∂μ - ∫ x in c..a, f x ∂μ :=
by { rw [integral_interval_sub_interval_comm hab hcd hac, integral_symm b d, integral_symm a c,
  sub_neg_eq_add, sub_eq_neg_add], }

lemma integral_Iic_sub_Iic (ha : integrable_on f (Iic a) μ) (hb : integrable_on f (Iic b) μ) :
  ∫ x in Iic b, f x ∂μ - ∫ x in Iic a, f x ∂μ = ∫ x in a..b, f x ∂μ :=
begin
  wlog hab : a ≤ b using [a b] tactic.skip,
  { rw [sub_eq_iff_eq_add', integral_of_le hab, ← integral_union (Iic_disjoint_Ioc (le_refl _)),
      Iic_union_Ioc_eq_Iic hab],
    exacts [measurable_set_Iic, measurable_set_Ioc, ha, hb.mono_set (λ _, and.right)] },
  { intros ha hb,
    rw [integral_symm, ← this hb ha, neg_sub] }
end

/-- If `μ` is a finite measure then `∫ x in a..b, c ∂μ = (μ (Iic b) - μ (Iic a)) • c`. -/
lemma integral_const_of_cdf [is_finite_measure μ] (c : E) :
  ∫ x in a..b, c ∂μ = ((μ (Iic b)).to_real - (μ (Iic a)).to_real) • c :=
begin
  simp only [sub_smul, ← set_integral_const],
  refine (integral_Iic_sub_Iic _ _).symm;
    simp only [integrable_on_const, measure_lt_top, or_true]
end

lemma integral_eq_integral_of_support_subset {f : α → E} {a b} (h : support f ⊆ Ioc a b) :
  ∫ x in a..b, f x ∂μ = ∫ x, f x ∂μ :=
begin
  cases le_total a b with hab hab,
  { rw [integral_of_le hab, ← integral_indicator measurable_set_Ioc, indicator_eq_self.2 h];
    apply_instance },
  { rw [Ioc_eq_empty hab.not_lt, subset_empty_iff, support_eq_empty_iff] at h,
    simp [h] }
end

lemma integral_congr_ae' {f g : α → E} (h : ∀ᵐ x ∂μ, x ∈ Ioc a b → f x = g x)
  (h' : ∀ᵐ x ∂μ, x ∈ Ioc b a → f x = g x) :
  ∫ (x : α) in a..b, f x ∂μ = ∫ (x : α) in a..b, g x ∂μ :=
by simp only [interval_integral, set_integral_congr_ae (measurable_set_Ioc) h,
              set_integral_congr_ae (measurable_set_Ioc) h']

lemma integral_congr_ae {f g : α → E} (h : ∀ᵐ x ∂μ, x ∈ Ι a b → f x = g x) :
  ∫ (x : α) in a..b, f x ∂μ = ∫ (x : α) in a..b, g x ∂μ :=
integral_congr_ae' (ae_interval_oc_iff.mp h).1 (ae_interval_oc_iff.mp h).2

lemma integral_zero_ae {f : α → E} (h : ∀ᵐ x ∂μ, x ∈ Ι a b → f x = 0) :
  ∫ (x : α) in a..b, f x ∂μ = 0 :=
calc ∫ x in a..b, f x ∂μ = ∫ x in a..b, 0 ∂μ : integral_congr_ae h
                     ... = 0                 : integral_zero

lemma integral_indicator {a₁ a₂ a₃ : α} (h : a₂ ∈ Icc a₁ a₃) {f : α → E} :
  ∫ x in a₁..a₃, indicator {x | x ≤ a₂} f x ∂ μ = ∫ x in a₁..a₂, f x ∂ μ :=
begin
  have : {x | x ≤ a₂} ∩ Ioc a₁ a₃ = Ioc a₁ a₂, from Iic_inter_Ioc_of_le h.2,
  rw [integral_of_le h.1, integral_of_le (h.1.trans h.2),
      integral_indicator, measure.restrict_restrict, this],
  exact measurable_set_Iic,
  all_goals { apply measurable_set_Iic },
end

/-- Lebesgue dominated convergence theorem for filters with a countable basis -/
lemma tendsto_integral_filter_of_dominated_convergence {ι} {l : filter ι}
  [l.is_countably_generated] {F : ι → α → E} (bound : α → ℝ)
  (hF_meas : ∀ᶠ n in l, ae_measurable (F n) (μ.restrict (Ι a b)))
  (h_bound : ∀ᶠ n in l, ∀ᵐ x ∂μ, x ∈ Ι a b → ∥F n x∥ ≤ bound x)
  (bound_integrable : interval_integrable bound μ a b)
  (h_lim : ∀ᵐ x ∂μ, x ∈ Ι a b → tendsto (λ n, F n x) l (𝓝 (f x))) :
  tendsto (λn, ∫ x in a..b, F n x ∂μ) l (𝓝 $ ∫ x in a..b, f x ∂μ) :=
begin
  simp only [interval_integrable_iff, interval_integral_eq_integral_interval_oc,
    ← ae_restrict_iff' measurable_set_interval_oc] at *,
  exact tendsto_const_nhds.smul
    (tendsto_integral_filter_of_dominated_convergence bound hF_meas h_bound bound_integrable h_lim)
end

/-- Lebesgue dominated convergence theorem for series. -/
lemma has_sum_integral_of_dominated_convergence {ι} [encodable ι]
  {F : ι → α → E} (bound : ι → α → ℝ)
  (hF_meas : ∀ n, ae_measurable (F n) (μ.restrict (Ι a b)))
  (h_bound : ∀ n, ∀ᵐ t ∂μ, t ∈ Ι a b → ∥F n t∥ ≤ bound n t)
  (bound_summable : ∀ᵐ t ∂μ, t ∈ Ι a b → summable (λ n, bound n t))
  (bound_integrable : interval_integrable (λ t, ∑' n, bound n t) μ a b)
  (h_lim : ∀ᵐ t ∂μ, t ∈ Ι a b → has_sum (λ n, F n t) (f t)) :
  has_sum (λn, ∫ t in a..b, F n t ∂μ) (∫ t in a..b, f t ∂μ) :=
begin
  simp only [interval_integrable_iff, interval_integral_eq_integral_interval_oc,
    ← ae_restrict_iff' measurable_set_interval_oc] at *,
  exact (has_sum_integral_of_dominated_convergence bound hF_meas h_bound bound_summable
    bound_integrable h_lim).const_smul
end

open topological_space
variables {X : Type*} [topological_space X] [first_countable_topology X]

/-- Continuity of interval integral with respect to a parameter, at a point within a set.
  Given `F : X → α → E`, assume `F x` is ae-measurable on `[a, b]` for `x` in a
  neighborhood of `x₀` within `s` and at `x₀`, and assume it is bounded by a function integrable
  on `[a, b]` independent of `x` in a neighborhood of `x₀` within `s`. If `(λ x, F x t)`
  is continuous at `x₀` within `s` for almost every `t` in `[a, b]`
  then the same holds for `(λ x, ∫ t in a..b, F x t ∂μ) s x₀`. -/
lemma continuous_within_at_of_dominated_interval
  {F : X → α → E} {x₀ : X} {bound : α → ℝ} {a b : α} {s : set X}
  (hF_meas : ∀ᶠ x in 𝓝[s] x₀, ae_measurable (F x) (μ.restrict $ Ι a b))
  (h_bound : ∀ᶠ x in 𝓝[s] x₀, ∀ᵐ t ∂μ, t ∈ Ι a b → ∥F x t∥ ≤ bound t)
  (bound_integrable : interval_integrable bound μ a b)
  (h_cont : ∀ᵐ t ∂μ, t ∈ Ι a b → continuous_within_at (λ x, F x t) s x₀) :
  continuous_within_at (λ x, ∫ t in a..b, F x t ∂μ) s x₀ :=
tendsto_integral_filter_of_dominated_convergence bound hF_meas h_bound bound_integrable h_cont

/-- Continuity of interval integral with respect to a parameter at a point.
  Given `F : X → α → E`, assume `F x` is ae-measurable on `[a, b]` for `x` in a
  neighborhood of `x₀`, and assume it is bounded by a function integrable on
  `[a, b]` independent of `x` in a neighborhood of `x₀`. If `(λ x, F x t)`
  is continuous at `x₀` for almost every `t` in `[a, b]`
  then the same holds for `(λ x, ∫ t in a..b, F x t ∂μ) s x₀`. -/
lemma continuous_at_of_dominated_interval
  {F : X → α → E} {x₀ : X} {bound : α → ℝ} {a b : α}
  (hF_meas : ∀ᶠ x in 𝓝 x₀, ae_measurable (F x) (μ.restrict $ Ι a b))
  (h_bound : ∀ᶠ x in 𝓝 x₀, ∀ᵐ t ∂μ, t ∈ Ι a b → ∥F x t∥ ≤ bound t)
  (bound_integrable : interval_integrable bound μ a b)
  (h_cont : ∀ᵐ t ∂μ, t ∈ Ι a b → continuous_at (λ x, F x t) x₀) :
  continuous_at (λ x, ∫ t in a..b, F x t ∂μ) x₀ :=
tendsto_integral_filter_of_dominated_convergence bound hF_meas h_bound bound_integrable h_cont

/-- Continuity of interval integral with respect to a parameter.
  Given `F : X → α → E`, assume each `F x` is ae-measurable on `[a, b]`,
  and assume it is bounded by a function integrable on `[a, b]` independent of `x`.
  If `(λ x, F x t)` is continuous for almost every `t` in `[a, b]`
  then the same holds for `(λ x, ∫ t in a..b, F x t ∂μ) s x₀`. -/
lemma continuous_of_dominated_interval {F : X → α → E} {bound : α → ℝ} {a b : α}
  (hF_meas : ∀ x, ae_measurable (F x) $ μ.restrict $ Ι a b)
  (h_bound : ∀ x, ∀ᵐ t ∂μ, t ∈ Ι a b → ∥F x t∥ ≤ bound t)
  (bound_integrable : interval_integrable bound μ a b)
  (h_cont : ∀ᵐ t ∂μ, t ∈ Ι a b → continuous (λ x, F x t)) :
  continuous (λ x, ∫ t in a..b, F x t ∂μ) :=
continuous_iff_continuous_at.mpr (λ x₀, continuous_at_of_dominated_interval
  (eventually_of_forall hF_meas) (eventually_of_forall h_bound) bound_integrable $ h_cont.mono $
  λ x himp hx, (himp hx).continuous_at)

end order_closed_topology

section continuous_primitive
open topological_space

variables [topological_space α] [order_topology α] [opens_measurable_space α]
          [first_countable_topology α] {a b : α} {μ : measure α}

lemma continuous_within_at_primitive {f : α → E} {a b₀ b₁ b₂ : α} (hb₀ : μ {b₀} = 0)
  (h_int : interval_integrable f μ (min a b₁) (max a b₂)) :
  continuous_within_at (λ b, ∫ x in a .. b, f x ∂ μ) (Icc b₁ b₂) b₀ :=
begin
  by_cases h₀ : b₀ ∈ Icc b₁ b₂,
  { have h₁₂ : b₁ ≤ b₂ := h₀.1.trans h₀.2,
    have min₁₂ : min b₁ b₂ = b₁ := min_eq_left h₁₂,
    have h_int' : ∀ {x}, x ∈ Icc b₁ b₂ → interval_integrable f μ b₁ x,
    { rintros x ⟨h₁, h₂⟩,
      apply h_int.mono_set,
      apply interval_subset_interval,
      { exact ⟨min_le_of_left_le (min_le_right a b₁),
                h₁.trans (h₂.trans $ le_max_of_le_right $ le_max_right _ _)⟩ },
      { exact ⟨min_le_of_left_le $ (min_le_right _ _).trans h₁,
                le_max_of_le_right $ h₂.trans $ le_max_right _ _⟩ } },
    have : ∀ b ∈ Icc b₁ b₂, ∫ x in a..b, f x ∂μ = ∫ x in a..b₁, f x ∂μ + ∫ x in b₁..b, f x ∂μ,
    { rintros b ⟨h₁, h₂⟩,
      rw ← integral_add_adjacent_intervals _ (h_int' ⟨h₁, h₂⟩),
      apply h_int.mono_set,
      apply interval_subset_interval,
      { exact ⟨min_le_of_left_le (min_le_left a b₁), le_max_of_le_right (le_max_left _ _)⟩ },
      { exact ⟨min_le_of_left_le (min_le_right _ _),
                le_max_of_le_right (h₁.trans $ h₂.trans (le_max_right a b₂))⟩ } },
    apply continuous_within_at.congr _ this (this _ h₀), clear this,
    refine continuous_within_at_const.add _,
    have : (λ b, ∫ x in b₁..b, f x ∂μ) =ᶠ[𝓝[Icc b₁ b₂] b₀]
            λ b, ∫ x in b₁..b₂, indicator {x | x ≤ b} f x ∂ μ,
    { apply eventually_eq_of_mem self_mem_nhds_within,
      exact λ b b_in, (integral_indicator b_in).symm },

    apply continuous_within_at.congr_of_eventually_eq _ this (integral_indicator h₀).symm,
    have : interval_integrable (λ x, ∥f x∥) μ b₁ b₂,
      from interval_integrable.norm (h_int' $ right_mem_Icc.mpr h₁₂),
    refine continuous_within_at_of_dominated_interval _ _ this _ ; clear this,
    { apply eventually.mono (self_mem_nhds_within),
      intros x hx,
      erw [ae_measurable_indicator_iff, measure.restrict_restrict, Iic_inter_Ioc_of_le],
      { rw min₁₂,
        exact (h_int' hx).1.ae_measurable },
      { exact le_max_of_le_right hx.2 },
      exacts [measurable_set_Iic, measurable_set_Iic] },
    { refine eventually_of_forall (λ (x : α), eventually_of_forall (λ (t : α), _)),
      dsimp [indicator],
      split_ifs ; simp },
    { have : ∀ᵐ t ∂μ, t < b₀ ∨ b₀ < t,
      { apply eventually.mono (compl_mem_ae_iff.mpr hb₀),
        intros x hx,
        exact ne.lt_or_lt hx },
      apply this.mono,
      rintros x₀ (hx₀ | hx₀) -,
      { have : ∀ᶠ x in 𝓝[Icc b₁ b₂] b₀, {t : α | t ≤ x}.indicator f x₀ = f x₀,
        { apply mem_nhds_within_of_mem_nhds,
          apply eventually.mono (Ioi_mem_nhds hx₀),
          intros x hx,
          simp [hx.le] },
        apply continuous_within_at_const.congr_of_eventually_eq  this,
        simp [hx₀.le] },
      { have : ∀ᶠ x in 𝓝[Icc b₁ b₂] b₀, {t : α | t ≤ x}.indicator f x₀ = 0,
        { apply mem_nhds_within_of_mem_nhds,
          apply eventually.mono (Iio_mem_nhds hx₀),
          intros x hx,
          simp [hx] },
        apply continuous_within_at_const.congr_of_eventually_eq this,
        simp [hx₀] } } },
  { apply continuous_within_at_of_not_mem_closure,
    rwa [closure_Icc] }
end

lemma continuous_on_primitive {f : α → E} {a b : α} [has_no_atoms μ]
  (h_int : integrable_on f (Icc a b) μ) :
  continuous_on (λ x, ∫ t in Ioc a x, f t ∂ μ) (Icc a b) :=
begin
  by_cases h : a ≤ b,
  { have : ∀ x ∈ Icc a b, ∫ (t : α) in Ioc a x, f t ∂μ = ∫ (t : α) in a..x, f t ∂μ,
    { intros x x_in,
      simp_rw [← interval_oc_of_le h, integral_of_le x_in.1] },
    rw continuous_on_congr this,
    intros x₀ hx₀,
    refine continuous_within_at_primitive (measure_singleton x₀) _,
    simp only [interval_integrable_iff_integrable_Ioc_of_le, min_eq_left, max_eq_right, h],
    exact h_int.mono Ioc_subset_Icc_self le_rfl },
  { rw Icc_eq_empty h,
    exact continuous_on_empty _ },
end

lemma continuous_on_primitive_Icc {f : α → E} {a b : α} [has_no_atoms μ]
  (h_int : integrable_on f (Icc a b) μ) :
  continuous_on (λ x, ∫ t in Icc a x, f t ∂ μ) (Icc a b) :=
begin
  rw show (λ x, ∫ t in Icc a x, f t ∂μ) = λ x, ∫ t in Ioc a x, f t ∂μ,
    by { ext x, exact integral_Icc_eq_integral_Ioc },
  exact continuous_on_primitive h_int
end

/-- Note: this assumes that `f` is `interval_integrable`, in contrast to some other lemmas here. -/
lemma continuous_on_primitive_interval' {f : α → E} {a b₁ b₂ : α} [has_no_atoms μ]
  (h_int : interval_integrable f μ b₁ b₂) (ha : a ∈ [b₁, b₂]) :
  continuous_on (λ b, ∫ x in a..b, f x ∂ μ) [b₁, b₂] :=
begin
  intros b₀ hb₀,
  refine continuous_within_at_primitive (measure_singleton _) _,
  rw [min_eq_right ha.1, max_eq_right ha.2],
  simpa [interval_integrable_iff, interval_oc] using h_int,
end

lemma continuous_on_primitive_interval {f : α → E} {a b : α} [has_no_atoms μ]
  (h_int : integrable_on f (interval a b) μ) :
  continuous_on (λ x, ∫ t in a..x, f t ∂ μ) (interval a b) :=
continuous_on_primitive_interval' h_int.interval_integrable left_mem_interval

lemma continuous_on_primitive_interval_left {f : α → E} {a b : α} [has_no_atoms μ]
  (h_int : integrable_on f (interval a b) μ) :
  continuous_on (λ x, ∫ t in x..b, f t ∂ μ) (interval a b) :=
begin
  rw interval_swap a b at h_int ⊢,
  simp only [integral_symm b],
  exact (continuous_on_primitive_interval h_int).neg,
end

variables [no_bot_order α] [no_top_order α] [has_no_atoms μ]

lemma continuous_primitive {f : α → E} (h_int : ∀ a b : α, interval_integrable f μ a b) (a : α) :
  continuous (λ b, ∫ x in a..b, f x ∂ μ) :=
begin
  rw continuous_iff_continuous_at,
  intro b₀,
  cases no_bot b₀ with b₁ hb₁,
  cases no_top b₀ with b₂ hb₂,
  apply continuous_within_at.continuous_at _ (Icc_mem_nhds hb₁ hb₂),
  exact continuous_within_at_primitive (measure_singleton b₀) (h_int _ _)
end

lemma _root_.measure_theory.integrable.continuous_primitive {f : α → E} (h_int : integrable f μ)
  (a : α) : continuous (λ b, ∫ x in a..b, f x ∂ μ) :=
continuous_primitive (λ _ _, h_int.interval_integrable) a

end continuous_primitive

section

variables {f g : α → ℝ} {a b : α} {μ : measure α}

lemma integral_eq_zero_iff_of_le_of_nonneg_ae (hab : a ≤ b)
  (hf : 0 ≤ᵐ[μ.restrict (Ioc a b)] f) (hfi : interval_integrable f μ a b) :
  ∫ x in a..b, f x ∂μ = 0 ↔ f =ᵐ[μ.restrict (Ioc a b)] 0 :=
by rw [integral_of_le hab, integral_eq_zero_iff_of_nonneg_ae hf hfi.1]

lemma integral_eq_zero_iff_of_nonneg_ae
  (hf : 0 ≤ᵐ[μ.restrict (Ioc a b ∪ Ioc b a)] f) (hfi : interval_integrable f μ a b) :
  ∫ x in a..b, f x ∂μ = 0 ↔ f =ᵐ[μ.restrict (Ioc a b ∪ Ioc b a)] 0 :=
begin
  cases le_total a b with hab hab;
    simp only [Ioc_eq_empty hab.not_lt, empty_union, union_empty] at hf ⊢,
  { exact integral_eq_zero_iff_of_le_of_nonneg_ae hab hf hfi },
  { rw [integral_symm, neg_eq_zero, integral_eq_zero_iff_of_le_of_nonneg_ae hab hf hfi.symm] }
end

lemma integral_pos_iff_support_of_nonneg_ae'
  (hf : 0 ≤ᵐ[μ.restrict (Ioc a b ∪ Ioc b a)] f) (hfi : interval_integrable f μ a b) :
  0 < ∫ x in a..b, f x ∂μ ↔ a < b ∧ 0 < μ (support f ∩ Ioc a b) :=
begin
  obtain hab | hab := le_total b a;
    simp only [Ioc_eq_empty hab.not_lt, empty_union, union_empty] at hf ⊢,
  { rw [←not_iff_not, not_and_distrib, not_lt, not_lt, integral_of_ge hab, neg_nonpos],
    exact iff_of_true (integral_nonneg_of_ae hf) (or.intro_left _ hab) },
  rw [integral_of_le hab, set_integral_pos_iff_support_of_nonneg_ae hf hfi.1, iff.comm,
    and_iff_right_iff_imp],
  contrapose!,
  intro h,
  rw [Ioc_eq_empty h.not_lt, inter_empty, measure_empty],
  exact le_refl 0,
end

lemma integral_pos_iff_support_of_nonneg_ae
  (hf : 0 ≤ᵐ[μ] f) (hfi : interval_integrable f μ a b) :
  0 < ∫ x in a..b, f x ∂μ ↔ a < b ∧ 0 < μ (support f ∩ Ioc a b) :=
integral_pos_iff_support_of_nonneg_ae' (ae_mono measure.restrict_le_self hf) hfi

variable (hab : a ≤ b)

include hab

lemma integral_nonneg_of_ae_restrict (hf : 0 ≤ᵐ[μ.restrict (Icc a b)] f) :
  0 ≤ (∫ u in a..b, f u ∂μ) :=
let H := ae_restrict_of_ae_restrict_of_subset Ioc_subset_Icc_self hf in
by simpa only [integral_of_le hab] using set_integral_nonneg_of_ae_restrict H

lemma integral_nonneg_of_ae (hf : 0 ≤ᵐ[μ] f) :
  0 ≤ (∫ u in a..b, f u ∂μ) :=
integral_nonneg_of_ae_restrict hab $ ae_restrict_of_ae hf

lemma integral_nonneg_of_forall (hf : ∀ u, 0 ≤ f u) :
  0 ≤ (∫ u in a..b, f u ∂μ) :=
integral_nonneg_of_ae hab $ eventually_of_forall hf

lemma integral_nonneg [topological_space α] [opens_measurable_space α] [order_closed_topology α]
  (hf : ∀ u, u ∈ Icc a b → 0 ≤ f u) :
  0 ≤ (∫ u in a..b, f u ∂μ) :=
integral_nonneg_of_ae_restrict hab $ (ae_restrict_iff' measurable_set_Icc).mpr $ ae_of_all μ hf

lemma abs_integral_le_integral_abs :
  |∫ x in a..b, f x ∂μ| ≤ ∫ x in a..b, |f x| ∂μ :=
by simpa only [← real.norm_eq_abs] using norm_integral_le_integral_norm hab

section mono

variables (hf : interval_integrable f μ a b) (hg : interval_integrable g μ a b)

include hf hg

lemma integral_mono_ae_restrict (h : f ≤ᵐ[μ.restrict (Icc a b)] g) :
  ∫ u in a..b, f u ∂μ ≤ ∫ u in a..b, g u ∂μ :=
let H := h.filter_mono $ ae_mono $ measure.restrict_mono Ioc_subset_Icc_self $ le_refl μ in
by simpa only [integral_of_le hab] using set_integral_mono_ae_restrict hf.1 hg.1 H

lemma integral_mono_ae (h : f ≤ᵐ[μ] g) :
  ∫ u in a..b, f u ∂μ ≤ ∫ u in a..b, g u ∂μ :=
by simpa only [integral_of_le hab] using set_integral_mono_ae hf.1 hg.1 h

lemma integral_mono_on [topological_space α] [opens_measurable_space α] [order_closed_topology α]
  (h : ∀ x ∈ Icc a b, f x ≤ g x) :
  ∫ u in a..b, f u ∂μ ≤ ∫ u in a..b, g u ∂μ :=
let H := λ x hx, h x $ Ioc_subset_Icc_self hx in
by simpa only [integral_of_le hab] using set_integral_mono_on hf.1 hg.1 measurable_set_Ioc H

lemma integral_mono (h : f ≤ g) :
  ∫ u in a..b, f u ∂μ ≤ ∫ u in a..b, g u ∂μ :=
integral_mono_ae hab hf hg $ ae_of_all _ h

omit hg hab

lemma integral_mono_interval {c d} (hca : c ≤ a) (hab : a ≤ b) (hbd : b ≤ d)
  (hf : 0 ≤ᵐ[μ.restrict (Ioc c d)] f) (hfi : interval_integrable f μ c d):
  ∫ x in a..b, f x ∂μ ≤ ∫ x in c..d, f x ∂μ :=
begin
  rw [integral_of_le hab, integral_of_le (hca.trans (hab.trans hbd))],
  exact set_integral_mono_set hfi.1 hf (Ioc_subset_Ioc hca hbd).eventually_le
end

lemma abs_integral_mono_interval {c d } (h : Ι a b ⊆ Ι c d)
  (hf : 0 ≤ᵐ[μ.restrict (Ι c d)] f) (hfi : interval_integrable f μ c d):
  |∫ x in a..b, f x ∂μ| ≤ |∫ x in c..d, f x ∂μ| :=
have hf' : 0 ≤ᵐ[μ.restrict (Ι a b)] f, from ae_mono (measure.restrict_mono h le_rfl) hf,
calc |∫ x in a..b, f x ∂μ| = |∫ x in Ι a b, f x ∂μ| : abs_integral_eq_abs_integral_interval_oc f
... = ∫ x in Ι a b, f x ∂μ : abs_of_nonneg (measure_theory.integral_nonneg_of_ae hf')
... ≤ ∫ x in Ι c d, f x ∂μ : set_integral_mono_set hfi.def hf h.eventually_le
... ≤ |∫ x in Ι c d, f x ∂μ| : le_abs_self _
... = |∫ x in c..d, f x ∂μ| : (abs_integral_eq_abs_integral_interval_oc f).symm

end mono

end

/-!
### Fundamental theorem of calculus, part 1, for any measure

In this section we prove a few lemmas that can be seen as versions of FTC-1 for interval integrals
w.r.t. any measure. Many theorems are formulated for one or two pairs of filters related by
`FTC_filter a l l'`. This typeclass has exactly four “real” instances: `(a, pure a, ⊥)`,
`(a, 𝓝[≥] a, 𝓝[>] a)`, `(a, 𝓝[≤] a, 𝓝[≤] a)`, `(a, 𝓝 a, 𝓝 a)`, and two instances
that are equal to the first and last “real” instances: `(a, 𝓝[{a}] a, ⊥)` and
`(a, 𝓝[univ] a, 𝓝[univ] a)`.  We use this approach to avoid repeating arguments in many very similar
cases.  Lean can automatically find both `a` and `l'` based on `l`.

The most general theorem `measure_integral_sub_integral_sub_linear_is_o_of_tendsto_ae` can be seen
as a generalization of lemma `integral_has_strict_fderiv_at` below which states strict
differentiability of `∫ x in u..v, f x` in `(u, v)` at `(a, b)` for a measurable function `f` that
is integrable on `a..b` and is continuous at `a` and `b`. The lemma is generalized in three
directions: first, `measure_integral_sub_integral_sub_linear_is_o_of_tendsto_ae` deals with any
locally finite measure `μ`; second, it works for one-sided limits/derivatives; third, it assumes
only that `f` has finite limits almost surely at `a` and `b`.

Namely, let `f` be a measurable function integrable on `a..b`. Let `(la, la')` be a pair of
`FTC_filter`s around `a`; let `(lb, lb')` be a pair of `FTC_filter`s around `b`. Suppose that `f`
has finite limits `ca` and `cb` at `la' ⊓ μ.ae` and `lb' ⊓ μ.ae`, respectively.  Then
`∫ x in va..vb, f x ∂μ - ∫ x in ua..ub, f x ∂μ = ∫ x in ub..vb, cb ∂μ - ∫ x in ua..va, ca ∂μ +
  o(∥∫ x in ua..va, (1:ℝ) ∂μ∥ + ∥∫ x in ub..vb, (1:ℝ) ∂μ∥)`
as `ua` and `va` tend to `la` while `ub` and `vb` tend to `lb`.

This theorem is formulated with integral of constants instead of measures in the right hand sides
for two reasons: first, this way we avoid `min`/`max` in the statements; second, often it is
possible to write better `simp` lemmas for these integrals, see `integral_const` and
`integral_const_of_cdf`.

In the next subsection we apply this theorem to prove various theorems about differentiability
of the integral w.r.t. Lebesgue measure. -/

/-- An auxiliary typeclass for the Fundamental theorem of calculus, part 1. It is used to formulate
theorems that work simultaneously for left and right one-sided derivatives of `∫ x in u..v, f x`. -/
class FTC_filter {β : Type*} [linear_order β] [measurable_space β] [topological_space β]
  (a : out_param β) (outer : filter β) (inner : out_param $ filter β)
  extends tendsto_Ixx_class Ioc outer inner : Prop :=
(pure_le : pure a ≤ outer)
(le_nhds : inner ≤ 𝓝 a)
[meas_gen : is_measurably_generated inner]

/- The `dangerous_instance` linter doesn't take `out_param`s into account, so it thinks that
`FTC_filter.to_tendsto_Ixx_class` is dangerous. Disable this linter using `nolint`.
-/
attribute [nolint dangerous_instance] FTC_filter.to_tendsto_Ixx_class

namespace FTC_filter

variables [linear_order β] [measurable_space β] [topological_space β]

instance pure (a : β) : FTC_filter a (pure a) ⊥ :=
{ pure_le := le_refl _,
  le_nhds := bot_le }

instance nhds_within_singleton (a : β) : FTC_filter a (𝓝[{a}] a) ⊥ :=
by { rw [nhds_within, principal_singleton, inf_eq_right.2 (pure_le_nhds a)], apply_instance }

lemma finite_at_inner {a : β} (l : filter β) {l'} [h : FTC_filter a l l']
  {μ : measure β} [is_locally_finite_measure μ] :
  μ.finite_at_filter l' :=
(μ.finite_at_nhds a).filter_mono h.le_nhds

variables [opens_measurable_space β] [order_topology β]

instance nhds (a : β) : FTC_filter a (𝓝 a) (𝓝 a) :=
{ pure_le := pure_le_nhds a,
  le_nhds := le_refl _ }

instance nhds_univ (a : β) : FTC_filter a (𝓝[univ] a) (𝓝 a) :=
by { rw nhds_within_univ, apply_instance }

instance nhds_left (a : β) : FTC_filter a (𝓝[≤] a) (𝓝[≤] a) :=
{ pure_le := pure_le_nhds_within right_mem_Iic,
  le_nhds := inf_le_left }

instance nhds_right (a : β) : FTC_filter a (𝓝[≥] a) (𝓝[>] a) :=
{ pure_le := pure_le_nhds_within left_mem_Ici,
  le_nhds := inf_le_left }

instance nhds_Icc {x a b : β} [h : fact (x ∈ Icc a b)] :
  FTC_filter x (𝓝[Icc a b] x) (𝓝[Icc a b] x) :=
{ pure_le := pure_le_nhds_within h.out,
  le_nhds := inf_le_left }

instance nhds_interval {x a b : β} [h : fact (x ∈ [a, b])] :
  FTC_filter x (𝓝[[a, b]] x) (𝓝[[a, b]] x) :=
by { haveI : fact (x ∈ set.Icc (min a b) (max a b)) := h, exact FTC_filter.nhds_Icc }

end FTC_filter

open asymptotics

section

variables {f : α → E} {a b : α} {c ca cb : E} {l l' la la' lb lb' : filter α} {lt : filter β}
  {μ : measure α} {u v ua va ub vb : β → α}

/-- Fundamental theorem of calculus-1, local version for any measure.
Let filters `l` and `l'` be related by `tendsto_Ixx_class Ioc`.
If `f` has a finite limit `c` at `l' ⊓ μ.ae`, where `μ` is a measure
finite at `l'`, then `∫ x in u..v, f x ∂μ = ∫ x in u..v, c ∂μ + o(∫ x in u..v, 1 ∂μ)` as both
`u` and `v` tend to `l`.

See also `measure_integral_sub_linear_is_o_of_tendsto_ae` for a version assuming
`[FTC_filter a l l']` and `[is_locally_finite_measure μ]`. If `l` is one of `𝓝[≥] a`,
`𝓝[≤] a`, `𝓝 a`, then it's easier to apply the non-primed version.
The primed version also works, e.g., for `l = l' = at_top`.

We use integrals of constants instead of measures because this way it is easier to formulate
a statement that works in both cases `u ≤ v` and `v ≤ u`. -/
lemma measure_integral_sub_linear_is_o_of_tendsto_ae'
  [is_measurably_generated l'] [tendsto_Ixx_class Ioc l l']
  (hfm : measurable_at_filter f l' μ) (hf : tendsto f (l' ⊓ μ.ae) (𝓝 c))
  (hl : μ.finite_at_filter l')
  (hu : tendsto u lt l) (hv : tendsto v lt l) :
  is_o (λ t, ∫ x in u t..v t, f x ∂μ - ∫ x in u t..v t, c ∂μ)
    (λ t, ∫ x in u t..v t, (1:ℝ) ∂μ) lt :=
begin
  have A := hf.integral_sub_linear_is_o_ae hfm hl (hu.Ioc hv),
  have B := hf.integral_sub_linear_is_o_ae hfm hl (hv.Ioc hu),
  simp only [integral_const'],
  convert (A.trans_le _).sub (B.trans_le _),
  { ext t,
    simp_rw [interval_integral, sub_smul],
    abel },
  all_goals { intro t, cases le_total (u t) (v t) with huv huv; simp [huv] }
end

/-- Fundamental theorem of calculus-1, local version for any measure.
Let filters `l` and `l'` be related by `tendsto_Ixx_class Ioc`.
If `f` has a finite limit `c` at `l ⊓ μ.ae`, where `μ` is a measure
finite at `l`, then `∫ x in u..v, f x ∂μ = μ (Ioc u v) • c + o(μ(Ioc u v))` as both
`u` and `v` tend to `l` so that `u ≤ v`.

See also `measure_integral_sub_linear_is_o_of_tendsto_ae_of_le` for a version assuming
`[FTC_filter a l l']` and `[is_locally_finite_measure μ]`. If `l` is one of `𝓝[≥] a`,
`𝓝[≤] a`, `𝓝 a`, then it's easier to apply the non-primed version.
The primed version also works, e.g., for `l = l' = at_top`. -/
lemma measure_integral_sub_linear_is_o_of_tendsto_ae_of_le'
  [is_measurably_generated l'] [tendsto_Ixx_class Ioc l l']
  (hfm : measurable_at_filter f l' μ) (hf : tendsto f (l' ⊓ μ.ae) (𝓝 c))
  (hl : μ.finite_at_filter l') (hu : tendsto u lt l) (hv : tendsto v lt l) (huv : u ≤ᶠ[lt] v) :
  is_o (λ t, ∫ x in u t..v t, f x ∂μ - (μ (Ioc (u t) (v t))).to_real • c)
    (λ t, (μ $ Ioc (u t) (v t)).to_real) lt :=
(measure_integral_sub_linear_is_o_of_tendsto_ae' hfm hf hl hu hv).congr'
  (huv.mono $ λ x hx, by simp [integral_const', hx])
  (huv.mono $ λ x hx, by simp [integral_const', hx])

/-- Fundamental theorem of calculus-1, local version for any measure.
Let filters `l` and `l'` be related by `tendsto_Ixx_class Ioc`.
If `f` has a finite limit `c` at `l ⊓ μ.ae`, where `μ` is a measure
finite at `l`, then `∫ x in u..v, f x ∂μ = -μ (Ioc v u) • c + o(μ(Ioc v u))` as both
`u` and `v` tend to `l` so that `v ≤ u`.

See also `measure_integral_sub_linear_is_o_of_tendsto_ae_of_ge` for a version assuming
`[FTC_filter a l l']` and `[is_locally_finite_measure μ]`. If `l` is one of `𝓝[≥] a`,
`𝓝[≤] a`, `𝓝 a`, then it's easier to apply the non-primed version.
The primed version also works, e.g., for `l = l' = at_top`. -/
lemma measure_integral_sub_linear_is_o_of_tendsto_ae_of_ge'
  [is_measurably_generated l'] [tendsto_Ixx_class Ioc l l']
  (hfm : measurable_at_filter f l' μ) (hf : tendsto f (l' ⊓ μ.ae) (𝓝 c))
  (hl : μ.finite_at_filter l') (hu : tendsto u lt l) (hv : tendsto v lt l) (huv : v ≤ᶠ[lt] u) :
  is_o (λ t, ∫ x in u t..v t, f x ∂μ + (μ (Ioc (v t) (u t))).to_real • c)
    (λ t, (μ $ Ioc (v t) (u t)).to_real) lt :=
(measure_integral_sub_linear_is_o_of_tendsto_ae_of_le' hfm hf hl hv hu huv).neg_left.congr_left $
  λ t, by simp [integral_symm (u t), add_comm]

variables [topological_space α]

section

variables [is_locally_finite_measure μ] [FTC_filter a l l']

include a

local attribute [instance] FTC_filter.meas_gen

/-- Fundamental theorem of calculus-1, local version for any measure.
Let filters `l` and `l'` be related by `[FTC_filter a l l']`; let `μ` be a locally finite measure.
If `f` has a finite limit `c` at `l' ⊓ μ.ae`, then
`∫ x in u..v, f x ∂μ = ∫ x in u..v, c ∂μ + o(∫ x in u..v, 1 ∂μ)` as both `u` and `v` tend to `l`.

See also `measure_integral_sub_linear_is_o_of_tendsto_ae'` for a version that also works, e.g., for
`l = l' = at_top`.

We use integrals of constants instead of measures because this way it is easier to formulate
a statement that works in both cases `u ≤ v` and `v ≤ u`. -/
lemma measure_integral_sub_linear_is_o_of_tendsto_ae (hfm : measurable_at_filter f l' μ)
  (hf : tendsto f (l' ⊓ μ.ae) (𝓝 c)) (hu : tendsto u lt l) (hv : tendsto v lt l) :
  is_o (λ t, ∫ x in u t..v t, f x ∂μ - ∫ x in u t..v t, c ∂μ)
    (λ t, ∫ x in u t..v t, (1:ℝ) ∂μ) lt :=
measure_integral_sub_linear_is_o_of_tendsto_ae' hfm hf (FTC_filter.finite_at_inner l) hu hv

/-- Fundamental theorem of calculus-1, local version for any measure.
Let filters `l` and `l'` be related by `[FTC_filter a l l']`; let `μ` be a locally finite measure.
If `f` has a finite limit `c` at `l' ⊓ μ.ae`, then
`∫ x in u..v, f x ∂μ = μ (Ioc u v) • c + o(μ(Ioc u v))` as both `u` and `v` tend to `l`.

See also `measure_integral_sub_linear_is_o_of_tendsto_ae_of_le'` for a version that also works,
e.g., for `l = l' = at_top`. -/
lemma measure_integral_sub_linear_is_o_of_tendsto_ae_of_le
  (hfm : measurable_at_filter f l' μ) (hf : tendsto f (l' ⊓ μ.ae) (𝓝 c))
  (hu : tendsto u lt l) (hv : tendsto v lt l) (huv : u ≤ᶠ[lt] v) :
  is_o (λ t, ∫ x in u t..v t, f x ∂μ - (μ (Ioc (u t) (v t))).to_real • c)
    (λ t, (μ $ Ioc (u t) (v t)).to_real) lt :=
measure_integral_sub_linear_is_o_of_tendsto_ae_of_le' hfm hf (FTC_filter.finite_at_inner l)
  hu hv huv

/-- Fundamental theorem of calculus-1, local version for any measure.
Let filters `l` and `l'` be related by `[FTC_filter a l l']`; let `μ` be a locally finite measure.
If `f` has a finite limit `c` at `l' ⊓ μ.ae`, then
`∫ x in u..v, f x ∂μ = -μ (Ioc v u) • c + o(μ(Ioc v u))` as both `u` and `v` tend to `l`.

See also `measure_integral_sub_linear_is_o_of_tendsto_ae_of_ge'` for a version that also works,
e.g., for `l = l' = at_top`. -/
lemma measure_integral_sub_linear_is_o_of_tendsto_ae_of_ge
  (hfm : measurable_at_filter f l' μ) (hf : tendsto f (l' ⊓ μ.ae) (𝓝 c))
  (hu : tendsto u lt l) (hv : tendsto v lt l) (huv : v ≤ᶠ[lt] u) :
  is_o (λ t, ∫ x in u t..v t, f x ∂μ + (μ (Ioc (v t) (u t))).to_real • c)
    (λ t, (μ $ Ioc (v t) (u t)).to_real) lt :=
measure_integral_sub_linear_is_o_of_tendsto_ae_of_ge' hfm hf (FTC_filter.finite_at_inner l)
  hu hv huv

end

variables [order_topology α] [borel_space α]

local attribute [instance] FTC_filter.meas_gen

variables [FTC_filter a la la'] [FTC_filter b lb lb'] [is_locally_finite_measure μ]

/-- Fundamental theorem of calculus-1, strict derivative in both limits for a locally finite
measure.

Let `f` be a measurable function integrable on `a..b`. Let `(la, la')` be a pair of `FTC_filter`s
around `a`; let `(lb, lb')` be a pair of `FTC_filter`s around `b`. Suppose that `f` has finite
limits `ca` and `cb` at `la' ⊓ μ.ae` and `lb' ⊓ μ.ae`, respectively.
Then `∫ x in va..vb, f x ∂μ - ∫ x in ua..ub, f x ∂μ =
  ∫ x in ub..vb, cb ∂μ - ∫ x in ua..va, ca ∂μ +
    o(∥∫ x in ua..va, (1:ℝ) ∂μ∥ + ∥∫ x in ub..vb, (1:ℝ) ∂μ∥)`
as `ua` and `va` tend to `la` while `ub` and `vb` tend to `lb`.
-/
lemma measure_integral_sub_integral_sub_linear_is_o_of_tendsto_ae
  (hab : interval_integrable f μ a b)
  (hmeas_a : measurable_at_filter f la' μ) (hmeas_b : measurable_at_filter f lb' μ)
  (ha_lim : tendsto f (la' ⊓ μ.ae) (𝓝 ca)) (hb_lim : tendsto f (lb' ⊓ μ.ae) (𝓝 cb))
  (hua : tendsto ua lt la) (hva : tendsto va lt la)
  (hub : tendsto ub lt lb) (hvb : tendsto vb lt lb) :
  is_o (λ t, (∫ x in va t..vb t, f x ∂μ) - (∫ x in ua t..ub t, f x ∂μ) -
    (∫ x in ub t..vb t, cb ∂μ - ∫ x in ua t..va t, ca ∂μ))
    (λ t, ∥∫ x in ua t..va t, (1:ℝ) ∂μ∥ + ∥∫ x in ub t..vb t, (1:ℝ) ∂μ∥) lt :=
begin
  refine
    ((measure_integral_sub_linear_is_o_of_tendsto_ae hmeas_a ha_lim hua hva).neg_left.add_add
    (measure_integral_sub_linear_is_o_of_tendsto_ae hmeas_b hb_lim hub hvb)).congr'
      _ eventually_eq.rfl,
  have A : ∀ᶠ t in lt, interval_integrable f μ (ua t) (va t) :=
    ha_lim.eventually_interval_integrable_ae hmeas_a (FTC_filter.finite_at_inner la) hua hva,
  have A' : ∀ᶠ t in lt, interval_integrable f μ a (ua t) :=
    ha_lim.eventually_interval_integrable_ae hmeas_a (FTC_filter.finite_at_inner la)
      (tendsto_const_pure.mono_right FTC_filter.pure_le) hua,
  have B : ∀ᶠ t in lt, interval_integrable f μ (ub t) (vb t) :=
    hb_lim.eventually_interval_integrable_ae hmeas_b (FTC_filter.finite_at_inner lb) hub hvb,
  have B' : ∀ᶠ t in lt, interval_integrable f μ b (ub t) :=
    hb_lim.eventually_interval_integrable_ae hmeas_b (FTC_filter.finite_at_inner lb)
      (tendsto_const_pure.mono_right FTC_filter.pure_le) hub,
  filter_upwards [A, A', B, B'],
  intros t ua_va a_ua ub_vb b_ub,
  rw [← integral_interval_sub_interval_comm'],
  { dsimp only [], abel },
  exacts [ub_vb, ua_va, b_ub.symm.trans $ hab.symm.trans a_ua]
end

/-- Fundamental theorem of calculus-1, strict derivative in right endpoint for a locally finite
measure.

Let `f` be a measurable function integrable on `a..b`. Let `(lb, lb')` be a pair of `FTC_filter`s
around `b`. Suppose that `f` has a finite limit `c` at `lb' ⊓ μ.ae`.

Then `∫ x in a..v, f x ∂μ - ∫ x in a..u, f x ∂μ = ∫ x in u..v, c ∂μ + o(∫ x in u..v, (1:ℝ) ∂μ)`
as `u` and `v` tend to `lb`.
-/
lemma measure_integral_sub_integral_sub_linear_is_o_of_tendsto_ae_right
  (hab : interval_integrable f μ a b) (hmeas : measurable_at_filter f lb' μ)
  (hf : tendsto f (lb' ⊓ μ.ae) (𝓝 c)) (hu : tendsto u lt lb) (hv : tendsto v lt lb) :
  is_o (λ t, ∫ x in a..v t, f x ∂μ - ∫ x in a..u t, f x ∂μ - ∫ x in u t..v t, c ∂μ)
    (λ t, ∫ x in u t..v t, (1:ℝ) ∂μ) lt :=
by simpa using measure_integral_sub_integral_sub_linear_is_o_of_tendsto_ae
  hab measurable_at_bot hmeas ((tendsto_bot : tendsto _ ⊥ (𝓝 0)).mono_left inf_le_left)
  hf (tendsto_const_pure : tendsto _ _ (pure a)) tendsto_const_pure hu hv

/-- Fundamental theorem of calculus-1, strict derivative in left endpoint for a locally finite
measure.

Let `f` be a measurable function integrable on `a..b`. Let `(la, la')` be a pair of `FTC_filter`s
around `a`. Suppose that `f` has a finite limit `c` at `la' ⊓ μ.ae`.

Then `∫ x in v..b, f x ∂μ - ∫ x in u..b, f x ∂μ = -∫ x in u..v, c ∂μ + o(∫ x in u..v, (1:ℝ) ∂μ)`
as `u` and `v` tend to `la`.
-/
lemma measure_integral_sub_integral_sub_linear_is_o_of_tendsto_ae_left
  (hab : interval_integrable f μ a b) (hmeas : measurable_at_filter f la' μ)
  (hf : tendsto f (la' ⊓ μ.ae) (𝓝 c)) (hu : tendsto u lt la) (hv : tendsto v lt la) :
  is_o (λ t, ∫ x in v t..b, f x ∂μ - ∫ x in u t..b, f x ∂μ + ∫ x in u t..v t, c ∂μ)
    (λ t, ∫ x in u t..v t, (1:ℝ) ∂μ) lt :=
by simpa using measure_integral_sub_integral_sub_linear_is_o_of_tendsto_ae
  hab hmeas measurable_at_bot hf ((tendsto_bot : tendsto _ ⊥ (𝓝 0)).mono_left inf_le_left)
  hu hv (tendsto_const_pure : tendsto _ _ (pure b)) tendsto_const_pure

end

/-!
### Fundamental theorem of calculus-1 for Lebesgue measure

In this section we restate theorems from the previous section for Lebesgue measure.
In particular, we prove that `∫ x in u..v, f x` is strictly differentiable in `(u, v)`
at `(a, b)` provided that `f` is integrable on `a..b` and is continuous at `a` and `b`.
-/

variables {f : ℝ → E} {c ca cb : E} {l l' la la' lb lb' : filter ℝ} {lt : filter β}
  {a b z : ℝ} {u v ua ub va vb : β → ℝ} [FTC_filter a la la'] [FTC_filter b lb lb']

/-!
#### Auxiliary `is_o` statements

In this section we prove several lemmas that can be interpreted as strict differentiability of
`(u, v) ↦ ∫ x in u..v, f x ∂μ` in `u` and/or `v` at a filter. The statements use `is_o` because
we have no definition of `has_strict_(f)deriv_at_filter` in the library.
-/

/-- Fundamental theorem of calculus-1, local version. If `f` has a finite limit `c` almost surely at
`l'`, where `(l, l')` is an `FTC_filter` pair around `a`, then
`∫ x in u..v, f x ∂μ = (v - u) • c + o (v - u)` as both `u` and `v` tend to `l`. -/
lemma integral_sub_linear_is_o_of_tendsto_ae [FTC_filter a l l']
  (hfm : measurable_at_filter f l') (hf : tendsto f (l' ⊓ volume.ae) (𝓝 c))
  {u v : β → ℝ} (hu : tendsto u lt l) (hv : tendsto v lt l) :
  is_o (λ t, (∫ x in u t..v t, f x) - (v t - u t) • c) (v - u) lt :=
by simpa [integral_const] using measure_integral_sub_linear_is_o_of_tendsto_ae hfm hf hu hv

/-- Fundamental theorem of calculus-1, strict differentiability at filter in both endpoints.
If `f` is a measurable function integrable on `a..b`, `(la, la')` is an `FTC_filter` pair around
`a`, and `(lb, lb')` is an `FTC_filter` pair around `b`, and `f` has finite limits `ca` and `cb`
almost surely at `la'` and `lb'`, respectively, then
`(∫ x in va..vb, f x) - ∫ x in ua..ub, f x = (vb - ub) • cb - (va - ua) • ca +
  o(∥va - ua∥ + ∥vb - ub∥)` as `ua` and `va` tend to `la` while `ub` and `vb` tend to `lb`.

This lemma could've been formulated using `has_strict_fderiv_at_filter` if we had this
definition. -/
lemma integral_sub_integral_sub_linear_is_o_of_tendsto_ae
  (hab : interval_integrable f volume a b)
  (hmeas_a : measurable_at_filter f la') (hmeas_b : measurable_at_filter f lb')
  (ha_lim : tendsto f (la' ⊓ volume.ae) (𝓝 ca)) (hb_lim : tendsto f (lb' ⊓ volume.ae) (𝓝 cb))
  (hua : tendsto ua lt la) (hva : tendsto va lt la)
  (hub : tendsto ub lt lb) (hvb : tendsto vb lt lb) :
  is_o (λ t, (∫ x in va t..vb t, f x) - (∫ x in ua t..ub t, f x) -
    ((vb t - ub t) • cb - (va t - ua t) • ca)) (λ t, ∥va t - ua t∥ + ∥vb t - ub t∥) lt :=
by simpa [integral_const]
  using measure_integral_sub_integral_sub_linear_is_o_of_tendsto_ae hab hmeas_a hmeas_b
    ha_lim hb_lim hua hva hub hvb

/-- Fundamental theorem of calculus-1, strict differentiability at filter in both endpoints.
If `f` is a measurable function integrable on `a..b`, `(lb, lb')` is an `FTC_filter` pair
around `b`, and `f` has a finite limit `c` almost surely at `lb'`, then
`(∫ x in a..v, f x) - ∫ x in a..u, f x = (v - u) • c + o(∥v - u∥)` as `u` and `v` tend to `lb`.

This lemma could've been formulated using `has_strict_deriv_at_filter` if we had this definition. -/
lemma integral_sub_integral_sub_linear_is_o_of_tendsto_ae_right
  (hab : interval_integrable f volume a b) (hmeas : measurable_at_filter f lb')
  (hf : tendsto f (lb' ⊓ volume.ae) (𝓝 c)) (hu : tendsto u lt lb) (hv : tendsto v lt lb) :
  is_o (λ t, (∫ x in a..v t, f x) - (∫ x in a..u t, f x) - (v t - u t) • c) (v - u) lt :=
by simpa only [integral_const, smul_eq_mul, mul_one] using
  measure_integral_sub_integral_sub_linear_is_o_of_tendsto_ae_right hab hmeas hf hu hv

/-- Fundamental theorem of calculus-1, strict differentiability at filter in both endpoints.
If `f` is a measurable function integrable on `a..b`, `(la, la')` is an `FTC_filter` pair
around `a`, and `f` has a finite limit `c` almost surely at `la'`, then
`(∫ x in v..b, f x) - ∫ x in u..b, f x = -(v - u) • c + o(∥v - u∥)` as `u` and `v` tend to `la`.

This lemma could've been formulated using `has_strict_deriv_at_filter` if we had this definition. -/
lemma integral_sub_integral_sub_linear_is_o_of_tendsto_ae_left
  (hab : interval_integrable f volume a b) (hmeas : measurable_at_filter f la')
  (hf : tendsto f (la' ⊓ volume.ae) (𝓝 c)) (hu : tendsto u lt la) (hv : tendsto v lt la) :
  is_o (λ t, (∫ x in v t..b, f x) - (∫ x in u t..b, f x) + (v t - u t) • c) (v - u) lt :=
by simpa only [integral_const, smul_eq_mul, mul_one] using
  measure_integral_sub_integral_sub_linear_is_o_of_tendsto_ae_left hab hmeas hf hu hv

open continuous_linear_map (fst snd smul_right sub_apply smul_right_apply coe_fst' coe_snd' map_sub)

/-!
#### Strict differentiability

In this section we prove that for a measurable function `f` integrable on `a..b`,

* `integral_has_strict_fderiv_at_of_tendsto_ae`: the function `(u, v) ↦ ∫ x in u..v, f x` has
  derivative `(u, v) ↦ v • cb - u • ca` at `(a, b)` in the sense of strict differentiability
  provided that `f` tends to `ca` and `cb` almost surely as `x` tendsto to `a` and `b`,
  respectively;

* `integral_has_strict_fderiv_at`: the function `(u, v) ↦ ∫ x in u..v, f x` has
  derivative `(u, v) ↦ v • f b - u • f a` at `(a, b)` in the sense of strict differentiability
  provided that `f` is continuous at `a` and `b`;

* `integral_has_strict_deriv_at_of_tendsto_ae_right`: the function `u ↦ ∫ x in a..u, f x` has
  derivative `c` at `b` in the sense of strict differentiability provided that `f` tends to `c`
  almost surely as `x` tends to `b`;

* `integral_has_strict_deriv_at_right`: the function `u ↦ ∫ x in a..u, f x` has derivative `f b` at
  `b` in the sense of strict differentiability provided that `f` is continuous at `b`;

* `integral_has_strict_deriv_at_of_tendsto_ae_left`: the function `u ↦ ∫ x in u..b, f x` has
  derivative `-c` at `a` in the sense of strict differentiability provided that `f` tends to `c`
  almost surely as `x` tends to `a`;

* `integral_has_strict_deriv_at_left`: the function `u ↦ ∫ x in u..b, f x` has derivative `-f a` at
  `a` in the sense of strict differentiability provided that `f` is continuous at `a`.
-/

/-- Fundamental theorem of calculus-1: if `f : ℝ → E` is integrable on `a..b` and `f x` has finite
limits `ca` and `cb` almost surely as `x` tends to `a` and `b`, respectively, then
`(u, v) ↦ ∫ x in u..v, f x` has derivative `(u, v) ↦ v • cb - u • ca` at `(a, b)`
in the sense of strict differentiability. -/
lemma integral_has_strict_fderiv_at_of_tendsto_ae
  (hf : interval_integrable f volume a b)
  (hmeas_a : measurable_at_filter f (𝓝 a)) (hmeas_b : measurable_at_filter f (𝓝 b))
  (ha : tendsto f (𝓝 a ⊓ volume.ae) (𝓝 ca)) (hb : tendsto f (𝓝 b ⊓ volume.ae) (𝓝 cb)) :
  has_strict_fderiv_at (λ p : ℝ × ℝ, ∫ x in p.1..p.2, f x)
    ((snd ℝ ℝ ℝ).smul_right cb - (fst ℝ ℝ ℝ).smul_right ca) (a, b) :=
begin
  have := integral_sub_integral_sub_linear_is_o_of_tendsto_ae hf hmeas_a hmeas_b ha hb
    ((continuous_fst.comp continuous_snd).tendsto ((a, b), (a, b)))
    ((continuous_fst.comp continuous_fst).tendsto ((a, b), (a, b)))
    ((continuous_snd.comp continuous_snd).tendsto ((a, b), (a, b)))
    ((continuous_snd.comp continuous_fst).tendsto ((a, b), (a, b))),
  refine (this.congr_left _).trans_is_O _,
  { intro x, simp [sub_smul] },
  { exact is_O_fst_prod.norm_left.add is_O_snd_prod.norm_left }
end

/-- Fundamental theorem of calculus-1: if `f : ℝ → E` is integrable on `a..b` and `f` is continuous
at `a` and `b`, then `(u, v) ↦ ∫ x in u..v, f x` has derivative `(u, v) ↦ v • cb - u • ca`
at `(a, b)` in the sense of strict differentiability. -/
lemma integral_has_strict_fderiv_at
  (hf : interval_integrable f volume a b)
  (hmeas_a : measurable_at_filter f (𝓝 a)) (hmeas_b : measurable_at_filter f (𝓝 b))
  (ha : continuous_at f a) (hb : continuous_at f b) :
  has_strict_fderiv_at (λ p : ℝ × ℝ, ∫ x in p.1..p.2, f x)
    ((snd ℝ ℝ ℝ).smul_right (f b) - (fst ℝ ℝ ℝ).smul_right (f a)) (a, b) :=
integral_has_strict_fderiv_at_of_tendsto_ae hf hmeas_a hmeas_b
  (ha.mono_left inf_le_left) (hb.mono_left inf_le_left)

/-- **First Fundamental Theorem of Calculus**: if `f : ℝ → E` is integrable on `a..b` and `f x` has
a finite limit `c` almost surely at `b`, then `u ↦ ∫ x in a..u, f x` has derivative `c` at `b` in
the sense of strict differentiability. -/
lemma integral_has_strict_deriv_at_of_tendsto_ae_right
  (hf : interval_integrable f volume a b) (hmeas : measurable_at_filter f (𝓝 b))
  (hb : tendsto f (𝓝 b ⊓ volume.ae) (𝓝 c)) : has_strict_deriv_at (λ u, ∫ x in a..u, f x) c b :=
integral_sub_integral_sub_linear_is_o_of_tendsto_ae_right hf hmeas hb continuous_at_snd
  continuous_at_fst

/-- Fundamental theorem of calculus-1: if `f : ℝ → E` is integrable on `a..b` and `f` is continuous
at `b`, then `u ↦ ∫ x in a..u, f x` has derivative `f b` at `b` in the sense of strict
differentiability. -/
lemma integral_has_strict_deriv_at_right
  (hf : interval_integrable f volume a b) (hmeas : measurable_at_filter f (𝓝 b))
  (hb : continuous_at f b) : has_strict_deriv_at (λ u, ∫ x in a..u, f x) (f b) b :=
integral_has_strict_deriv_at_of_tendsto_ae_right hf hmeas (hb.mono_left inf_le_left)

/-- Fundamental theorem of calculus-1: if `f : ℝ → E` is integrable on `a..b` and `f x` has a finite
limit `c` almost surely at `a`, then `u ↦ ∫ x in u..b, f x` has derivative `-c` at `a` in the sense
of strict differentiability. -/
lemma integral_has_strict_deriv_at_of_tendsto_ae_left
  (hf : interval_integrable f volume a b) (hmeas : measurable_at_filter f (𝓝 a))
  (ha : tendsto f (𝓝 a ⊓ volume.ae) (𝓝 c)) : has_strict_deriv_at (λ u, ∫ x in u..b, f x) (-c) a :=
by simpa only [← integral_symm]
  using (integral_has_strict_deriv_at_of_tendsto_ae_right hf.symm hmeas ha).neg

/-- Fundamental theorem of calculus-1: if `f : ℝ → E` is integrable on `a..b` and `f` is continuous
at `a`, then `u ↦ ∫ x in u..b, f x` has derivative `-f a` at `a` in the sense of strict
differentiability. -/
lemma integral_has_strict_deriv_at_left
  (hf : interval_integrable f volume a b) (hmeas : measurable_at_filter f (𝓝 a))
  (ha : continuous_at f a) : has_strict_deriv_at (λ u, ∫ x in u..b, f x) (-f a) a :=
by simpa only [← integral_symm] using (integral_has_strict_deriv_at_right hf.symm hmeas ha).neg

/-!
#### Fréchet differentiability

In this subsection we restate results from the previous subsection in terms of `has_fderiv_at`,
`has_deriv_at`, `fderiv`, and `deriv`.
-/

/-- Fundamental theorem of calculus-1: if `f : ℝ → E` is integrable on `a..b` and `f x` has finite
limits `ca` and `cb` almost surely as `x` tends to `a` and `b`, respectively, then
`(u, v) ↦ ∫ x in u..v, f x` has derivative `(u, v) ↦ v • cb - u • ca` at `(a, b)`. -/
lemma integral_has_fderiv_at_of_tendsto_ae (hf : interval_integrable f volume a b)
  (hmeas_a : measurable_at_filter f (𝓝 a)) (hmeas_b : measurable_at_filter f (𝓝 b))
  (ha : tendsto f (𝓝 a ⊓ volume.ae) (𝓝 ca)) (hb : tendsto f (𝓝 b ⊓ volume.ae) (𝓝 cb)) :
  has_fderiv_at (λ p : ℝ × ℝ, ∫ x in p.1..p.2, f x)
    ((snd ℝ ℝ ℝ).smul_right cb - (fst ℝ ℝ ℝ).smul_right ca) (a, b) :=
(integral_has_strict_fderiv_at_of_tendsto_ae hf hmeas_a hmeas_b ha hb).has_fderiv_at

/-- Fundamental theorem of calculus-1: if `f : ℝ → E` is integrable on `a..b` and `f` is continuous
at `a` and `b`, then `(u, v) ↦ ∫ x in u..v, f x` has derivative `(u, v) ↦ v • cb - u • ca`
at `(a, b)`. -/
lemma integral_has_fderiv_at (hf : interval_integrable f volume a b)
  (hmeas_a : measurable_at_filter f (𝓝 a)) (hmeas_b : measurable_at_filter f (𝓝 b))
  (ha : continuous_at f a) (hb : continuous_at f b) :
  has_fderiv_at (λ p : ℝ × ℝ, ∫ x in p.1..p.2, f x)
    ((snd ℝ ℝ ℝ).smul_right (f b) - (fst ℝ ℝ ℝ).smul_right (f a)) (a, b) :=
(integral_has_strict_fderiv_at hf hmeas_a hmeas_b ha hb).has_fderiv_at

/-- Fundamental theorem of calculus-1: if `f : ℝ → E` is integrable on `a..b` and `f x` has finite
limits `ca` and `cb` almost surely as `x` tends to `a` and `b`, respectively, then `fderiv`
derivative of `(u, v) ↦ ∫ x in u..v, f x` at `(a, b)` equals `(u, v) ↦ v • cb - u • ca`. -/
lemma fderiv_integral_of_tendsto_ae (hf : interval_integrable f volume a b)
  (hmeas_a : measurable_at_filter f (𝓝 a)) (hmeas_b : measurable_at_filter f (𝓝 b))
  (ha : tendsto f (𝓝 a ⊓ volume.ae) (𝓝 ca)) (hb : tendsto f (𝓝 b ⊓ volume.ae) (𝓝 cb)) :
  fderiv ℝ (λ p : ℝ × ℝ, ∫ x in p.1..p.2, f x) (a, b) =
    (snd ℝ ℝ ℝ).smul_right cb - (fst ℝ ℝ ℝ).smul_right ca :=
(integral_has_fderiv_at_of_tendsto_ae hf hmeas_a hmeas_b ha hb).fderiv

/-- Fundamental theorem of calculus-1: if `f : ℝ → E` is integrable on `a..b` and `f` is continuous
at `a` and `b`, then `fderiv` derivative of `(u, v) ↦ ∫ x in u..v, f x` at `(a, b)` equals `(u, v) ↦
v • cb - u • ca`. -/
lemma fderiv_integral (hf : interval_integrable f volume a b)
  (hmeas_a : measurable_at_filter f (𝓝 a)) (hmeas_b : measurable_at_filter f (𝓝 b))
  (ha : continuous_at f a) (hb : continuous_at f b) :
  fderiv ℝ (λ p : ℝ × ℝ, ∫ x in p.1..p.2, f x) (a, b) =
    (snd ℝ ℝ ℝ).smul_right (f b) - (fst ℝ ℝ ℝ).smul_right (f a) :=
(integral_has_fderiv_at hf hmeas_a hmeas_b ha hb).fderiv

/-- Fundamental theorem of calculus-1: if `f : ℝ → E` is integrable on `a..b` and `f x` has a finite
limit `c` almost surely at `b`, then `u ↦ ∫ x in a..u, f x` has derivative `c` at `b`. -/
lemma integral_has_deriv_at_of_tendsto_ae_right
  (hf : interval_integrable f volume a b) (hmeas : measurable_at_filter f (𝓝 b))
  (hb : tendsto f (𝓝 b ⊓ volume.ae) (𝓝 c)) : has_deriv_at (λ u, ∫ x in a..u, f x) c b :=
(integral_has_strict_deriv_at_of_tendsto_ae_right hf hmeas hb).has_deriv_at

/-- Fundamental theorem of calculus-1: if `f : ℝ → E` is integrable on `a..b` and `f` is continuous
at `b`, then `u ↦ ∫ x in a..u, f x` has derivative `f b` at `b`. -/
lemma integral_has_deriv_at_right
  (hf : interval_integrable f volume a b) (hmeas : measurable_at_filter f (𝓝 b))
  (hb : continuous_at f b) : has_deriv_at (λ u, ∫ x in a..u, f x) (f b) b :=
(integral_has_strict_deriv_at_right hf hmeas hb).has_deriv_at

/-- Fundamental theorem of calculus: if `f : ℝ → E` is integrable on `a..b` and `f` has a finite
limit `c` almost surely at `b`, then the derivative of `u ↦ ∫ x in a..u, f x` at `b` equals `c`. -/
lemma deriv_integral_of_tendsto_ae_right
  (hf : interval_integrable f volume a b) (hmeas : measurable_at_filter f (𝓝 b))
  (hb : tendsto f (𝓝 b ⊓ volume.ae) (𝓝 c)) : deriv (λ u, ∫ x in a..u, f x) b = c :=
(integral_has_deriv_at_of_tendsto_ae_right hf hmeas hb).deriv

/-- Fundamental theorem of calculus: if `f : ℝ → E` is integrable on `a..b` and `f` is continuous
at `b`, then the derivative of `u ↦ ∫ x in a..u, f x` at `b` equals `f b`. -/
lemma deriv_integral_right
  (hf : interval_integrable f volume a b) (hmeas : measurable_at_filter f (𝓝 b))
  (hb : continuous_at f b) :
  deriv (λ u, ∫ x in a..u, f x) b = f b :=
(integral_has_deriv_at_right hf hmeas hb).deriv

/-- Fundamental theorem of calculus-1: if `f : ℝ → E` is integrable on `a..b` and `f x` has a finite
limit `c` almost surely at `a`, then `u ↦ ∫ x in u..b, f x` has derivative `-c` at `a`. -/
lemma integral_has_deriv_at_of_tendsto_ae_left
  (hf : interval_integrable f volume a b) (hmeas : measurable_at_filter f (𝓝 a))
  (ha : tendsto f (𝓝 a ⊓ volume.ae) (𝓝 c)) : has_deriv_at (λ u, ∫ x in u..b, f x) (-c) a :=
(integral_has_strict_deriv_at_of_tendsto_ae_left hf hmeas ha).has_deriv_at

/-- Fundamental theorem of calculus-1: if `f : ℝ → E` is integrable on `a..b` and `f` is continuous
at `a`, then `u ↦ ∫ x in u..b, f x` has derivative `-f a` at `a`. -/
lemma integral_has_deriv_at_left
  (hf : interval_integrable f volume a b) (hmeas : measurable_at_filter f (𝓝 a))
  (ha : continuous_at f a) :
  has_deriv_at (λ u, ∫ x in u..b, f x) (-f a) a :=
(integral_has_strict_deriv_at_left hf hmeas ha).has_deriv_at

/-- Fundamental theorem of calculus: if `f : ℝ → E` is integrable on `a..b` and `f` has a finite
limit `c` almost surely at `a`, then the derivative of `u ↦ ∫ x in u..b, f x` at `a` equals `-c`. -/
lemma deriv_integral_of_tendsto_ae_left
  (hf : interval_integrable f volume a b) (hmeas : measurable_at_filter f (𝓝 a))
  (hb : tendsto f (𝓝 a ⊓ volume.ae) (𝓝 c)) : deriv (λ u, ∫ x in u..b, f x) a = -c :=
(integral_has_deriv_at_of_tendsto_ae_left hf hmeas hb).deriv

/-- Fundamental theorem of calculus: if `f : ℝ → E` is integrable on `a..b` and `f` is continuous
at `a`, then the derivative of `u ↦ ∫ x in u..b, f x` at `a` equals `-f a`. -/
lemma deriv_integral_left
  (hf : interval_integrable f volume a b) (hmeas : measurable_at_filter f (𝓝 a))
  (hb : continuous_at f a) :
  deriv (λ u, ∫ x in u..b, f x) a = -f a :=
(integral_has_deriv_at_left hf hmeas hb).deriv

/-!
#### One-sided derivatives
-/

/-- Let `f` be a measurable function integrable on `a..b`. The function `(u, v) ↦ ∫ x in u..v, f x`
has derivative `(u, v) ↦ v • cb - u • ca` within `s × t` at `(a, b)`, where
`s ∈ {Iic a, {a}, Ici a, univ}` and `t ∈ {Iic b, {b}, Ici b, univ}` provided that `f` tends to `ca`
and `cb` almost surely at the filters `la` and `lb` from the following table.

| `s`     | `la`     | `t`     | `lb`     |
| ------- | ----     | ---     | ----     |
| `Iic a` | `𝓝[≤] a` | `Iic b` | `𝓝[≤] b` |
| `Ici a` | `𝓝[>] a` | `Ici b` | `𝓝[>] b` |
| `{a}`   | `⊥`      | `{b}`   | `⊥`      |
| `univ`  | `𝓝 a`    | `univ`  | `𝓝 b`    |
-/
lemma integral_has_fderiv_within_at_of_tendsto_ae
  (hf : interval_integrable f volume a b)
  {s t : set ℝ} [FTC_filter a (𝓝[s] a) la] [FTC_filter b (𝓝[t] b) lb]
  (hmeas_a : measurable_at_filter f la) (hmeas_b : measurable_at_filter f lb)
  (ha : tendsto f (la ⊓ volume.ae) (𝓝 ca)) (hb : tendsto f (lb ⊓ volume.ae) (𝓝 cb)) :
  has_fderiv_within_at (λ p : ℝ × ℝ, ∫ x in p.1..p.2, f x)
    ((snd ℝ ℝ ℝ).smul_right cb - (fst ℝ ℝ ℝ).smul_right ca) (s.prod t) (a, b) :=
begin
  rw [has_fderiv_within_at, nhds_within_prod_eq],
  have := integral_sub_integral_sub_linear_is_o_of_tendsto_ae hf hmeas_a hmeas_b ha hb
    (tendsto_const_pure.mono_right FTC_filter.pure_le : tendsto _ _ (𝓝[s] a)) tendsto_fst
    (tendsto_const_pure.mono_right FTC_filter.pure_le : tendsto _ _ (𝓝[t] b)) tendsto_snd,
  refine (this.congr_left _).trans_is_O _,
  { intro x, simp [sub_smul] },
  { exact is_O_fst_prod.norm_left.add is_O_snd_prod.norm_left }
end

/-- Let `f` be a measurable function integrable on `a..b`. The function `(u, v) ↦ ∫ x in u..v, f x`
has derivative `(u, v) ↦ v • f b - u • f a` within `s × t` at `(a, b)`, where
`s ∈ {Iic a, {a}, Ici a, univ}` and `t ∈ {Iic b, {b}, Ici b, univ}` provided that `f` tends to
`f a` and `f b` at the filters `la` and `lb` from the following table. In most cases this assumption
is definitionally equal `continuous_at f _` or `continuous_within_at f _ _`.

| `s`     | `la`     | `t`     | `lb`     |
| ------- | ----     | ---     | ----     |
| `Iic a` | `𝓝[≤] a` | `Iic b` | `𝓝[≤] b` |
| `Ici a` | `𝓝[>] a` | `Ici b` | `𝓝[>] b` |
| `{a}`   | `⊥`      | `{b}`   | `⊥`      |
| `univ`  | `𝓝 a`    | `univ`  | `𝓝 b`    |
-/
lemma integral_has_fderiv_within_at
  (hf : interval_integrable f volume a b)
  (hmeas_a : measurable_at_filter f la) (hmeas_b : measurable_at_filter f lb)
  {s t : set ℝ} [FTC_filter a (𝓝[s] a) la] [FTC_filter b (𝓝[t] b) lb]
  (ha : tendsto f la (𝓝 $ f a)) (hb : tendsto f lb (𝓝 $ f b)) :
  has_fderiv_within_at (λ p : ℝ × ℝ, ∫ x in p.1..p.2, f x)
    ((snd ℝ ℝ ℝ).smul_right (f b) - (fst ℝ ℝ ℝ).smul_right (f a)) (s.prod t) (a, b) :=
integral_has_fderiv_within_at_of_tendsto_ae hf hmeas_a hmeas_b (ha.mono_left inf_le_left)
  (hb.mono_left inf_le_left)

/-- An auxiliary tactic closing goals `unique_diff_within_at ℝ s a` where
`s ∈ {Iic a, Ici a, univ}`. -/
meta def unique_diff_within_at_Ici_Iic_univ : tactic unit :=
`[apply_rules [unique_diff_on.unique_diff_within_at, unique_diff_on_Ici, unique_diff_on_Iic,
  left_mem_Ici, right_mem_Iic, unique_diff_within_at_univ]]

/-- Let `f` be a measurable function integrable on `a..b`. Choose `s ∈ {Iic a, Ici a, univ}`
and `t ∈ {Iic b, Ici b, univ}`. Suppose that `f` tends to `ca` and `cb` almost surely at the filters
`la` and `lb` from the table below. Then `fderiv_within ℝ (λ p, ∫ x in p.1..p.2, f x) (s.prod t)`
is equal to `(u, v) ↦ u • cb - v • ca`.

| `s`     | `la`     | `t`     | `lb`     |
| ------- | ----     | ---     | ----     |
| `Iic a` | `𝓝[≤] a` | `Iic b` | `𝓝[≤] b` |
| `Ici a` | `𝓝[>] a` | `Ici b` | `𝓝[>] b` |
| `{a}`   | `⊥`      | `{b}`   | `⊥`      |
| `univ`  | `𝓝 a`    | `univ`  | `𝓝 b`    |
-/
lemma fderiv_within_integral_of_tendsto_ae
  (hf : interval_integrable f volume a b)
  (hmeas_a : measurable_at_filter f la) (hmeas_b : measurable_at_filter f lb)
  {s t : set ℝ} [FTC_filter a (𝓝[s] a) la] [FTC_filter b (𝓝[t] b) lb]
  (ha : tendsto f (la ⊓ volume.ae) (𝓝 ca)) (hb : tendsto f (lb ⊓ volume.ae) (𝓝 cb))
  (hs : unique_diff_within_at ℝ s a . unique_diff_within_at_Ici_Iic_univ)
  (ht : unique_diff_within_at ℝ t b . unique_diff_within_at_Ici_Iic_univ) :
  fderiv_within ℝ (λ p : ℝ × ℝ, ∫ x in p.1..p.2, f x) (s.prod t) (a, b) =
    ((snd ℝ ℝ ℝ).smul_right cb - (fst ℝ ℝ ℝ).smul_right ca) :=
(integral_has_fderiv_within_at_of_tendsto_ae hf hmeas_a hmeas_b ha hb).fderiv_within $ hs.prod ht

/-- Fundamental theorem of calculus: if `f : ℝ → E` is integrable on `a..b` and `f x` has a finite
limit `c` almost surely as `x` tends to `b` from the right or from the left,
then `u ↦ ∫ x in a..u, f x` has right (resp., left) derivative `c` at `b`. -/
lemma integral_has_deriv_within_at_of_tendsto_ae_right
  (hf : interval_integrable f volume a b) {s t : set ℝ} [FTC_filter b (𝓝[s] b) (𝓝[t] b)]
  (hmeas : measurable_at_filter f (𝓝[t] b)) (hb : tendsto f (𝓝[t] b ⊓ volume.ae) (𝓝 c)) :
  has_deriv_within_at (λ u, ∫ x in a..u, f x) c s b :=
integral_sub_integral_sub_linear_is_o_of_tendsto_ae_right hf hmeas hb
  (tendsto_const_pure.mono_right FTC_filter.pure_le) tendsto_id

/-- Fundamental theorem of calculus: if `f : ℝ → E` is integrable on `a..b` and `f x` is continuous
from the left or from the right at `b`, then `u ↦ ∫ x in a..u, f x` has left (resp., right)
derivative `f b` at `b`. -/
lemma integral_has_deriv_within_at_right
  (hf : interval_integrable f volume a b) {s t : set ℝ} [FTC_filter b (𝓝[s] b) (𝓝[t] b)]
  (hmeas : measurable_at_filter f (𝓝[t] b)) (hb : continuous_within_at f t b) :
  has_deriv_within_at (λ u, ∫ x in a..u, f x) (f b) s b :=
integral_has_deriv_within_at_of_tendsto_ae_right hf hmeas (hb.mono_left inf_le_left)

/-- Fundamental theorem of calculus: if `f : ℝ → E` is integrable on `a..b` and `f x` has a finite
limit `c` almost surely as `x` tends to `b` from the right or from the left, then the right
(resp., left) derivative of `u ↦ ∫ x in a..u, f x` at `b` equals `c`. -/
lemma deriv_within_integral_of_tendsto_ae_right
  (hf : interval_integrable f volume a b) {s t : set ℝ} [FTC_filter b (𝓝[s] b) (𝓝[t] b)]
  (hmeas: measurable_at_filter f (𝓝[t] b)) (hb : tendsto f (𝓝[t] b ⊓ volume.ae) (𝓝 c))
  (hs : unique_diff_within_at ℝ s b . unique_diff_within_at_Ici_Iic_univ) :
  deriv_within (λ u, ∫ x in a..u, f x) s b = c :=
(integral_has_deriv_within_at_of_tendsto_ae_right hf hmeas hb).deriv_within hs

/-- Fundamental theorem of calculus: if `f : ℝ → E` is integrable on `a..b` and `f x` is continuous
on the right or on the left at `b`, then the right (resp., left) derivative of
`u ↦ ∫ x in a..u, f x` at `b` equals `f b`. -/
lemma deriv_within_integral_right
  (hf : interval_integrable f volume a b) {s t : set ℝ} [FTC_filter b (𝓝[s] b) (𝓝[t] b)]
  (hmeas : measurable_at_filter f (𝓝[t] b)) (hb : continuous_within_at f t b)
  (hs : unique_diff_within_at ℝ s b . unique_diff_within_at_Ici_Iic_univ) :
  deriv_within (λ u, ∫ x in a..u, f x) s b = f b :=
(integral_has_deriv_within_at_right hf hmeas hb).deriv_within hs

/-- Fundamental theorem of calculus: if `f : ℝ → E` is integrable on `a..b` and `f x` has a finite
limit `c` almost surely as `x` tends to `a` from the right or from the left,
then `u ↦ ∫ x in u..b, f x` has right (resp., left) derivative `-c` at `a`. -/
lemma integral_has_deriv_within_at_of_tendsto_ae_left
  (hf : interval_integrable f volume a b) {s t : set ℝ} [FTC_filter a (𝓝[s] a) (𝓝[t] a)]
  (hmeas : measurable_at_filter f (𝓝[t] a)) (ha : tendsto f (𝓝[t] a ⊓ volume.ae) (𝓝 c)) :
  has_deriv_within_at (λ u, ∫ x in u..b, f x) (-c) s a :=
by { simp only [integral_symm b],
  exact (integral_has_deriv_within_at_of_tendsto_ae_right hf.symm hmeas ha).neg }

/-- Fundamental theorem of calculus: if `f : ℝ → E` is integrable on `a..b` and `f x` is continuous
from the left or from the right at `a`, then `u ↦ ∫ x in u..b, f x` has left (resp., right)
derivative `-f a` at `a`. -/
lemma integral_has_deriv_within_at_left
  (hf : interval_integrable f volume a b) {s t : set ℝ} [FTC_filter a (𝓝[s] a) (𝓝[t] a)]
  (hmeas : measurable_at_filter f (𝓝[t] a)) (ha : continuous_within_at f t a) :
  has_deriv_within_at (λ u, ∫ x in u..b, f x) (-f a) s a :=
integral_has_deriv_within_at_of_tendsto_ae_left hf hmeas (ha.mono_left inf_le_left)

/-- Fundamental theorem of calculus: if `f : ℝ → E` is integrable on `a..b` and `f x` has a finite
limit `c` almost surely as `x` tends to `a` from the right or from the left, then the right
(resp., left) derivative of `u ↦ ∫ x in u..b, f x` at `a` equals `-c`. -/
lemma deriv_within_integral_of_tendsto_ae_left
  (hf : interval_integrable f volume a b) {s t : set ℝ} [FTC_filter a (𝓝[s] a) (𝓝[t] a)]
  (hmeas : measurable_at_filter f (𝓝[t] a)) (ha : tendsto f (𝓝[t] a ⊓ volume.ae) (𝓝 c))
  (hs : unique_diff_within_at ℝ s a . unique_diff_within_at_Ici_Iic_univ) :
  deriv_within (λ u, ∫ x in u..b, f x) s a = -c :=
(integral_has_deriv_within_at_of_tendsto_ae_left hf hmeas ha).deriv_within hs

/-- Fundamental theorem of calculus: if `f : ℝ → E` is integrable on `a..b` and `f x` is continuous
on the right or on the left at `a`, then the right (resp., left) derivative of
`u ↦ ∫ x in u..b, f x` at `a` equals `-f a`. -/
lemma deriv_within_integral_left
  (hf : interval_integrable f volume a b) {s t : set ℝ} [FTC_filter a (𝓝[s] a) (𝓝[t] a)]
  (hmeas : measurable_at_filter f (𝓝[t] a)) (ha : continuous_within_at f t a)
  (hs : unique_diff_within_at ℝ s a . unique_diff_within_at_Ici_Iic_univ) :
  deriv_within (λ u, ∫ x in u..b, f x) s a = -f a :=
(integral_has_deriv_within_at_left hf hmeas ha).deriv_within hs

/-- The integral of a continuous function is differentiable on a real set `s`. -/
theorem differentiable_on_integral_of_continuous {s : set ℝ}
  (hintg : ∀ x ∈ s, interval_integrable f volume a x) (hcont : continuous f) :
  differentiable_on ℝ (λ u, ∫ x in a..u, f x) s :=
λ y hy, (integral_has_deriv_at_right (hintg y hy)
  hcont.measurable.ae_measurable.measurable_at_filter
    hcont.continuous_at) .differentiable_at.differentiable_within_at

/-!
### Fundamental theorem of calculus, part 2

This section contains theorems pertaining to FTC-2 for interval integrals, i.e., the assertion
that `∫ x in a..b, f' x = f b - f a` under suitable assumptions.

The most classical version of this theorem assumes that `f'` is continuous. However, this is
unnecessarily strong: the result holds if `f'` is just integrable. We prove the strong version,
following [Rudin, *Real and Complex Analysis* (Theorem 7.21)][rudin2006real]. The proof is first
given for real-valued functions, and then deduced for functions with a general target space. For
a real-valued function `g`, it suffices to show that `g b - g a ≤ (∫ x in a..b, g' x) + ε` for all
positive `ε`. To prove this, choose a lower-semicontinuous function `G'` with `g' < G'` and with
integral close to that of `g'` (its existence is guaranteed by the Vitali-Carathéodory theorem).
It satisfies `g t - g a ≤ ∫ x in a..t, G' x` for all `t ∈ [a, b]`: this inequality holds at `a`,
and if it holds at `t` then it holds for `u` close to `t` on its right, as the left hand side
increases by `g u - g t ∼ (u -t) g' t`, while the right hand side increases by
`∫ x in t..u, G' x` which is roughly at least `∫ x in t..u, G' t = (u - t) G' t`, by lower
semicontinuity. As  `g' t < G' t`, this gives the conclusion. One can therefore push progressively
this inequality to the right until the point `b`, where it gives the desired conclusion.
-/

variables {g' g : ℝ → ℝ}

/-- Hard part of FTC-2 for integrable derivatives, real-valued functions: one has
`g b - g a ≤ ∫ y in a..b, g' y`.
Auxiliary lemma in the proof of `integral_eq_sub_of_has_deriv_right_of_le`. -/
lemma sub_le_integral_of_has_deriv_right_of_le (hab : a ≤ b)
  (hcont : continuous_on g (Icc a b))
  (hderiv : ∀ x ∈ Ico a b, has_deriv_within_at g (g' x) (Ioi x) x)
  (g'int : integrable_on g' (Icc a b)) :
  g b - g a ≤ ∫ y in a..b, g' y :=
begin
  refine le_of_forall_pos_le_add (λ ε εpos, _),
  -- Bound from above `g'` by a lower-semicontinuous function `G'`.
  rcases exists_lt_lower_semicontinuous_integral_lt g' g'int εpos with
    ⟨G', g'_lt_G', G'cont, G'int, G'lt_top, hG'⟩,
  -- we will show by "induction" that `g t - g a ≤ ∫ u in a..t, G' u` for all `t ∈ [a, b]`.
  set s := {t | g t - g a ≤ ∫ u in a..t, (G' u).to_real} ∩ Icc a b,
  -- the set `s` of points where this property holds is closed.
  have s_closed : is_closed s,
  { have : continuous_on (λ t, (g t - g a, ∫ u in a..t, (G' u).to_real)) (Icc a b),
    { rw ← interval_of_le hab at G'int ⊢ hcont,
      exact (hcont.sub continuous_on_const).prod (continuous_on_primitive_interval G'int) },
    simp only [s, inter_comm],
    exact this.preimage_closed_of_closed is_closed_Icc order_closed_topology.is_closed_le' },
  have main : Icc a b ⊆ {t | g t - g a ≤ ∫ u in a..t, (G' u).to_real },
  { -- to show that the set `s` is all `[a, b]`, it suffices to show that any point `t` in `s`
    -- with `t < b` admits another point in `s` slightly to its right
    -- (this is a sort of real induction).
    apply s_closed.Icc_subset_of_forall_exists_gt
      (by simp only [integral_same, mem_set_of_eq, sub_self]) (λ t ht v t_lt_v, _),
    obtain ⟨y, g'_lt_y', y_lt_G'⟩ : ∃ (y : ℝ), (g' t : ereal) < y ∧ (y : ereal) < G' t :=
      ereal.lt_iff_exists_real_btwn.1 (g'_lt_G' t),
    -- bound from below the increase of `∫ x in a..u, G' x` on the right of `t`, using the lower
    -- semicontinuity of `G'`.
    have I1 : ∀ᶠ u in 𝓝[>] t, (u - t) * y ≤ ∫ w in t..u, (G' w).to_real,
    { have B : ∀ᶠ u in 𝓝 t, (y : ereal) < G' u :=
        G'cont.lower_semicontinuous_at _ _ y_lt_G',
      rcases mem_nhds_iff_exists_Ioo_subset.1 B with ⟨m, M, ⟨hm, hM⟩, H⟩,
      have : Ioo t (min M b) ∈ 𝓝[>] t := mem_nhds_within_Ioi_iff_exists_Ioo_subset.2
        ⟨min M b, by simp only [hM, ht.right.right, lt_min_iff, mem_Ioi, and_self], subset.refl _⟩,
      filter_upwards [this],
      assume u hu,
      have I : Icc t u ⊆ Icc a b := Icc_subset_Icc ht.2.1 (hu.2.le.trans (min_le_right _ _)),
      calc (u - t) * y = ∫ v in Icc t u, y :
        by simp only [hu.left.le, measure_theory.integral_const, algebra.id.smul_eq_mul, sub_nonneg,
                      measurable_set.univ, real.volume_Icc, measure.restrict_apply, univ_inter,
                      ennreal.to_real_of_real]
      ... ≤ ∫ w in t..u, (G' w).to_real :
      begin
        rw [interval_integral.integral_of_le hu.1.le, ← integral_Icc_eq_integral_Ioc],
        apply set_integral_mono_ae_restrict,
        { simp only [integrable_on_const, real.volume_Icc, ennreal.of_real_lt_top, or_true] },
        { exact integrable_on.mono_set G'int I },
        { have C1 : ∀ᵐ (x : ℝ) ∂volume.restrict (Icc t u), G' x < ⊤ :=
            ae_mono (measure.restrict_mono I (le_refl _)) G'lt_top,
          have C2 : ∀ᵐ (x : ℝ) ∂volume.restrict (Icc t u), x ∈ Icc t u :=
            ae_restrict_mem measurable_set_Icc,
          filter_upwards [C1, C2],
          assume x G'x hx,
          apply ereal.coe_le_coe_iff.1,
          have : x ∈ Ioo m M, by simp only [hm.trans_le hx.left,
            (hx.right.trans_lt hu.right).trans_le (min_le_left M b), mem_Ioo, and_self],
          convert le_of_lt (H this),
          exact ereal.coe_to_real G'x.ne (ne_bot_of_gt (g'_lt_G' x)) }
      end },
    -- bound from above the increase of `g u - g a` on the right of `t`, using the derivative at `t`
    have I2 : ∀ᶠ u in 𝓝[>] t, g u - g t ≤ (u - t) * y,
    { have g'_lt_y : g' t < y := ereal.coe_lt_coe_iff.1 g'_lt_y',
      filter_upwards [(hderiv t ⟨ht.2.1, ht.2.2⟩).limsup_slope_le'
        (not_mem_Ioi.2 le_rfl) g'_lt_y, self_mem_nhds_within],
      assume u hu t_lt_u,
      have := hu.le,
      rwa [← div_eq_inv_mul, div_le_iff'] at this,
      exact sub_pos.2 t_lt_u },
    -- combine the previous two bounds to show that `g u - g a` increases less quickly than
    -- `∫ x in a..u, G' x`.
    have I3 : ∀ᶠ u in 𝓝[>] t, g u - g t ≤ ∫ w in t..u, (G' w).to_real,
    { filter_upwards [I1, I2],
      assume u hu1 hu2,
      exact hu2.trans hu1 },
    have I4 : ∀ᶠ u in 𝓝[>] t, u ∈ Ioc t (min v b),
    { refine mem_nhds_within_Ioi_iff_exists_Ioc_subset.2 ⟨min v b, _, subset.refl _⟩,
      simp only [lt_min_iff, mem_Ioi],
      exact ⟨t_lt_v, ht.2.2⟩ },
    -- choose a point `x` slightly to the right of `t` which satisfies the above bound
    rcases (I3.and I4).exists with ⟨x, hx, h'x⟩,
    -- we check that it belongs to `s`, essentially by construction
    refine ⟨x, _, Ioc_subset_Ioc (le_refl _) (min_le_left _ _) h'x⟩,
    calc g x - g a = (g t - g a) + (g x - g t) : by abel
    ... ≤ (∫ w in a..t, (G' w).to_real) + ∫ w in t..x, (G' w).to_real : add_le_add ht.1 hx
    ... = ∫ w in a..x, (G' w).to_real :
    begin
      apply integral_add_adjacent_intervals,
      { rw interval_integrable_iff_integrable_Ioc_of_le ht.2.1,
        exact integrable_on.mono_set G'int
          (Ioc_subset_Icc_self.trans (Icc_subset_Icc le_rfl ht.2.2.le)) },
      { rw interval_integrable_iff_integrable_Ioc_of_le h'x.1.le,
        apply integrable_on.mono_set G'int,
        refine Ioc_subset_Icc_self.trans (Icc_subset_Icc ht.2.1 (h'x.2.trans (min_le_right _ _))) }
    end },
  -- now that we know that `s` contains `[a, b]`, we get the desired result by applying this to `b`.
  calc g b - g a ≤ ∫ y in a..b, (G' y).to_real : main (right_mem_Icc.2 hab)
  ... ≤ (∫ y in a..b, g' y) + ε :
    begin
      convert hG'.le;
      { rw interval_integral.integral_of_le hab,
        simp only [integral_Icc_eq_integral_Ioc', real.volume_singleton] },
    end
end

/-- Auxiliary lemma in the proof of `integral_eq_sub_of_has_deriv_right_of_le`. -/
lemma integral_le_sub_of_has_deriv_right_of_le (hab : a ≤ b)
  (hcont : continuous_on g (Icc a b))
  (hderiv : ∀ x ∈ Ico a b, has_deriv_within_at g (g' x) (Ioi x) x)
  (g'int : integrable_on g' (Icc a b)) :
  ∫ y in a..b, g' y ≤ g b - g a :=
begin
  rw ← neg_le_neg_iff,
  convert sub_le_integral_of_has_deriv_right_of_le hab hcont.neg (λ x hx, (hderiv x hx).neg)
    g'int.neg,
  { abel },
  { simp only [integral_neg] }
end

/-- Auxiliary lemma in the proof of `integral_eq_sub_of_has_deriv_right_of_le`: real version -/
lemma integral_eq_sub_of_has_deriv_right_of_le_real (hab : a ≤ b)
  (hcont : continuous_on g (Icc a b))
  (hderiv : ∀ x ∈ Ico a b, has_deriv_within_at g (g' x) (Ioi x) x)
  (g'int : integrable_on g' (Icc a b)) :
  ∫ y in a..b, g' y = g b - g a :=
le_antisymm
  (integral_le_sub_of_has_deriv_right_of_le hab hcont hderiv g'int)
  (sub_le_integral_of_has_deriv_right_of_le hab hcont hderiv g'int)

/-- Auxiliary lemma in the proof of `integral_eq_sub_of_has_deriv_right_of_le`: real version, not
requiring differentiability as the left endpoint of the interval. Follows from
`integral_eq_sub_of_has_deriv_right_of_le_real` together with a continuity argument. -/
lemma integral_eq_sub_of_has_deriv_right_of_le_real' (hab : a ≤ b)
  (hcont : continuous_on g (Icc a b))
  (hderiv : ∀ x ∈ Ioo a b, has_deriv_within_at g (g' x) (Ioi x) x)
  (g'int : integrable_on g' (Icc a b)) :
  ∫ y in a..b, g' y = g b - g a :=
begin
  obtain rfl|a_lt_b := hab.eq_or_lt, { simp },
  set s := {t | ∫ u in t..b, g' u = g b - g t} ∩ Icc a b,
  have s_closed : is_closed s,
  { have : continuous_on (λ t, (∫ u in t..b, g' u, g b - g t)) (Icc a b),
    { rw ← interval_of_le hab at ⊢ hcont g'int,
      exact (continuous_on_primitive_interval_left g'int).prod (continuous_on_const.sub hcont) },
    simp only [s, inter_comm],
    exact this.preimage_closed_of_closed is_closed_Icc is_closed_diagonal, },
  have A : closure (Ioc a b) ⊆ s,
  { apply s_closed.closure_subset_iff.2,
    assume t ht,
    refine ⟨_, ⟨ht.1.le, ht.2⟩⟩,
    exact integral_eq_sub_of_has_deriv_right_of_le_real ht.2
      (hcont.mono (Icc_subset_Icc ht.1.le (le_refl _)))
      (λ x hx, hderiv x ⟨ht.1.trans_le hx.1, hx.2⟩)
      (g'int.mono_set (Icc_subset_Icc ht.1.le (le_refl _))) },
  rw closure_Ioc a_lt_b at A,
  exact (A (left_mem_Icc.2 hab)).1,
end

variable {f' : ℝ → E}

/-- **Fundamental theorem of calculus-2**: If `f : ℝ → E` is continuous on `[a, b]` (where `a ≤ b`)
  and has a right derivative at `f' x` for all `x` in `(a, b)`, and `f'` is integrable on `[a, b]`,
  then `∫ y in a..b, f' y` equals `f b - f a`. -/
theorem integral_eq_sub_of_has_deriv_right_of_le (hab : a ≤ b) (hcont : continuous_on f (Icc a b))
  (hderiv : ∀ x ∈ Ioo a b, has_deriv_within_at f (f' x) (Ioi x) x)
  (f'int : interval_integrable f' volume a b) :
  ∫ y in a..b, f' y = f b - f a :=
begin
  refine (normed_space.eq_iff_forall_dual_eq ℝ).2 (λ g, _),
  rw [← g.interval_integral_comp_comm f'int, g.map_sub],
  exact integral_eq_sub_of_has_deriv_right_of_le_real' hab (g.continuous.comp_continuous_on hcont)
    (λ x hx, g.has_fderiv_at.comp_has_deriv_within_at x (hderiv x hx))
    (g.integrable_comp ((interval_integrable_iff_integrable_Icc_of_le hab).1 f'int))
end

/-- Fundamental theorem of calculus-2: If `f : ℝ → E` is continuous on `[a, b]` and
  has a right derivative at `f' x` for all `x` in `[a, b)`, and `f'` is integrable on `[a, b]` then
  `∫ y in a..b, f' y` equals `f b - f a`. -/
theorem integral_eq_sub_of_has_deriv_right (hcont : continuous_on f (interval a b))
  (hderiv : ∀ x ∈ Ioo (min a b) (max a b), has_deriv_within_at f (f' x) (Ioi x) x)
  (hint : interval_integrable f' volume a b) :
  ∫ y in a..b, f' y = f b - f a :=
begin
  cases le_total a b with hab hab,
  { simp only [interval_of_le, min_eq_left, max_eq_right, hab] at hcont hderiv hint,
    apply integral_eq_sub_of_has_deriv_right_of_le hab hcont hderiv hint },
  { simp only [interval_of_ge, min_eq_right, max_eq_left, hab] at hcont hderiv,
    rw [integral_symm, integral_eq_sub_of_has_deriv_right_of_le hab hcont hderiv hint.symm,
        neg_sub] }
end

/-- Fundamental theorem of calculus-2: If `f : ℝ → E` is continuous on `[a, b]` (where `a ≤ b`) and
  has a derivative at `f' x` for all `x` in `(a, b)`, and `f'` is integrable on `[a, b]`, then
  `∫ y in a..b, f' y` equals `f b - f a`. -/
theorem integral_eq_sub_of_has_deriv_at_of_le (hab : a ≤ b)
  (hcont : continuous_on f (Icc a b))
  (hderiv : ∀ x ∈ Ioo a b, has_deriv_at f (f' x) x) (hint : interval_integrable f' volume a b) :
  ∫ y in a..b, f' y = f b - f a :=
integral_eq_sub_of_has_deriv_right_of_le hab hcont (λ x hx, (hderiv x hx).has_deriv_within_at) hint

/-- Fundamental theorem of calculus-2: If `f : ℝ → E` has a derivative at `f' x` for all `x` in
  `[a, b]` and `f'` is integrable on `[a, b]`, then `∫ y in a..b, f' y` equals `f b - f a`. -/
theorem integral_eq_sub_of_has_deriv_at
  (hderiv : ∀ x ∈ interval a b, has_deriv_at f (f' x) x)
  (hint : interval_integrable f' volume a b) :
  ∫ y in a..b, f' y = f b - f a :=
integral_eq_sub_of_has_deriv_right (has_deriv_at.continuous_on hderiv)
  (λ x hx, (hderiv _ (mem_Icc_of_Ioo hx)).has_deriv_within_at) hint

theorem integral_eq_sub_of_has_deriv_at_of_tendsto (hab : a < b) {fa fb}
  (hderiv : ∀ x ∈ Ioo a b, has_deriv_at f (f' x) x) (hint : interval_integrable f' volume a b)
  (ha : tendsto f (𝓝[>] a) (𝓝 fa)) (hb : tendsto f (𝓝[<] b) (𝓝 fb)) :
  ∫ y in a..b, f' y = fb - fa :=
begin
  set F : ℝ → E := update (update f a fa) b fb,
  have Fderiv : ∀ x ∈ Ioo a b, has_deriv_at F (f' x) x,
  { refine λ x hx, (hderiv x hx).congr_of_eventually_eq _,
    filter_upwards [Ioo_mem_nhds hx.1 hx.2],
    intros y hy, simp only [F],
    rw [update_noteq hy.2.ne, update_noteq hy.1.ne'] },
  have hcont : continuous_on F (Icc a b),
  { rw [continuous_on_update_iff, continuous_on_update_iff, Icc_diff_right, Ico_diff_left],
    refine ⟨⟨λ z hz, (hderiv z hz).continuous_at.continuous_within_at, _⟩, _⟩,
    { exact λ _, ha.mono_left (nhds_within_mono _ Ioo_subset_Ioi_self) },
    { rintro -,
      refine (hb.congr' _).mono_left (nhds_within_mono _ Ico_subset_Iio_self),
      filter_upwards [Ioo_mem_nhds_within_Iio (right_mem_Ioc.2 hab)],
      exact λ z hz, (update_noteq hz.1.ne' _ _).symm } },
  simpa [F, hab.ne, hab.ne'] using integral_eq_sub_of_has_deriv_at_of_le hab.le hcont Fderiv hint
end

/-- Fundamental theorem of calculus-2: If `f : ℝ → E` is differentiable at every `x` in `[a, b]` and
  its derivative is integrable on `[a, b]`, then `∫ y in a..b, deriv f y` equals `f b - f a`. -/
theorem integral_deriv_eq_sub (hderiv : ∀ x ∈ interval a b, differentiable_at ℝ f x)
  (hint : interval_integrable (deriv f) volume a b) :
  ∫ y in a..b, deriv f y = f b - f a :=
integral_eq_sub_of_has_deriv_at (λ x hx, (hderiv x hx).has_deriv_at) hint

theorem integral_deriv_eq_sub' (f) (hderiv : deriv f = f')
  (hdiff : ∀ x ∈ interval a b, differentiable_at ℝ f x)
  (hcont : continuous_on f' (interval a b)) :
  ∫ y in a..b, f' y = f b - f a :=
begin
  rw [← hderiv, integral_deriv_eq_sub hdiff],
  rw hderiv,
  exact hcont.interval_integrable
end

/-!
### Integration by parts
-/

theorem integral_deriv_mul_eq_sub {u v u' v' : ℝ → ℝ}
  (hu : ∀ x ∈ interval a b, has_deriv_at u (u' x) x)
  (hv : ∀ x ∈ interval a b, has_deriv_at v (v' x) x)
  (hu' : interval_integrable u' volume a b) (hv' : interval_integrable v' volume a b) :
  ∫ x in a..b, u' x * v x + u x * v' x = u b * v b - u a * v a :=
integral_eq_sub_of_has_deriv_at (λ x hx, (hu x hx).mul (hv x hx)) $
  (hu'.mul_continuous_on (has_deriv_at.continuous_on hv)).add
    (hv'.continuous_on_mul ((has_deriv_at.continuous_on hu)))

theorem integral_mul_deriv_eq_deriv_mul {u v u' v' : ℝ → ℝ}
  (hu : ∀ x ∈ interval a b, has_deriv_at u (u' x) x)
  (hv : ∀ x ∈ interval a b, has_deriv_at v (v' x) x)
  (hu' : interval_integrable u' volume a b) (hv' : interval_integrable v' volume a b) :
  ∫ x in a..b, u x * v' x = u b * v b - u a * v a - ∫ x in a..b, v x * u' x :=
begin
  rw [← integral_deriv_mul_eq_sub hu hv hu' hv', ← integral_sub],
  { exact integral_congr (λ x hx, by simp only [mul_comm, add_sub_cancel']) },
  { exact ((hu'.mul_continuous_on (has_deriv_at.continuous_on hv)).add
      (hv'.continuous_on_mul (has_deriv_at.continuous_on hu))) },
  { exact hu'.continuous_on_mul (has_deriv_at.continuous_on hv) },
end

/-!
### Integration by substitution / Change of variables
-/

section smul

/--
Change of variables, general form. If `f` is continuous on `[a, b]` and has
continuous right-derivative `f'` in `(a, b)`, and `g` is continuous on `f '' [a, b]` then we can
substitute `u = f x` to get `∫ x in a..b, f' x • (g ∘ f) x = ∫ u in f a..f b, g u`.

We could potentially slightly weaken the conditions, by not requiring that `f'` and `g` are
continuous on the endpoints of these intervals, but in that case we need to additionally assume that
the functions are integrable on that interval.
-/
theorem integral_comp_smul_deriv'' {f f' : ℝ → ℝ} {g : ℝ → E}
  (hf : continuous_on f [a, b])
  (hff' : ∀ x ∈ Ioo (min a b) (max a b), has_deriv_within_at f (f' x) (Ioi x) x)
  (hf' : continuous_on f' [a, b])
  (hg : continuous_on g (f '' [a, b])) :
  ∫ x in a..b, f' x • (g ∘ f) x= ∫ u in f a..f b, g u :=
begin
  have h_cont : continuous_on (λ u, ∫ t in f a..f u, g t) [a, b],
  { rw [hf.image_interval] at hg,
    refine (continuous_on_primitive_interval' hg.interval_integrable _).comp hf _,
    { rw [← hf.image_interval], exact mem_image_of_mem f left_mem_interval },
    { rw [← image_subset_iff], exact hf.image_interval.subset } },
  have h_der : ∀ x ∈ Ioo (min a b) (max a b), has_deriv_within_at
    (λ u, ∫ t in f a..f u, g t) (f' x • ((g ∘ f) x)) (Ioi x) x,
  { intros x hx,
    let I := [Inf (f '' [a, b]), Sup (f '' [a, b])],
    have hI : f '' [a, b] = I := hf.image_interval,
    have h2x : f x ∈ I, { rw [← hI], exact mem_image_of_mem f (Ioo_subset_Icc_self hx) },
    have h2g : interval_integrable g volume (f a) (f x),
    { refine (hg.mono $ _).interval_integrable,
      exact hf.surj_on_interval left_mem_interval (Ioo_subset_Icc_self hx) },
    rw [hI] at hg,
    have h3g : measurable_at_filter g (𝓝[I] f x) volume :=
    hg.measurable_at_filter_nhds_within measurable_set_Icc (f x),
    haveI : fact (f x ∈ I) := ⟨h2x⟩,
    have : has_deriv_within_at (λ u, ∫ x in f a..u, g x) (g (f x)) I (f x) :=
    integral_has_deriv_within_at_right h2g h3g (hg (f x) h2x),
    refine (this.scomp x ((hff' x hx).Ioo_of_Ioi hx.2) _).Ioi_of_Ioo hx.2,
    rw ← hI,
    exact (maps_to_image _ _).mono (Ioo_subset_Icc_self.trans $ Icc_subset_Icc_left hx.1.le)
      subset.rfl },
  have h_int : interval_integrable (λ (x : ℝ), f' x • (g ∘ f) x) volume a b :=
  (hf'.smul (hg.comp hf $ subset_preimage_image f _)).interval_integrable,
  simp_rw [integral_eq_sub_of_has_deriv_right h_cont h_der h_int, integral_same, sub_zero],
end

/--
Change of variables. If `f` is has continuous derivative `f'` on `[a, b]`,
and `g` is continuous on `f '' [a, b]`, then we can substitute `u = f x` to get
`∫ x in a..b, f' x • (g ∘ f) x = ∫ u in f a..f b, g u`.
Compared to `interval_integral.integral_comp_smul_deriv` we only require that `g` is continuous on
`f '' [a, b]`.
-/
theorem integral_comp_smul_deriv' {f f' : ℝ → ℝ} {g : ℝ → E}
  (h : ∀ x ∈ interval a b, has_deriv_at f (f' x) x)
  (h' : continuous_on f' (interval a b)) (hg : continuous_on g (f '' [a, b])) :
  ∫ x in a..b, f' x • (g ∘ f) x = ∫ x in f a..f b, g x :=
integral_comp_smul_deriv'' (λ x hx, (h x hx).continuous_at.continuous_within_at)
  (λ x hx, (h x $ Ioo_subset_Icc_self hx).has_deriv_within_at) h' hg

/--
Change of variables, most common version. If `f` is has continuous derivative `f'` on `[a, b]`,
and `g` is continuous, then we can substitute `u = f x` to get
`∫ x in a..b, f' x • (g ∘ f) x = ∫ u in f a..f b, g u`.
-/
theorem integral_comp_smul_deriv {f f' : ℝ → ℝ} {g : ℝ → E}
  (h : ∀ x ∈ interval a b, has_deriv_at f (f' x) x)
  (h' : continuous_on f' (interval a b)) (hg : continuous g) :
  ∫ x in a..b, f' x • (g ∘ f) x = ∫ x in f a..f b, g x :=
integral_comp_smul_deriv' h h' hg.continuous_on

theorem integral_deriv_comp_smul_deriv' {f f' : ℝ → ℝ} {g g' : ℝ → E}
  (hf : continuous_on f [a, b])
  (hff' : ∀ x ∈ Ioo (min a b) (max a b), has_deriv_within_at f (f' x) (Ioi x) x)
  (hf' : continuous_on f' [a, b])
  (hg : continuous_on g [f a, f b])
  (hgg' : ∀ x ∈ Ioo (min (f a) (f b)) (max (f a) (f b)), has_deriv_within_at g (g' x) (Ioi x) x)
  (hg' : continuous_on g' (f '' [a, b])) :
  ∫ x in a..b, f' x • (g' ∘ f) x = (g ∘ f) b - (g ∘ f) a :=
begin
  rw [integral_comp_smul_deriv'' hf hff' hf' hg',
  integral_eq_sub_of_has_deriv_right hg hgg' (hg'.mono _).interval_integrable],
  exact intermediate_value_interval hf
end

theorem integral_deriv_comp_smul_deriv {f f' : ℝ → ℝ} {g g' : ℝ → E}
  (hf : ∀ x ∈ interval a b, has_deriv_at f (f' x) x)
  (hg : ∀ x ∈ interval a b, has_deriv_at g (g' (f x)) (f x))
  (hf' : continuous_on f' (interval a b)) (hg' : continuous g') :
  ∫ x in a..b, f' x • (g' ∘ f) x = (g ∘ f) b - (g ∘ f) a :=
integral_eq_sub_of_has_deriv_at (λ x hx, (hg x hx).scomp x $ hf x hx)
  (hf'.smul (hg'.comp_continuous_on $ has_deriv_at.continuous_on hf)).interval_integrable

end smul
section mul

/--
Change of variables, general form for scalar functions. If `f` is continuous on `[a, b]` and has
continuous right-derivative `f'` in `(a, b)`, and `g` is continuous on `f '' [a, b]` then we can
substitute `u = f x` to get `∫ x in a..b, (g ∘ f) x * f' x = ∫ u in f a..f b, g u`.
-/
theorem integral_comp_mul_deriv'' {f f' g : ℝ → ℝ}
  (hf : continuous_on f [a, b])
  (hff' : ∀ x ∈ Ioo (min a b) (max a b), has_deriv_within_at f (f' x) (Ioi x) x)
  (hf' : continuous_on f' [a, b])
  (hg : continuous_on g (f '' [a, b])) :
  ∫ x in a..b, (g ∘ f) x * f' x = ∫ u in f a..f b, g u :=
by simpa [mul_comm] using integral_comp_smul_deriv'' hf hff' hf' hg

/--
Change of variables. If `f` is has continuous derivative `f'` on `[a, b]`,
and `g` is continuous on `f '' [a, b]`, then we can substitute `u = f x` to get
`∫ x in a..b, (g ∘ f) x * f' x = ∫ u in f a..f b, g u`.
Compared to `interval_integral.integral_comp_mul_deriv` we only require that `g` is continuous on
`f '' [a, b]`.
-/
theorem integral_comp_mul_deriv' {f f' g : ℝ → ℝ}
  (h : ∀ x ∈ interval a b, has_deriv_at f (f' x) x)
  (h' : continuous_on f' (interval a b)) (hg : continuous_on g (f '' [a, b])) :
  ∫ x in a..b, (g ∘ f) x * f' x = ∫ x in f a..f b, g x :=
by simpa [mul_comm] using integral_comp_smul_deriv' h h' hg

/--
Change of variables, most common version. If `f` is has continuous derivative `f'` on `[a, b]`,
and `g` is continuous, then we can substitute `u = f x` to get
`∫ x in a..b, (g ∘ f) x * f' x = ∫ u in f a..f b, g u`.
-/
theorem integral_comp_mul_deriv {f f' g : ℝ → ℝ}
  (h : ∀ x ∈ interval a b, has_deriv_at f (f' x) x)
  (h' : continuous_on f' (interval a b)) (hg : continuous g) :
  ∫ x in a..b, (g ∘ f) x * f' x = ∫ x in f a..f b, g x :=
integral_comp_mul_deriv' h h' hg.continuous_on

theorem integral_deriv_comp_mul_deriv' {f f' g g' : ℝ → ℝ}
  (hf : continuous_on f [a, b])
  (hff' : ∀ x ∈ Ioo (min a b) (max a b), has_deriv_within_at f (f' x) (Ioi x) x)
  (hf' : continuous_on f' [a, b])
  (hg : continuous_on g [f a, f b])
  (hgg' : ∀ x ∈ Ioo (min (f a) (f b)) (max (f a) (f b)), has_deriv_within_at g (g' x) (Ioi x) x)
  (hg' : continuous_on g' (f '' [a, b])) :
  ∫ x in a..b, (g' ∘ f) x * f' x = (g ∘ f) b - (g ∘ f) a :=
by simpa [mul_comm] using integral_deriv_comp_smul_deriv' hf hff' hf' hg hgg' hg'

theorem integral_deriv_comp_mul_deriv {f f' g g' : ℝ → ℝ}
  (hf : ∀ x ∈ interval a b, has_deriv_at f (f' x) x)
  (hg : ∀ x ∈ interval a b, has_deriv_at g (g' (f x)) (f x))
  (hf' : continuous_on f' (interval a b)) (hg' : continuous g') :
  ∫ x in a..b, (g' ∘ f) x * f' x = (g ∘ f) b - (g ∘ f) a :=
by simpa [mul_comm] using integral_deriv_comp_smul_deriv hf hg hf' hg'

end mul

end interval_integral<|MERGE_RESOLUTION|>--- conflicted
+++ resolved
@@ -514,20 +514,13 @@
   ∫ x in a..b, f x ∂μ = 0 :=
 integral_non_ae_measurable $ by rwa [interval_oc_of_le h]
 
-<<<<<<< HEAD
-=======
 lemma norm_integral_min_max (f : α → E) :
   ∥∫ x in min a b..max a b, f x ∂μ∥ = ∥∫ x in a..b, f x ∂μ∥ :=
 by cases le_total a b; simp [*, integral_symm a b]
 
->>>>>>> fd4b36e5
 lemma norm_integral_eq_norm_integral_Ioc (f : α → E) :
   ∥∫ x in a..b, f x ∂μ∥ = ∥∫ x in Ι a b, f x ∂μ∥ :=
 by rw [← norm_integral_min_max, integral_of_le min_le_max, interval_oc]
-
-lemma abs_integral_eq_abs_integral_interval_oc (f : α → ℝ) :
-  |∫ x in a..b, f x ∂μ| = |∫ x in Ι a b, f x ∂μ| :=
-norm_integral_eq_norm_integral_Ioc f
 
 lemma abs_integral_eq_abs_integral_interval_oc (f : α → ℝ) :
   |∫ x in a..b, f x ∂μ| = |∫ x in Ι a b, f x ∂μ| :=
