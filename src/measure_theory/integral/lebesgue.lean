--- conflicted
+++ resolved
@@ -323,22 +323,13 @@
 @[simp, norm_cast, to_additive] lemma coe_mul [has_mul β] (f g : α →ₛ β) : ⇑(f * g) = f * g := rfl
 @[simp, norm_cast, to_additive] lemma coe_inv [has_inv β] (f : α →ₛ β) : ⇑(f⁻¹) = f⁻¹ := rfl
 @[simp, norm_cast, to_additive] lemma coe_div [has_div β] (f g : α →ₛ β) : ⇑(f / g) = f / g := rfl
-<<<<<<< HEAD
-
-=======
->>>>>>> 26fd61c5
 @[simp, norm_cast] lemma coe_le [preorder β] {f g : α →ₛ β} : (f : α → β) ≤ g ↔ f ≤ g := iff.rfl
 
 @[to_additive] lemma mul_apply [has_mul β] (f g : α →ₛ β) (a : α) : (f * g) a = f a * g a := rfl
 @[to_additive] lemma div_apply [has_div β] (f g : α →ₛ β) (x : α) : (f / g) x = f x / g x := rfl
 @[to_additive] lemma inv_apply [has_inv β] (f : α →ₛ β) (x : α) : f⁻¹ x = (f x)⁻¹ := rfl
-<<<<<<< HEAD
-
-lemma sup_apply [has_sup β] (f g : α →ₛ β) (a : α) : (f ⊔ g) a = f a ⊔ g a := rfl
-=======
 lemma sup_apply [has_sup β] (f g : α →ₛ β) (a : α) : (f ⊔ g) a = f a ⊔ g a := rfl
 lemma inf_apply [has_inf β] (f g : α →ₛ β) (a : α) : (f ⊓ g) a = f a ⊓ g a := rfl
->>>>>>> 26fd61c5
 
 @[simp, to_additive] lemma range_one [nonempty α] [has_one β] : (1 : α →ₛ β).range = {1} :=
 finset.ext $ λ x, by simp [eq_comm]
