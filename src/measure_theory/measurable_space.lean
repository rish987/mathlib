--- conflicted
+++ resolved
@@ -129,17 +129,6 @@
 
 end functors
 
-<<<<<<< HEAD
-=======
-@[mono] lemma generate_from_mono {s t : set (set α)} (h : s ⊆ t) :
-  generate_from s ≤ generate_from t :=
-gi_generate_from.gc.monotone_l h
-
-lemma generate_from_sup_generate_from {s t : set (set α)} :
-  generate_from s ⊔ generate_from t = generate_from (s ∪ t) :=
-(@gi_generate_from α).gc.l_sup.symm
-
->>>>>>> b54f44f0
 lemma comap_generate_from {f : α → β} {s : set (set β)} :
   (generate_from s).comap f = generate_from (preimage f '' s) :=
 le_antisymm
