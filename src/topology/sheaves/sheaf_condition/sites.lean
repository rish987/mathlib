/-
Copyright (c) 2021 Justus Springer. All rights reserved.
Released under Apache 2.0 license as described in the file LICENSE.
Authors: Justus Springer
-/

import category_theory.sites.spaces
import topology.sheaves.sheaf
import category_theory.sites.dense_subsite

/-!

# The sheaf condition in terms of sites.

The theory of sheaves on sites is developed independently from sheaves on spaces in
`category_theory/sites`. In this file, we connect the two theories: We show that for a topological
space `X`, a presheaf `F : (opens X)ᵒᵖ ⥤ C` is a sheaf on the site `opens X` if and only if it is
a sheaf on `X` in the usual sense.

Recall that a presheaf `F : (opens X)ᵒᵖ ⥤ C` is called a *sheaf* on the space `X`, if for every
family of opens `U : ι → opens X`, the object `F.obj (op (supr U))` is the limit of some fork
diagram. On the other hand, `F` is called a *sheaf* on the site `opens X`, if for every open set
`U : opens X` and every presieve `R : presieve U`, the object `F.obj (op U)` is the limit of a
very similar fork diagram. In this file, we will construct the two functions `covering_of_presieve`
and `presieve_of_covering`, which translate between the two concepts. We then prove a bunch of
naturality lemmas relating the two fork diagrams to each other.

## Main statements
* `is_sheaf_sites_iff_is_sheaf_spaces`. A presheaf `F : (opens X)ᵒᵖ ⥤ C` is a sheaf on the site
  `opens X` if and only if it is a sheaf on the space `X`.
* `Sheaf_sites_eq_sheaf_spaces`. The type of sheaves on the site `opens X` is *equal* to the type
  of sheaves on the space `X`.

-/

noncomputable theory

universes u v w

namespace Top.presheaf

open category_theory topological_space Top category_theory.limits opposite
open Top.presheaf.sheaf_condition_equalizer_products

variables {C : Type u} [category.{v} C] [has_products C]
variables {X : Top.{v}} (F : presheaf C X)

/--
Given a presieve `R` on `U`, we obtain a covering family of open sets in `X`, by taking as index
type the type of dependent pairs `(V, f)`, where `f : V ⟶ U` is in `R`.
-/
def covering_of_presieve (U : opens X) (R : presieve U) : (Σ V, {f : V ⟶ U // R f}) → opens X :=
λ f, f.1

@[simp]
lemma covering_of_presieve_apply (U : opens X) (R : presieve U) (f : Σ V, {f : V ⟶ U // R f}) :
  covering_of_presieve U R f = f.1 := rfl

namespace covering_of_presieve

variables (U : opens X) (R : presieve U)

/-!
In this section, we will relate two different fork diagrams to each other.

The first one is the defining fork diagram for the sheaf condition in terms of sites, applied to
the presieve `R`. It will henceforth be called the _sites diagram_. Its objects are called
`presheaf.first_obj` and `presheaf.second_obj` and its morphisms are `presheaf.first_map` and
`presheaf.second_obj`. The fork map into this diagram is called `presheaf.fork_map`.

The second one is the defining fork diagram for the sheaf condition in terms of spaces, applied to
the family of opens `covering_of_presieve U R`. It will henceforth be called the _spaces diagram_.
Its objects are called `pi_opens` and `pi_inters` and its morphisms are `left_res` and `right_res`.
The fork map into this diagram is called `res`.

-/

/--
If `R` is a presieve in the grothendieck topology on `opens X`, the covering family associated to
`R` really is _covering_, i.e. the union of all open sets equals `U`.
-/
lemma supr_eq_of_mem_grothendieck (hR : sieve.generate R ∈ opens.grothendieck_topology X U) :
  supr (covering_of_presieve U R) = U :=
begin
  apply le_antisymm,
  { refine supr_le _,
    intro f,
    exact f.2.1.le, },
  intros x hxU,
  rw [opens.mem_coe, opens.mem_supr],
  obtain ⟨V, iVU, ⟨W, iVW, iWU, hiWU, -⟩, hxV⟩ := hR x hxU,
  exact ⟨⟨W, ⟨iWU, hiWU⟩⟩, iVW.le hxV⟩,
end

/--
The first object in the sites diagram is isomorphic to the first object in the spaces diagram.
Actually, they are even definitionally equal, but it is convenient to give this isomorphism a name.
-/
def first_obj_iso_pi_opens : presheaf.first_obj R F ≅ pi_opens F (covering_of_presieve U R) :=
eq_to_iso rfl

/--
The isomorphism `first_obj_iso_pi_opens` is compatible with canonical projections out of the
product.
-/
lemma first_obj_iso_pi_opens_π (f : Σ V, {f : V ⟶ U // R f}) :
  (first_obj_iso_pi_opens F U R).hom ≫ pi.π _ f = pi.π _ f :=
category.id_comp _

/--
The second object in the sites diagram is isomorphic to the second object in the spaces diagram.
-/
def second_obj_iso_pi_inters :
  presheaf.second_obj R F ≅ pi_inters F (covering_of_presieve U R) :=
has_limit.iso_of_nat_iso $ discrete.nat_iso $ λ i,
  F.map_iso (eq_to_iso (complete_lattice.pullback_eq_inf _ _).symm).op

/--
The isomorphism `second_obj_iso_pi_inters` is compatible with canonical projections out of the
product. Here, we have to insert an `eq_to_hom` arrow to pass from
`F.obj (op (pullback f.2.1 g.2.1))` to `F.obj (op (f.1 ⊓ g.1))`.
-/
lemma second_obj_iso_pi_inters_π (f g : Σ V, {f : V ⟶ U // R f}) :
  (second_obj_iso_pi_inters F U R).hom ≫ pi.π _ (f, g) =
  pi.π _ (f, g) ≫ F.map (eq_to_hom (complete_lattice.pullback_eq_inf f.2.1 g.2.1).symm).op :=
begin
  dunfold second_obj_iso_pi_inters,
  rw has_limit.iso_of_nat_iso_hom_π,
  refl,
end

/--
Composing the fork map of the sites diagram with the isomorphism `first_obj_iso_pi_opens` is the
same as the fork map of the spaces diagram (modulo an `eq_to_hom` arrow).
-/
lemma fork_map_comp_first_obj_iso_pi_opens_eq
  (hR : sieve.generate R ∈ opens.grothendieck_topology X U) :
  presheaf.fork_map R F ≫ (first_obj_iso_pi_opens F U R).hom =
  F.map (eq_to_hom (supr_eq_of_mem_grothendieck U R hR)).op ≫ res F (covering_of_presieve U R) :=
begin
  ext f,
  rw [category.assoc, category.assoc],
  rw first_obj_iso_pi_opens_π,
  dunfold presheaf.fork_map res,
  rw [limit.lift_π, fan.mk_π_app, limit.lift_π, fan.mk_π_app, ← F.map_comp],
  congr,
end

/--
First naturality condition. Under the isomorphisms `first_obj_iso_pi_opens` and
`second_obj_iso_pi_inters`, the map `presheaf.first_map` corresponds to `left_res`.
-/
lemma first_obj_iso_comp_left_res_eq :
  presheaf.first_map R F ≫ (second_obj_iso_pi_inters F U R).hom =
  (first_obj_iso_pi_opens F U R).hom ≫ left_res F (covering_of_presieve U R) :=
begin
  ext ⟨f, g⟩,
  rw [category.assoc, category.assoc, second_obj_iso_pi_inters_π],
  dunfold left_res presheaf.first_map,
  rw [limit.lift_π, fan.mk_π_app, limit.lift_π_assoc, fan.mk_π_app, ← category.assoc],
  erw [first_obj_iso_pi_opens_π, category.assoc, ← F.map_comp],
  refl,
end

/--
Second naturality condition. Under the isomorphisms `first_obj_iso_pi_opens` and
`second_obj_iso_pi_inters`, the map `presheaf.second_map` corresponds to `right_res`.
-/
lemma first_obj_iso_comp_right_res_eq :
  presheaf.second_map R F ≫ (second_obj_iso_pi_inters F U R).hom =
  (first_obj_iso_pi_opens F U R).hom ≫ right_res F (covering_of_presieve U R) :=
begin
  ext ⟨f, g⟩,
  dunfold right_res presheaf.second_map,
  rw [category.assoc, category.assoc, second_obj_iso_pi_inters_π, limit.lift_π, fan.mk_π_app,
    limit.lift_π_assoc, fan.mk_π_app, ← category.assoc, first_obj_iso_pi_opens_π, category.assoc,
    ← F.map_comp],
  refl,
end

/-- The natural isomorphism between the sites diagram and the spaces diagram. -/
@[simps]
def diagram_nat_iso : parallel_pair (presheaf.first_map R F) (presheaf.second_map R F) ≅
  diagram F (covering_of_presieve U R) :=
nat_iso.of_components
  (λ i, walking_parallel_pair.cases_on i
    (first_obj_iso_pi_opens F U R)
    (second_obj_iso_pi_inters F U R)) $
begin
  intros i j f,
  cases i,
  { cases j,
    { cases f, simp },
    { cases f,
      { exact first_obj_iso_comp_left_res_eq F U R, },
      { exact first_obj_iso_comp_right_res_eq F U R, } } },
  { cases j,
    { cases f, },
    { cases f, simp } },
end

/--
Postcomposing the given fork of the _sites_ diagram with the natural isomorphism between the
diagrams gives us a fork of the _spaces_ diagram. We construct a morphism from this fork to the
given fork of the _spaces_ diagram. This is shown to be an isomorphism below.
-/
@[simps]
def postcompose_diagram_fork_hom (hR : sieve.generate R ∈ opens.grothendieck_topology X U) :
  (cones.postcompose (diagram_nat_iso F U R).hom).obj (fork.of_ι _ (presheaf.w R F)) ⟶
  fork F (covering_of_presieve U R) :=
fork.mk_hom (F.map (eq_to_hom (supr_eq_of_mem_grothendieck U R hR)).op)
  (fork_map_comp_first_obj_iso_pi_opens_eq F U R hR).symm

instance is_iso_postcompose_diagram_fork_hom_hom
  (hR : sieve.generate R ∈ opens.grothendieck_topology X U) :
  is_iso (postcompose_diagram_fork_hom F U R hR).hom :=
begin rw postcompose_diagram_fork_hom_hom, apply eq_to_hom.is_iso, end

instance is_iso_postcompose_diagram_fork_hom
  (hR : sieve.generate R ∈ opens.grothendieck_topology X U) :
  is_iso (postcompose_diagram_fork_hom F U R hR) :=
cones.cone_iso_of_hom_iso _

/-- See `postcompose_diagram_fork_hom`. -/
def postcompose_diagram_fork_iso (hR : sieve.generate R ∈ opens.grothendieck_topology X U) :
  (cones.postcompose (diagram_nat_iso F U R).hom).obj (fork.of_ι _ (presheaf.w R F)) ≅
  fork F (covering_of_presieve U R) :=
as_iso (postcompose_diagram_fork_hom F U R hR)

end covering_of_presieve

lemma is_sheaf_sites_of_is_sheaf_spaces (Fsh : F.is_sheaf) :
  presheaf.is_sheaf (opens.grothendieck_topology X) F :=
begin
  rw presheaf.is_sheaf_iff_is_sheaf',
  intros U R hR,
  refine ⟨_⟩,
  apply (is_limit.of_cone_equiv (cones.postcompose_equivalence
    (covering_of_presieve.diagram_nat_iso F U R))).to_fun,
  apply (is_limit.equiv_iso_limit
    (covering_of_presieve.postcompose_diagram_fork_iso F U R hR)).inv_fun,
  exact (Fsh (covering_of_presieve U R)).some,
end

/--
Given a family of opens `U : ι → opens X`, we obtain a presieve on `supr U` by declaring that a
morphism `f : V ⟶ supr U` is a member of the presieve if and only if there exists an index `i : ι`
such that `V = U i`.
-/
def presieve_of_covering {ι : Type v} (U : ι → opens X) : presieve (supr U) :=
λ V f, ∃ i, V = U i

namespace presieve_of_covering

/-!
In this section, we will relate two different fork diagrams to each other.

The first one is the defining fork diagram for the sheaf condition in terms of spaces, applied to
the family of opens `U`. It will henceforth be called the _spaces diagram_. Its objects are called
`pi_opens` and `pi_inters` and its morphisms are `left_res` and `right_res`. The fork map into this
diagram is called `res`.

The second one is the defining fork diagram for the sheaf condition in terms of sites, applied to
the presieve `presieve_of_covering U`. It will henceforth be called the _sites diagram_. Its objects
are called `presheaf.first_obj` and `presheaf.second_obj` and its morphisms are `presheaf.first_map`
and `presheaf.second_obj`. The fork map into this diagram is called `presheaf.fork_map`.

-/

variables {ι : Type v} (U : ι → opens X)

/--
The sieve generated by `presieve_of_covering U` is a member of the grothendieck topology.
-/
lemma mem_grothendieck_topology :
  sieve.generate (presieve_of_covering U) ∈ opens.grothendieck_topology X (supr U) :=
begin
  intros x hx,
  obtain ⟨i, hxi⟩ := opens.mem_supr.mp hx,
  exact ⟨U i, opens.le_supr U i, ⟨U i, 𝟙 _, opens.le_supr U i, ⟨i, rfl⟩, category.id_comp _⟩, hxi⟩,
end

/--
An index `i : ι` can be turned into a dependent pair `(V, f)`, where `V` is an open set and
`f : V ⟶ supr U` is a member of `presieve_of_covering U f`.
-/
def hom_of_index (i : ι) : Σ V, {f : V ⟶ supr U // presieve_of_covering U f} :=
⟨U i, opens.le_supr U i, i, rfl⟩

/--
By using the axiom of choice, a dependent pair `(V, f)` where `f : V ⟶ supr U` is a member of
`presieve_of_covering U f` can be turned into an index `i : ι`, such that `V = U i`.
-/
def index_of_hom (f : Σ V, {f : V ⟶ supr U // presieve_of_covering U f}) : ι := f.2.2.some

lemma index_of_hom_spec (f : Σ V, {f : V ⟶ supr U // presieve_of_covering U f}) :
  f.1 = U (index_of_hom U f) := f.2.2.some_spec

/--
The canonical morphism from the first object in the sites diagram to the first object in the
spaces diagram. Note that this is *not* an isomorphism, as the product `pi_opens F U` may contain
duplicate factors, i.e. `U : ι → opens X` may not be injective.
-/
def first_obj_to_pi_opens : presheaf.first_obj (presieve_of_covering U) F ⟶ pi_opens F U :=
pi.lift (λ i, pi.π _ (hom_of_index U i))

/--
The canonical morphism from the first object in the spaces diagram to the first object in the
sites diagram. Note that this is *not* an isomorphism, as the product `pi_opens F U` may contain
duplicate factors, i.e. `U : ι → opens X` may not be injective.
-/
def pi_opens_to_first_obj : pi_opens F U ⟶
  presheaf.first_obj.{v v u} (presieve_of_covering U) F :=
pi.lift (λ f, pi.π _ (index_of_hom U f) ≫ F.map (eq_to_hom (index_of_hom_spec U f)).op)

/--
Even though `first_obj_to_pi_opens` and `pi_opens_to_first_obj` are not inverse to each other,
applying them both after a fork map `s.ι` does nothing. The intuition here is that a compatible
family `s : Π i : ι, F.obj (op (U i))` does not care about duplicate open sets:
If `U i = U j` the the compatible family coincides on the intersection `U i ⊓ U j = U i = U j`,
hence `s i = s j` (module an `eq_to_hom` arrow).
-/
lemma fork_ι_comp_pi_opens_to_first_obj_to_pi_opens_eq
  (s : limits.fork (left_res F U) (right_res F U)) :
  s.ι ≫ pi_opens_to_first_obj F U ≫ first_obj_to_pi_opens F U = s.ι :=
begin
  ext j,
  dunfold first_obj_to_pi_opens pi_opens_to_first_obj,
  rw [category.assoc, category.assoc, limit.lift_π, fan.mk_π_app, limit.lift_π, fan.mk_π_app],
  -- The issue here is that `index_of_hom U (hom_of_index U j)` need not be equal to `j`.
  -- But `U j = U (index_of_hom U (hom_of_index U j))` and hence we obtain the following
  -- `eq_to_hom` arrow:
  have i_eq : U j ⟶ U j ⊓ U (index_of_hom U (hom_of_index U j)),
  { apply eq_to_hom, rw ← index_of_hom_spec U, exact inf_idem.symm, },
  -- Since `s` is a fork, we know that `s.ι ≫ left_res F U = s.ι ≫ right_res F U`.
  -- We compose both sides of this equality with the canonical projection at the index pair
  -- `(j, index_of_hom U (hom_of_index U j)` and the restriction along `i_eq`.
  have := congr_arg (λ f, f ≫
    pi.π (λ p : ι × ι, F.obj (op (U p.1 ⊓ U p.2))) (j, index_of_hom U (hom_of_index U j)) ≫
    F.map i_eq.op) s.condition,
  dsimp at this,
  rw [category.assoc, category.assoc] at this,
  symmetry,
  -- We claim that this is equality is our goal
  convert this using 2,
  { dunfold left_res,
    rw [limit.lift_π_assoc, fan.mk_π_app, category.assoc, ← F.map_comp],
    erw F.map_id,
    rw category.comp_id },
  { dunfold right_res,
    rw [limit.lift_π_assoc, fan.mk_π_app, category.assoc, ← F.map_comp],
    congr, }
end

/--
The canonical morphism from the second object of the spaces diagram to the second object of the
sites diagram.
-/
def pi_inters_to_second_obj : pi_inters F U ⟶
  presheaf.second_obj.{v v u} (presieve_of_covering U) F :=
pi.lift (λ f, pi.π _ (index_of_hom U f.fst, index_of_hom U f.snd) ≫
  F.map (eq_to_hom
    (by rw [complete_lattice.pullback_eq_inf, ← index_of_hom_spec U, ← index_of_hom_spec U])).op)

lemma pi_opens_to_first_obj_comp_fist_map_eq :
  pi_opens_to_first_obj F U ≫ presheaf.first_map (presieve_of_covering U) F =
  left_res F U ≫ pi_inters_to_second_obj F U :=
begin
  ext ⟨f, g⟩,
  dunfold pi_opens_to_first_obj presheaf.first_map left_res pi_inters_to_second_obj,
  rw [category.assoc, category.assoc, limit.lift_π, fan.mk_π_app, limit.lift_π, fan.mk_π_app,
    ← category.assoc, ← category.assoc, limit.lift_π, fan.mk_π_app, limit.lift_π, fan.mk_π_app,
    category.assoc, category.assoc, ← F.map_comp, ← F.map_comp],
  refl,
end

lemma pi_opens_to_first_obj_comp_second_map_eq :
  pi_opens_to_first_obj F U ≫ presheaf.second_map (presieve_of_covering U) F =
  right_res F U ≫ pi_inters_to_second_obj F U :=
begin
  ext ⟨f, g⟩,
  dunfold pi_opens_to_first_obj presheaf.second_map right_res pi_inters_to_second_obj,
  rw [category.assoc, category.assoc, limit.lift_π, fan.mk_π_app, limit.lift_π, fan.mk_π_app,
    ← category.assoc, ← category.assoc, limit.lift_π, fan.mk_π_app, limit.lift_π, fan.mk_π_app,
    category.assoc, category.assoc, ← F.map_comp, ← F.map_comp],
  refl,
end

lemma fork_map_comp_first_map_to_pi_opens_eq :
  presheaf.fork_map (presieve_of_covering U) F ≫ first_obj_to_pi_opens F U = res F U :=
begin
  ext i,
  dsimp [presheaf.fork_map, first_obj_to_pi_opens, res],
  rw [category.assoc, limit.lift_π, fan.mk_π_app, limit.lift_π, fan.mk_π_app,
    limit.lift_π, fan.mk_π_app],
  refl,
end

lemma res_comp_pi_opens_to_first_obj_eq :
  res F U ≫ pi_opens_to_first_obj F U = presheaf.fork_map (presieve_of_covering U) F :=
begin
  ext f,
  dunfold res pi_opens_to_first_obj presheaf.fork_map,
  rw [category.assoc, limit.lift_π, fan.mk_π_app, limit.lift_π, fan.mk_π_app, ← category.assoc,
    limit.lift_π, fan.mk_π_app, ← F.map_comp],
  congr,
end

end presieve_of_covering

open presieve_of_covering

lemma is_sheaf_spaces_of_is_sheaf_sites
  (Fsh : presheaf.is_sheaf (opens.grothendieck_topology X) F) :
  F.is_sheaf :=
begin
  intros ι U,
  rw presheaf.is_sheaf_iff_is_sheaf' at Fsh,
  -- We know that the sites diagram for `presieve_of_covering U` is a limit fork
  obtain ⟨h_limit⟩ := Fsh (supr U) (presieve_of_covering U)
    (presieve_of_covering.mem_grothendieck_topology U),
  refine ⟨fork.is_limit.mk' _ _⟩,
  -- Here, we are given an arbitrary fork of the spaces diagram and need to show that it factors
  -- uniquely through our limit fork.
  intro s,
  -- Composing `s.ι` with `pi_opens_to_first_obj F U` gives a fork of the sites diagram, which
  -- must factor through `presheaf.fork_map`.
  obtain ⟨l, hl⟩ := fork.is_limit.lift' h_limit (s.ι ≫ pi_opens_to_first_obj F U) _,
  swap,
  { rw [category.assoc, category.assoc, pi_opens_to_first_obj_comp_fist_map_eq,
    pi_opens_to_first_obj_comp_second_map_eq, ← category.assoc, ← category.assoc, s.condition] },
  -- We claim that `l` also gives a factorization of `s.ι`
  refine ⟨l, _, _⟩,
  { rw [← fork_ι_comp_pi_opens_to_first_obj_to_pi_opens_eq F U s, ← category.assoc, ← hl,
    category.assoc, fork.ι_of_ι, fork_map_comp_first_map_to_pi_opens_eq], refl },
  { intros m hm,
    apply fork.is_limit.hom_ext h_limit,
    rw [hl, fork.ι_of_ι],
    simp_rw ← res_comp_pi_opens_to_first_obj_eq,
    erw [← category.assoc, hm], },
end

lemma is_sheaf_sites_iff_is_sheaf_spaces :
  presheaf.is_sheaf (opens.grothendieck_topology X) F ↔ F.is_sheaf :=
iff.intro (is_sheaf_spaces_of_is_sheaf_sites F) (is_sheaf_sites_of_is_sheaf_spaces F)

variables (C X)

/-- Turn a sheaf on the site `opens X` into a sheaf on the space `X`. -/
@[simps]
def Sheaf_sites_to_sheaf_spaces : Sheaf (opens.grothendieck_topology X) C ⥤ sheaf C X :=
{ obj := λ F, ⟨F.1, is_sheaf_spaces_of_is_sheaf_sites F.1 F.2⟩,
  map := λ F G f, f }

/-- Turn a sheaf on the space `X` into a sheaf on the site `opens X`. -/
@[simps]
def Sheaf_spaces_to_sheaf_sites : sheaf C X ⥤ Sheaf (opens.grothendieck_topology X) C :=
{ obj := λ F, ⟨F.1, is_sheaf_sites_of_is_sheaf_spaces F.1 F.2⟩,
  map := λ F G f, f }

/--
The equivalence of categories between sheaves on the site `opens X` and sheaves on the space `X`.
-/
@[simps]
def Sheaf_spaces_equiv_sheaf_sites : Sheaf (opens.grothendieck_topology X) C ≌ sheaf C X :=
begin
  refine equivalence.mk (Sheaf_sites_to_sheaf_spaces C X) (Sheaf_spaces_to_sheaf_sites C X) _ _,
  all_goals
  { refine nat_iso.of_components (λ F, eq_to_iso (subtype.ext rfl)) (λ F G f, _),
    ext U, dsimp,
    erw [nat_trans.comp_app, nat_trans.comp_app, eq_to_hom_refl G.1 rfl, eq_to_hom_refl F.1 rfl,
      nat_trans.id_app G.1, category.comp_id, nat_trans.id_app F.1, category.id_comp], },
end

<<<<<<< HEAD
/-- The two forgetful functor is isomorphic via `Sheaf_spaces_equiv_sheaf_sites`. -/
=======
/-- The two forgetful functors are isomorphic via `Sheaf_spaces_equiv_sheaf_sites`. -/
>>>>>>> b14f22e9
def Sheaf_spaces_equiv_sheaf_sites_functor_forget :
  (Sheaf_spaces_equiv_sheaf_sites C X).functor ⋙ sheaf.forget C X ≅ Sheaf_to_presheaf _ _ :=
nat_iso.of_components (λ F, (iso.refl F.1))
  (λ F G f, by { erw [category.comp_id, category.id_comp], refl })

<<<<<<< HEAD
/-- The two forgetful functor is isomorphic via `Sheaf_spaces_equiv_sheaf_sites`. -/
=======
/-- The two forgetful functors are isomorphic via `Sheaf_spaces_equiv_sheaf_sites`. -/
>>>>>>> b14f22e9
def Sheaf_spaces_equiv_sheaf_sites_inverse_forget :
  (Sheaf_spaces_equiv_sheaf_sites C X).inverse ⋙ Sheaf_to_presheaf _ _ ≅ sheaf.forget C X :=
nat_iso.of_components (λ F, (iso.refl F.1))
  (λ F G f, by { erw [category.comp_id, category.id_comp], refl })

end Top.presheaf

namespace Top.opens

open category_theory topological_space

variables {X : Top} {ι : Type*}

lemma cover_dense_iff_is_basis [category ι] (B : ι ⥤ opens X) :
  cover_dense (opens.grothendieck_topology X) B ↔ opens.is_basis (set.range B.obj) :=
begin
  rw opens.is_basis_iff_nbhd,
  split, intros hd U x hx, rcases hd.1 U x hx with ⟨V,f,⟨i,f₁,f₂,hc⟩,hV⟩,
  exact ⟨B.obj i, ⟨i,rfl⟩, f₁.le hV, f₂.le⟩,
  intro hb, split, intros U x hx, rcases hb hx with ⟨_,⟨i,rfl⟩,hx,hi⟩,
  exact ⟨B.obj i, ⟨⟨hi⟩⟩, ⟨⟨i, 𝟙 _, ⟨⟨hi⟩⟩, rfl⟩⟩, hx⟩,
end

lemma cover_dense_induced_functor {B : ι → opens X} (h : opens.is_basis (set.range B)) :
  cover_dense (opens.grothendieck_topology X) (induced_functor B) :=
(cover_dense_iff_is_basis _).2 h

end Top.opens

namespace Top.sheaf

open category_theory topological_space Top opposite

variables {C : Type u} [category.{v} C] [limits.has_products C]
variables {X : Top.{v}} {ι : Type*} {B : ι → opens X}
variables (F : presheaf C X) (F' : sheaf C X) (h : opens.is_basis (set.range B))

/-- If a family `B` of open sets forms a basis of the topology on `X`, and if `F'`
    is a sheaf on `X`, then a homomorphism between a presheaf `F` on `X` and `F'`
    is equivalent to a homomorphism between their restrictions to the indexing type
    `ι` of `B`, with the induced category structure on `ι`. -/
def restrict_hom_equiv_hom :
  ((induced_functor B).op ⋙ F ⟶ (induced_functor B).op ⋙ F'.1) ≃ (F ⟶ F'.1) :=
@cover_dense.restrict_hom_equiv_hom _ _ _ _ _ _ _ _ (opens.cover_dense_induced_functor h)
  _ F ((presheaf.Sheaf_spaces_to_sheaf_sites C X).obj F')

@[simp] lemma extend_hom_app (α : ((induced_functor B).op ⋙ F ⟶ (induced_functor B).op ⋙ F'.1))
  (i : ι) : (restrict_hom_equiv_hom F F' h α).app (op (B i)) = α.app (op i) :=
by { nth_rewrite 1 ← (restrict_hom_equiv_hom F F' h).left_inv α, refl }

include h
lemma hom_ext {α β : F ⟶ F'.1} (he : ∀ i, α.app (op (B i)) = β.app (op (B i))) : α = β :=
by { apply (restrict_hom_equiv_hom F F' h).symm.injective, ext i, exact he i.unop }

end Top.sheaf<|MERGE_RESOLUTION|>--- conflicted
+++ resolved
@@ -472,21 +472,13 @@
       nat_trans.id_app G.1, category.comp_id, nat_trans.id_app F.1, category.id_comp], },
 end
 
-<<<<<<< HEAD
-/-- The two forgetful functor is isomorphic via `Sheaf_spaces_equiv_sheaf_sites`. -/
-=======
 /-- The two forgetful functors are isomorphic via `Sheaf_spaces_equiv_sheaf_sites`. -/
->>>>>>> b14f22e9
 def Sheaf_spaces_equiv_sheaf_sites_functor_forget :
   (Sheaf_spaces_equiv_sheaf_sites C X).functor ⋙ sheaf.forget C X ≅ Sheaf_to_presheaf _ _ :=
 nat_iso.of_components (λ F, (iso.refl F.1))
   (λ F G f, by { erw [category.comp_id, category.id_comp], refl })
 
-<<<<<<< HEAD
-/-- The two forgetful functor is isomorphic via `Sheaf_spaces_equiv_sheaf_sites`. -/
-=======
 /-- The two forgetful functors are isomorphic via `Sheaf_spaces_equiv_sheaf_sites`. -/
->>>>>>> b14f22e9
 def Sheaf_spaces_equiv_sheaf_sites_inverse_forget :
   (Sheaf_spaces_equiv_sheaf_sites C X).inverse ⋙ Sheaf_to_presheaf _ _ ≅ sheaf.forget C X :=
 nat_iso.of_components (λ F, (iso.refl F.1))
