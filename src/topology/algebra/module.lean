--- conflicted
+++ resolved
@@ -958,11 +958,7 @@
   {M : Type*} [topological_space M] [add_comm_monoid M] [module R M]
   {M₂ : Type*} [topological_space M₂] [add_comm_monoid M₂] [module R M₂]
   {M₃ : Type*} [topological_space M₃] [add_comm_monoid M₃] [module R M₃]
-<<<<<<< HEAD
-  [module S M₃] [smul_comm_class R S M₃] [has_continuous_smul S M₃]
-=======
   [module S M₃] [has_continuous_smul S M₃] [smul_comm_class R S M₃]
->>>>>>> bd6c6d54
   [module S M₂] [has_continuous_smul S M₂] [smul_comm_class R S M₂]
   (c : S) (h : M₂ →L[R] M₃) (f g : M →L[R] M₂) (x y z : M)
 
