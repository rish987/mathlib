/-
Copyright (c) 2017 Johannes Hölzl. All rights reserved.
Released under Apache 2.0 license as described in the file LICENSE.
Authors: Mario Carneiro, Floris van Doorn
-/
import set_theory.ordinal
import tactic.by_contra

/-!
# Ordinal arithmetic

Ordinals have an addition (corresponding to disjoint union) that turns them into an additive
monoid, and a multiplication (corresponding to the lexicographic order on the product) that turns
them into a monoid. One can also define correspondingly a subtraction, a division, a successor
function, a power function and a logarithm function.

We also define limit ordinals and prove the basic induction principle on ordinals separating
successor ordinals and limit ordinals, in `limit_rec_on`.

## Main definitions and results

* `o₁ + o₂` is the order on the disjoint union of `o₁` and `o₂` obtained by declaring that
  every element of `o₁` is smaller than every element of `o₂`.
* `o₁ - o₂` is the unique ordinal `o` such that `o₂ + o = o₁`, when `o₂ ≤ o₁`.
* `o₁ * o₂` is the lexicographic order on `o₂ × o₁`.
* `o₁ / o₂` is the ordinal `o` such that `o₁ = o₂ * o + o'` with `o' < o₂`. We also define the
  divisibility predicate, and a modulo operation.
* `succ o = o + 1` is the successor of `o`.
* `pred o` if the predecessor of `o`. If `o` is not a successor, we set `pred o = o`.

We also define the power function and the logarithm function on ordinals, and discuss the properties
of casts of natural numbers of and of `omega` with respect to these operations.

Some properties of the operations are also used to discuss general tools on ordinals:

* `is_limit o`: an ordinal is a limit ordinal if it is neither `0` nor a successor.
* `limit_rec_on` is the main induction principle of ordinals: if one can prove a property by
  induction at successor ordinals and at limit ordinals, then it holds for all ordinals.

* `is_normal`: a function `f : ordinal → ordinal` satisfies `is_normal` if it is strictly increasing
  and order-continuous, i.e., the image `f o` of a limit ordinal `o` is the sup of `f a` for
  `a < o`.
* `nfp f a`: the next fixed point of a function `f` on ordinals, above `a`. It behaves well
  for normal functions.

* `CNF b o` is the Cantor normal form of the ordinal `o` in base `b`.

* `sup`: the supremum of an indexed family of ordinals in `Type u`, as an ordinal in `Type u`.
* `bsup`: the supremum of a set of ordinals indexed by ordinals less than a given ordinal `o`.
-/

noncomputable theory

open function cardinal set equiv
open_locale classical cardinal

universes u v w
variables {α : Type*} {β : Type*} {γ : Type*}
  {r : α → α → Prop} {s : β → β → Prop} {t : γ → γ → Prop}

namespace ordinal

/-! ### Further properties of addition on ordinals -/

@[simp] theorem lift_add (a b) : lift (a + b) = lift a + lift b :=
quotient.induction_on₂ a b $ λ ⟨α, r, _⟩ ⟨β, s, _⟩,
quotient.sound ⟨(rel_iso.preimage equiv.ulift _).trans
 (rel_iso.sum_lex_congr (rel_iso.preimage equiv.ulift _)
   (rel_iso.preimage equiv.ulift _)).symm⟩

@[simp] theorem lift_succ (a) : lift (succ a) = succ (lift a) :=
by unfold succ; simp only [lift_add, lift_one]

theorem add_le_add_iff_left (a) {b c : ordinal} : a + b ≤ a + c ↔ b ≤ c :=
⟨induction_on a $ λ α r hr, induction_on b $ λ β₁ s₁ hs₁, induction_on c $ λ β₂ s₂ hs₂ ⟨f⟩, ⟨
  have fl : ∀ a, f (sum.inl a) = sum.inl a := λ a,
    by simpa only [initial_seg.trans_apply, initial_seg.le_add_apply]
      using @initial_seg.eq _ _ _ _ (@sum.lex.is_well_order _ _ _ _ hr hs₂)
        ((initial_seg.le_add r s₁).trans f) (initial_seg.le_add r s₂) a,
  have ∀ b, {b' // f (sum.inr b) = sum.inr b'}, begin
    intro b, cases e : f (sum.inr b),
    { rw ← fl at e, have := f.inj' e, contradiction },
    { exact ⟨_, rfl⟩ }
  end,
  let g (b) := (this b).1 in
  have fr : ∀ b, f (sum.inr b) = sum.inr (g b), from λ b, (this b).2,
  ⟨⟨⟨g, λ x y h, by injection f.inj'
    (by rw [fr, fr, h] : f (sum.inr x) = f (sum.inr y))⟩,
    λ a b, by simpa only [sum.lex_inr_inr, fr, rel_embedding.coe_fn_to_embedding,
        initial_seg.coe_fn_to_rel_embedding, function.embedding.coe_fn_mk]
      using @rel_embedding.map_rel_iff _ _ _ _ f.to_rel_embedding (sum.inr a) (sum.inr b)⟩,
    λ a b H, begin
      rcases f.init' (by rw fr; exact sum.lex_inr_inr.2 H) with ⟨a'|a', h⟩,
      { rw fl at h, cases h },
      { rw fr at h, exact ⟨a', sum.inr.inj h⟩ }
    end⟩⟩,
λ h, add_le_add_left h _⟩

theorem add_succ (o₁ o₂ : ordinal) : o₁ + succ o₂ = succ (o₁ + o₂) :=
(add_assoc _ _ _).symm

@[simp] theorem succ_zero : succ 0 = 1 := zero_add _

theorem one_le_iff_pos {o : ordinal} : 1 ≤ o ↔ 0 < o :=
by rw [← succ_zero, succ_le]

theorem one_le_iff_ne_zero {o : ordinal} : 1 ≤ o ↔ o ≠ 0 :=
by rw [one_le_iff_pos, ordinal.pos_iff_ne_zero]

theorem succ_pos (o : ordinal) : 0 < succ o :=
lt_of_le_of_lt (ordinal.zero_le _) (lt_succ_self _)

theorem succ_ne_zero (o : ordinal) : succ o ≠ 0 :=
ne_of_gt $ succ_pos o

@[simp] theorem card_succ (o : ordinal) : card (succ o) = card o + 1 :=
by simp only [succ, card_add, card_one]

theorem nat_cast_succ (n : ℕ) : (succ n : ordinal) = n.succ := rfl

theorem add_left_cancel (a) {b c : ordinal} : a + b = a + c ↔ b = c :=
by simp only [le_antisymm_iff, add_le_add_iff_left]

theorem lt_succ {a b : ordinal} : a < succ b ↔ a ≤ b :=
by rw [← not_le, succ_le, not_lt]

theorem add_lt_add_iff_left (a) {b c : ordinal} : a + b < a + c ↔ b < c :=
by rw [← not_le, ← not_le, add_le_add_iff_left]

theorem lt_of_add_lt_add_right {a b c : ordinal} : a + b < c + b → a < c :=
lt_imp_lt_of_le_imp_le (λ h, add_le_add_right h _)

@[simp] theorem succ_lt_succ {a b : ordinal} : succ a < succ b ↔ a < b :=
by rw [lt_succ, succ_le]

@[simp] theorem succ_le_succ {a b : ordinal} : succ a ≤ succ b ↔ a ≤ b :=
le_iff_le_iff_lt_iff_lt.2 succ_lt_succ

theorem succ_inj {a b : ordinal} : succ a = succ b ↔ a = b :=
by simp only [le_antisymm_iff, succ_le_succ]

theorem add_le_add_iff_right {a b : ordinal} (n : ℕ) : a + n ≤ b + n ↔ a ≤ b :=
by induction n with n ih; [rw [nat.cast_zero, add_zero, add_zero],
  rw [← nat_cast_succ, add_succ, add_succ, succ_le_succ, ih]]

theorem add_right_cancel {a b : ordinal} (n : ℕ) : a + n = b + n ↔ a = b :=
by simp only [le_antisymm_iff, add_le_add_iff_right]

/-! ### The zero ordinal -/

@[simp] theorem card_eq_zero {o} : card o = 0 ↔ o = 0 :=
⟨induction_on o $ λ α r _ h, begin
  refine le_antisymm (le_of_not_lt $
    λ hn, mk_ne_zero_iff.2 _ h) (ordinal.zero_le _),
  rw [← succ_le, succ_zero] at hn, cases hn with f,
  exact ⟨f punit.star⟩
end, λ e, by simp only [e, card_zero]⟩

@[simp] theorem type_eq_zero_of_empty [is_well_order α r] [is_empty α] : type r = 0 :=
card_eq_zero.symm.mpr (mk_eq_zero _)

@[simp] theorem type_eq_zero_iff_is_empty [is_well_order α r] : type r = 0 ↔ is_empty α :=
(@card_eq_zero (type r)).symm.trans mk_eq_zero_iff

theorem type_ne_zero_iff_nonempty [is_well_order α r] : type r ≠ 0 ↔ nonempty α :=
(not_congr (@card_eq_zero (type r))).symm.trans mk_ne_zero_iff

protected lemma one_ne_zero : (1 : ordinal) ≠ 0 :=
type_ne_zero_iff_nonempty.2 ⟨punit.star⟩

instance : nontrivial ordinal.{u} :=
⟨⟨1, 0, ordinal.one_ne_zero⟩⟩

theorem zero_lt_one : (0 : ordinal) < 1 :=
lt_iff_le_and_ne.2 ⟨ordinal.zero_le _, ne.symm $ ordinal.one_ne_zero⟩

/-! ### The predecessor of an ordinal -/

/-- The ordinal predecessor of `o` is `o'` if `o = succ o'`,
  and `o` otherwise. -/
def pred (o : ordinal.{u}) : ordinal.{u} :=
if h : ∃ a, o = succ a then classical.some h else o

@[simp] theorem pred_succ (o) : pred (succ o) = o :=
by have h : ∃ a, succ o = succ a := ⟨_, rfl⟩;
   simpa only [pred, dif_pos h] using (succ_inj.1 $ classical.some_spec h).symm

theorem pred_le_self (o) : pred o ≤ o :=
if h : ∃ a, o = succ a then let ⟨a, e⟩ := h in
by rw [e, pred_succ]; exact le_of_lt (lt_succ_self _)
else by rw [pred, dif_neg h]

theorem pred_eq_iff_not_succ {o} : pred o = o ↔ ¬ ∃ a, o = succ a :=
⟨λ e ⟨a, e'⟩, by rw [e', pred_succ] at e; exact ne_of_lt (lt_succ_self _) e,
 λ h, dif_neg h⟩

theorem pred_lt_iff_is_succ {o} : pred o < o ↔ ∃ a, o = succ a :=
iff.trans (by simp only [le_antisymm_iff, pred_le_self, true_and, not_le])
  (iff_not_comm.1 pred_eq_iff_not_succ).symm

theorem succ_pred_iff_is_succ {o} : succ (pred o) = o ↔ ∃ a, o = succ a :=
⟨λ e, ⟨_, e.symm⟩, λ ⟨a, e⟩, by simp only [e, pred_succ]⟩

theorem succ_lt_of_not_succ {o} (h : ¬ ∃ a, o = succ a) {b} : succ b < o ↔ b < o :=
⟨lt_trans (lt_succ_self _), λ l,
  lt_of_le_of_ne (succ_le.2 l) (λ e, h ⟨_, e.symm⟩)⟩

theorem lt_pred {a b} : a < pred b ↔ succ a < b :=
if h : ∃ a, b = succ a then let ⟨c, e⟩ := h in
by rw [e, pred_succ, succ_lt_succ]
else by simp only [pred, dif_neg h, succ_lt_of_not_succ h]

theorem pred_le {a b} : pred a ≤ b ↔ a ≤ succ b :=
le_iff_le_iff_lt_iff_lt.2 lt_pred

@[simp] theorem lift_is_succ {o} : (∃ a, lift o = succ a) ↔ (∃ a, o = succ a) :=
⟨λ ⟨a, h⟩,
  let ⟨b, e⟩ := lift_down $ show a ≤ lift o, from le_of_lt $
    h.symm ▸ lt_succ_self _ in
  ⟨b, lift_inj.1 $ by rw [h, ← e, lift_succ]⟩,
 λ ⟨a, h⟩, ⟨lift a, by simp only [h, lift_succ]⟩⟩

@[simp] theorem lift_pred (o) : lift (pred o) = pred (lift o) :=
if h : ∃ a, o = succ a then
by cases h with a e; simp only [e, pred_succ, lift_succ]
else by rw [pred_eq_iff_not_succ.2 h,
            pred_eq_iff_not_succ.2 (mt lift_is_succ.1 h)]

/-! ### Limit ordinals -/

/-- A limit ordinal is an ordinal which is not zero and not a successor. -/
def is_limit (o : ordinal) : Prop := o ≠ 0 ∧ ∀ a < o, succ a < o

theorem not_zero_is_limit : ¬ is_limit 0
| ⟨h, _⟩ := h rfl

theorem not_succ_is_limit (o) : ¬ is_limit (succ o)
| ⟨_, h⟩ := lt_irrefl _ (h _ (lt_succ_self _))

theorem not_succ_of_is_limit {o} (h : is_limit o) : ¬ ∃ a, o = succ a
| ⟨a, e⟩ := not_succ_is_limit a (e ▸ h)

theorem succ_lt_of_is_limit {o} (h : is_limit o) {a} : succ a < o ↔ a < o :=
⟨lt_trans (lt_succ_self _), h.2 _⟩

theorem le_succ_of_is_limit {o} (h : is_limit o) {a} : o ≤ succ a ↔ o ≤ a :=
le_iff_le_iff_lt_iff_lt.2 $ succ_lt_of_is_limit h

theorem limit_le {o} (h : is_limit o) {a} : o ≤ a ↔ ∀ x < o, x ≤ a :=
⟨λ h x l, le_trans (le_of_lt l) h,
 λ H, (le_succ_of_is_limit h).1 $ le_of_not_lt $ λ hn,
  not_lt_of_le (H _ hn) (lt_succ_self _)⟩

theorem lt_limit {o} (h : is_limit o) {a} : a < o ↔ ∃ x < o, a < x :=
by simpa only [not_ball, not_le] using not_congr (@limit_le _ h a)

@[simp] theorem lift_is_limit (o) : is_limit (lift o) ↔ is_limit o :=
and_congr (not_congr $ by simpa only [lift_zero] using @lift_inj o 0)
⟨λ H a h, lift_lt.1 $ by simpa only [lift_succ] using H _ (lift_lt.2 h),
 λ H a h, let ⟨a', e⟩ := lift_down (le_of_lt h) in
   by rw [← e, ← lift_succ, lift_lt];
      rw [← e, lift_lt] at h; exact H a' h⟩

theorem is_limit.pos {o : ordinal} (h : is_limit o) : 0 < o :=
lt_of_le_of_ne (ordinal.zero_le _) h.1.symm

theorem is_limit.one_lt {o : ordinal} (h : is_limit o) : 1 < o :=
by simpa only [succ_zero] using h.2 _ h.pos

theorem is_limit.nat_lt {o : ordinal} (h : is_limit o) : ∀ n : ℕ, (n : ordinal) < o
| 0     := h.pos
| (n+1) := h.2 _ (is_limit.nat_lt n)

theorem zero_or_succ_or_limit (o : ordinal) :
  o = 0 ∨ (∃ a, o = succ a) ∨ is_limit o :=
if o0 : o = 0 then or.inl o0 else
if h : ∃ a, o = succ a then or.inr (or.inl h) else
or.inr $ or.inr ⟨o0, λ a, (succ_lt_of_not_succ h).2⟩

/-- Main induction principle of ordinals: if one can prove a property by
  induction at successor ordinals and at limit ordinals, then it holds for all ordinals. -/
@[elab_as_eliminator] def limit_rec_on {C : ordinal → Sort*}
  (o : ordinal) (H₁ : C 0) (H₂ : ∀ o, C o → C (succ o))
  (H₃ : ∀ o, is_limit o → (∀ o' < o, C o') → C o) : C o :=
wf.fix (λ o IH,
  if o0 : o = 0 then by rw o0; exact H₁ else
  if h : ∃ a, o = succ a then
    by rw ← succ_pred_iff_is_succ.2 h; exact
    H₂ _ (IH _ $ pred_lt_iff_is_succ.2 h)
  else H₃ _ ⟨o0, λ a, (succ_lt_of_not_succ h).2⟩ IH) o

@[simp] theorem limit_rec_on_zero {C} (H₁ H₂ H₃) : @limit_rec_on C 0 H₁ H₂ H₃ = H₁ :=
by rw [limit_rec_on, well_founded.fix_eq, dif_pos rfl]; refl

@[simp] theorem limit_rec_on_succ {C} (o H₁ H₂ H₃) :
  @limit_rec_on C (succ o) H₁ H₂ H₃ = H₂ o (@limit_rec_on C o H₁ H₂ H₃) :=
begin
  have h : ∃ a, succ o = succ a := ⟨_, rfl⟩,
  rw [limit_rec_on, well_founded.fix_eq,
      dif_neg (succ_ne_zero o), dif_pos h],
  generalize : limit_rec_on._proof_2 (succ o) h = h₂,
  generalize : limit_rec_on._proof_3 (succ o) h = h₃,
  revert h₂ h₃, generalize e : pred (succ o) = o', intros,
  rw pred_succ at e, subst o', refl
end

@[simp] theorem limit_rec_on_limit {C} (o H₁ H₂ H₃ h) :
  @limit_rec_on C o H₁ H₂ H₃ = H₃ o h (λ x h, @limit_rec_on C x H₁ H₂ H₃) :=
by rw [limit_rec_on, well_founded.fix_eq,
       dif_neg h.1, dif_neg (not_succ_of_is_limit h)]; refl

lemma has_succ_of_is_limit {α} {r : α → α → Prop} [wo : is_well_order α r]
  (h : (type r).is_limit) (x : α) : ∃y, r x y :=
begin
  use enum r (typein r x).succ (h.2 _ (typein_lt_type r x)),
  convert (enum_lt (typein_lt_type r x) _).mpr (lt_succ_self _), rw [enum_typein]
end

lemma type_subrel_lt (o : ordinal.{u}) :
  type (subrel (<) {o' : ordinal | o' < o}) = ordinal.lift.{u+1} o :=
begin
  refine quotient.induction_on o _,
  rintro ⟨α, r, wo⟩, resetI, apply quotient.sound,
  constructor, symmetry, refine (rel_iso.preimage equiv.ulift r).trans (typein_iso r)
end

lemma mk_initial_seg (o : ordinal.{u}) :
  #{o' : ordinal | o' < o} = cardinal.lift.{u+1} o.card :=
by rw [lift_card, ←type_subrel_lt, card_type]

/-! ### Normal ordinal functions -/

/-- A normal ordinal function is a strictly increasing function which is
  order-continuous, i.e., the image `f o` of a limit ordinal `o` is the sup of `f a` for
  `a < o`.  -/
def is_normal (f : ordinal → ordinal) : Prop :=
(∀ o, f o < f (succ o)) ∧ ∀ o, is_limit o → ∀ a, f o ≤ a ↔ ∀ b < o, f b ≤ a

theorem is_normal.limit_le {f} (H : is_normal f) : ∀ {o}, is_limit o →
  ∀ {a}, f o ≤ a ↔ ∀ b < o, f b ≤ a := H.2

theorem is_normal.limit_lt {f} (H : is_normal f) {o} (h : is_limit o) {a} :
  a < f o ↔ ∃ b < o, a < f b :=
not_iff_not.1 $ by simpa only [exists_prop, not_exists, not_and, not_lt] using H.2 _ h a

theorem is_normal.strict_mono {f} (H : is_normal f) : strict_mono f :=
λ a b, limit_rec_on b (not.elim (not_lt_of_le $ ordinal.zero_le _))
  (λ b IH h, (lt_or_eq_of_le (lt_succ.1 h)).elim
    (λ h, lt_trans (IH h) (H.1 _))
    (λ e, e ▸ H.1 _))
  (λ b l IH h, lt_of_lt_of_le (H.1 a)
    ((H.2 _ l _).1 (le_refl _) _ (l.2 _ h)))

theorem is_normal.lt_iff {f} (H : is_normal f) {a b} : f a < f b ↔ a < b :=
strict_mono.lt_iff_lt $ H.strict_mono

theorem is_normal.le_iff {f} (H : is_normal f) {a b} : f a ≤ f b ↔ a ≤ b :=
le_iff_le_iff_lt_iff_lt.2 H.lt_iff

theorem is_normal.inj {f} (H : is_normal f) {a b} : f a = f b ↔ a = b :=
by simp only [le_antisymm_iff, H.le_iff]

theorem is_normal.le_self {f} (H : is_normal f) (a) : a ≤ f a :=
well_founded.self_le_of_strict_mono wf H.strict_mono a

theorem is_normal.le_set {f} (H : is_normal f) (p : ordinal → Prop)
  (p0 : ∃ x, p x) (S)
  (H₂ : ∀ o, S ≤ o ↔ ∀ a, p a → a ≤ o) {o} :
  f S ≤ o ↔ ∀ a, p a → f a ≤ o :=
⟨λ h a pa, le_trans (H.le_iff.2 ((H₂ _).1 (le_refl _) _ pa)) h,
λ h, begin
  revert H₂, apply limit_rec_on S,
  { intro H₂,
     cases p0 with x px,
     have := ordinal.le_zero.1 ((H₂ _).1 (ordinal.zero_le _) _ px),
     rw this at px, exact h _ px },
  { intros S _ H₂,
    rcases not_ball.1 (mt (H₂ S).2 $ not_le_of_lt $ lt_succ_self _) with ⟨a, h₁, h₂⟩,
    exact le_trans (H.le_iff.2 $ succ_le.2 $ not_le.1 h₂) (h _ h₁) },
  { intros S L _ H₂, apply (H.2 _ L _).2, intros a h',
    rcases not_ball.1 (mt (H₂ a).2 (not_le.2 h')) with ⟨b, h₁, h₂⟩,
    exact le_trans (H.le_iff.2 $ le_of_lt $ not_le.1 h₂) (h _ h₁) }
end⟩

theorem is_normal.le_set' {f} (H : is_normal f) (p : α → Prop) (g : α → ordinal)
  (p0 : ∃ x, p x) (S)
  (H₂ : ∀ o, S ≤ o ↔ ∀ a, p a → g a ≤ o) {o} :
  f S ≤ o ↔ ∀ a, p a → f (g a) ≤ o :=
(H.le_set (λ x, ∃ y, p y ∧ x = g y)
  (let ⟨x, px⟩ := p0 in ⟨_, _, px, rfl⟩) _
  (λ o, (H₂ o).trans ⟨λ H a ⟨y, h1, h2⟩, h2.symm ▸ H y h1,
    λ H a h1, H (g a) ⟨a, h1, rfl⟩⟩)).trans
⟨λ H a h, H (g a) ⟨a, h, rfl⟩, λ H a ⟨y, h1, h2⟩, h2.symm ▸ H y h1⟩

theorem is_normal.refl : is_normal id :=
⟨λ x, lt_succ_self _, λ o l a, limit_le l⟩

theorem is_normal.trans {f g} (H₁ : is_normal f) (H₂ : is_normal g) :
  is_normal (λ x, f (g x)) :=
⟨λ x, H₁.lt_iff.2 (H₂.1 _),
 λ o l a, H₁.le_set' (< o) g ⟨_, l.pos⟩ _ (λ c, H₂.2 _ l _)⟩

theorem is_normal.is_limit {f} (H : is_normal f) {o} (l : is_limit o) :
  is_limit (f o) :=
⟨ne_of_gt $ lt_of_le_of_lt (ordinal.zero_le _) $ H.lt_iff.2 l.pos,
λ a h, let ⟨b, h₁, h₂⟩ := (H.limit_lt l).1 h in
  lt_of_le_of_lt (succ_le.2 h₂) (H.lt_iff.2 h₁)⟩

theorem add_le_of_limit {a b c : ordinal.{u}}
  (h : is_limit b) : a + b ≤ c ↔ ∀ b' < b, a + b' ≤ c :=
⟨λ h b' l, le_trans (add_le_add_left (le_of_lt l) _) h,
λ H, le_of_not_lt $
induction_on a (λ α r _, induction_on b $ λ β s _ h H l, begin
  resetI,
  suffices : ∀ x : β, sum.lex r s (sum.inr x) (enum _ _ l),
  { cases enum _ _ l with x x,
    { cases this (enum s 0 h.pos) },
    { exact irrefl _ (this _) } },
  intros x,
  rw [← typein_lt_typein (sum.lex r s), typein_enum],
  have := H _ (h.2 _ (typein_lt_type s x)),
  rw [add_succ, succ_le] at this,
  refine lt_of_le_of_lt (type_le'.2
    ⟨rel_embedding.of_monotone (λ a, _) (λ a b, _)⟩) this,
  { rcases a with ⟨a | b, h⟩,
    { exact sum.inl a },
    { exact sum.inr ⟨b, by cases h; assumption⟩ } },
  { rcases a with ⟨a | a, h₁⟩; rcases b with ⟨b | b, h₂⟩; cases h₁; cases h₂;
      rintro ⟨⟩; constructor; assumption }
end) h H⟩

theorem add_is_normal (a : ordinal) : is_normal ((+) a) :=
⟨λ b, (add_lt_add_iff_left a).2 (lt_succ_self _),
 λ b l c, add_le_of_limit l⟩

theorem add_is_limit (a) {b} : is_limit b → is_limit (a + b) :=
(add_is_normal a).is_limit

/-! ### Subtraction on ordinals-/

/-- `a - b` is the unique ordinal satisfying
  `b + (a - b) = a` when `b ≤ a`. -/
def sub (a b : ordinal.{u}) : ordinal.{u} :=
omin {o | a ≤ b+o} ⟨a, le_add_left _ _⟩

instance : has_sub ordinal := ⟨sub⟩

theorem le_add_sub (a b : ordinal) : a ≤ b + (a - b) :=
omin_mem {o | a ≤ b+o} _

theorem sub_le {a b c : ordinal} : a - b ≤ c ↔ a ≤ b + c :=
⟨λ h, le_trans (le_add_sub a b) (add_le_add_left h _),
 λ h, omin_le h⟩

theorem lt_sub {a b c : ordinal} : a < b - c ↔ c + a < b :=
lt_iff_lt_of_le_iff_le sub_le

theorem add_sub_cancel (a b : ordinal) : a + b - a = b :=
le_antisymm (sub_le.2 $ le_refl _)
  ((add_le_add_iff_left a).1 $ le_add_sub _ _)

theorem sub_eq_of_add_eq {a b c : ordinal} (h : a + b = c) : c - a = b :=
h ▸ add_sub_cancel _ _

theorem sub_le_self (a b : ordinal) : a - b ≤ a :=
sub_le.2 $ le_add_left _ _

protected theorem add_sub_cancel_of_le {a b : ordinal} (h : b ≤ a) : b + (a - b) = a :=
le_antisymm begin
  rcases zero_or_succ_or_limit (a-b) with e|⟨c,e⟩|l,
  { simp only [e, add_zero, h] },
  { rw [e, add_succ, succ_le, ← lt_sub, e], apply lt_succ_self },
  { exact (add_le_of_limit l).2 (λ c l, le_of_lt (lt_sub.1 l)) }
end (le_add_sub _ _)

@[simp] theorem sub_zero (a : ordinal) : a - 0 = a :=
by simpa only [zero_add] using add_sub_cancel 0 a

@[simp] theorem zero_sub (a : ordinal) : 0 - a = 0 :=
by rw ← ordinal.le_zero; apply sub_le_self

@[simp] theorem sub_self (a : ordinal) : a - a = 0 :=
by simpa only [add_zero] using add_sub_cancel a 0

protected theorem sub_eq_zero_iff_le {a b : ordinal} : a - b = 0 ↔ a ≤ b :=
⟨λ h, by simpa only [h, add_zero] using le_add_sub a b,
 λ h, by rwa [← ordinal.le_zero, sub_le, add_zero]⟩

theorem sub_sub (a b c : ordinal) : a - b - c = a - (b + c) :=
eq_of_forall_ge_iff $ λ d, by rw [sub_le, sub_le, sub_le, add_assoc]

theorem add_sub_add_cancel (a b c : ordinal) : a + b - (a + c) = b - c :=
by rw [← sub_sub, add_sub_cancel]

theorem sub_is_limit {a b} (l : is_limit a) (h : b < a) : is_limit (a - b) :=
⟨ne_of_gt $ lt_sub.2 $ by rwa add_zero,
 λ c h, by rw [lt_sub, add_succ]; exact l.2 _ (lt_sub.1 h)⟩

@[simp] theorem one_add_omega : 1 + omega.{u} = omega :=
begin
  refine le_antisymm _ (le_add_left _ _),
  rw [omega, one_eq_lift_type_unit, ← lift_add, lift_le, type_add],
  have : is_well_order unit empty_relation := by apply_instance,
  refine ⟨rel_embedding.collapse (rel_embedding.of_monotone _ _)⟩,
  { apply sum.rec, exact λ _, 0, exact nat.succ },
  { intros a b, cases a; cases b; intro H; cases H with _ _ H _ _ H;
    [cases H, exact nat.succ_pos _, exact nat.succ_lt_succ H] }
end

@[simp, priority 990]
theorem one_add_of_omega_le {o} (h : omega ≤ o) : 1 + o = o :=
by rw [← ordinal.add_sub_cancel_of_le h, ← add_assoc, one_add_omega]

/-! ### Multiplication of ordinals-/

/-- The multiplication of ordinals `o₁` and `o₂` is the (well founded) lexicographic order on
`o₂ × o₁`. -/
instance : monoid ordinal.{u} :=
{ mul := λ a b, quotient.lift_on₂ a b
      (λ ⟨α, r, wo⟩ ⟨β, s, wo'⟩, ⟦⟨β × α, prod.lex s r, by exactI prod.lex.is_well_order⟩⟧
        : Well_order → Well_order → ordinal) $
    λ ⟨α₁, r₁, o₁⟩ ⟨α₂, r₂, o₂⟩ ⟨β₁, s₁, p₁⟩ ⟨β₂, s₂, p₂⟩ ⟨f⟩ ⟨g⟩,
    quot.sound ⟨rel_iso.prod_lex_congr g f⟩,
  one := 1,
  mul_assoc := λ a b c, quotient.induction_on₃ a b c $ λ ⟨α, r, _⟩ ⟨β, s, _⟩ ⟨γ, t, _⟩,
    eq.symm $ quotient.sound ⟨⟨prod_assoc _ _ _, λ a b, begin
      rcases a with ⟨⟨a₁, a₂⟩, a₃⟩,
      rcases b with ⟨⟨b₁, b₂⟩, b₃⟩,
      simp [prod.lex_def, and_or_distrib_left, or_assoc, and_assoc]
    end⟩⟩,
  mul_one := λ a, induction_on a $ λ α r _, quotient.sound
    ⟨⟨punit_prod _, λ a b, by rcases a with ⟨⟨⟨⟩⟩, a⟩; rcases b with ⟨⟨⟨⟩⟩, b⟩;
    simp only [prod.lex_def, empty_relation, false_or];
    simp only [eq_self_iff_true, true_and]; refl⟩⟩,
  one_mul := λ a, induction_on a $ λ α r _, quotient.sound
    ⟨⟨prod_punit _, λ a b, by rcases a with ⟨a, ⟨⟨⟩⟩⟩; rcases b with ⟨b, ⟨⟨⟩⟩⟩;
    simp only [prod.lex_def, empty_relation, and_false, or_false]; refl⟩⟩ }

@[simp] theorem type_mul {α β : Type u} (r : α → α → Prop) (s : β → β → Prop)
  [is_well_order α r] [is_well_order β s] : type r * type s = type (prod.lex s r) := rfl

@[simp] theorem lift_mul (a b) : lift (a * b) = lift a * lift b :=
quotient.induction_on₂ a b $ λ ⟨α, r, _⟩ ⟨β, s, _⟩,
quotient.sound ⟨(rel_iso.preimage equiv.ulift _).trans
 (rel_iso.prod_lex_congr (rel_iso.preimage equiv.ulift _)
   (rel_iso.preimage equiv.ulift _)).symm⟩

@[simp] theorem card_mul (a b) : card (a * b) = card a * card b :=
quotient.induction_on₂ a b $ λ ⟨α, r, _⟩ ⟨β, s, _⟩,
mul_comm (mk β) (mk α)

@[simp] theorem mul_zero (a : ordinal) : a * 0 = 0 :=
induction_on a $ λ α _ _, by exactI type_eq_zero_of_empty

@[simp] theorem zero_mul (a : ordinal) : 0 * a = 0 :=
induction_on a $ λ α _ _, by exactI type_eq_zero_of_empty

theorem mul_add (a b c : ordinal) : a * (b + c) = a * b + a * c :=
quotient.induction_on₃ a b c $ λ ⟨α, r, _⟩ ⟨β, s, _⟩ ⟨γ, t, _⟩,
quotient.sound ⟨⟨sum_prod_distrib _ _ _, begin
  rintro ⟨a₁|a₁, a₂⟩ ⟨b₁|b₁, b₂⟩; simp only [prod.lex_def,
    sum.lex_inl_inl, sum.lex.sep, sum.lex_inr_inl, sum.lex_inr_inr,
    sum_prod_distrib_apply_left, sum_prod_distrib_apply_right];
  simp only [sum.inl.inj_iff, true_or, false_and, false_or]
end⟩⟩

@[simp] theorem mul_add_one (a b : ordinal) : a * (b + 1) = a * b + a :=
by simp only [mul_add, mul_one]

@[simp] theorem mul_one_add (a b : ordinal) : a * (1 + b) = a + a * b :=
by simp only [mul_add, mul_one]

@[simp] theorem mul_succ (a b : ordinal) : a * succ b = a * b + a := mul_add_one _ _

theorem mul_le_mul_left {a b} (c : ordinal) : a ≤ b → c * a ≤ c * b :=
quotient.induction_on₃ a b c $ λ ⟨α, r, _⟩ ⟨β, s, _⟩ ⟨γ, t, _⟩ ⟨f⟩, begin
  resetI,
  refine type_le'.2 ⟨rel_embedding.of_monotone
    (λ a, (f a.1, a.2))
    (λ a b h, _)⟩, clear_,
  cases h with a₁ b₁ a₂ b₂ h' a b₁ b₂ h',
  { exact prod.lex.left _ _ (f.to_rel_embedding.map_rel_iff.2 h') },
  { exact prod.lex.right _ h' }
end

theorem mul_le_mul_right {a b} (c : ordinal) : a ≤ b → a * c ≤ b * c :=
quotient.induction_on₃ a b c $ λ ⟨α, r, _⟩ ⟨β, s, _⟩ ⟨γ, t, _⟩ ⟨f⟩, begin
  resetI,
  refine type_le'.2 ⟨rel_embedding.of_monotone
    (λ a, (a.1, f a.2))
    (λ a b h, _)⟩,
  cases h with a₁ b₁ a₂ b₂ h' a b₁ b₂ h',
  { exact prod.lex.left _ _ h' },
  { exact prod.lex.right _ (f.to_rel_embedding.map_rel_iff.2 h') }
end

theorem mul_le_mul {a b c d : ordinal} (h₁ : a ≤ c) (h₂ : b ≤ d) : a * b ≤ c * d :=
le_trans (mul_le_mul_left _ h₂) (mul_le_mul_right _ h₁)

private lemma mul_le_of_limit_aux {α β r s} [is_well_order α r] [is_well_order β s]
  {c} (h : is_limit (type s)) (H : ∀ b' < type s, type r * b' ≤ c)
  (l : c < type r * type s) : false :=
begin
  suffices : ∀ a b, prod.lex s r (b, a) (enum _ _ l),
  { cases enum _ _ l with b a, exact irrefl _ (this _ _) },
  intros a b,
  rw [← typein_lt_typein (prod.lex s r), typein_enum],
  have := H _ (h.2 _ (typein_lt_type s b)),
  rw [mul_succ] at this,
  have := lt_of_lt_of_le ((add_lt_add_iff_left _).2
    (typein_lt_type _ a)) this,
  refine lt_of_le_of_lt _ this,
  refine (type_le'.2 _),
  constructor,
  refine rel_embedding.of_monotone (λ a, _) (λ a b, _),
  { rcases a with ⟨⟨b', a'⟩, h⟩,
    by_cases e : b = b',
    { refine sum.inr ⟨a', _⟩,
      subst e, cases h with _ _ _ _ h _ _ _ h,
      { exact (irrefl _ h).elim },
      { exact h } },
    { refine sum.inl (⟨b', _⟩, a'),
      cases h with _ _ _ _ h _ _ _ h,
      { exact h }, { exact (e rfl).elim } } },
  { rcases a with ⟨⟨b₁, a₁⟩, h₁⟩,
    rcases b with ⟨⟨b₂, a₂⟩, h₂⟩,
    intro h, by_cases e₁ : b = b₁; by_cases e₂ : b = b₂,
    { substs b₁ b₂,
      simpa only [subrel_val, prod.lex_def, @irrefl _ s _ b, true_and, false_or, eq_self_iff_true,
        dif_pos, sum.lex_inr_inr] using h },
    { subst b₁,
      simp only [subrel_val, prod.lex_def, e₂, prod.lex_def, dif_pos, subrel_val, eq_self_iff_true,
        or_false, dif_neg, not_false_iff, sum.lex_inr_inl, false_and] at h ⊢,
      cases h₂; [exact asymm h h₂_h, exact e₂ rfl] },
    { simp only [e₂, dif_pos, eq_self_iff_true, dif_neg e₁, not_false_iff, sum.lex.sep] },
    { simpa only [dif_neg e₁, dif_neg e₂, prod.lex_def, subrel_val, subtype.mk_eq_mk,
        sum.lex_inl_inl] using h } }
end

theorem mul_le_of_limit {a b c : ordinal.{u}}
  (h : is_limit b) : a * b ≤ c ↔ ∀ b' < b, a * b' ≤ c :=
⟨λ h b' l, le_trans (mul_le_mul_left _ (le_of_lt l)) h,
λ H, le_of_not_lt $ induction_on a (λ α r _, induction_on b $ λ β s _,
  by exactI mul_le_of_limit_aux) h H⟩

theorem mul_is_normal {a : ordinal} (h : 0 < a) : is_normal ((*) a) :=
⟨λ b, by rw mul_succ; simpa only [add_zero] using (add_lt_add_iff_left (a*b)).2 h,
 λ b l c, mul_le_of_limit l⟩

theorem lt_mul_of_limit {a b c : ordinal.{u}}
  (h : is_limit c) : a < b * c ↔ ∃ c' < c, a < b * c' :=
by simpa only [not_ball, not_le] using not_congr (@mul_le_of_limit b c a h)

theorem mul_lt_mul_iff_left {a b c : ordinal} (a0 : 0 < a) : a * b < a * c ↔ b < c :=
(mul_is_normal a0).lt_iff

theorem mul_le_mul_iff_left {a b c : ordinal} (a0 : 0 < a) : a * b ≤ a * c ↔ b ≤ c :=
(mul_is_normal a0).le_iff

theorem mul_lt_mul_of_pos_left {a b c : ordinal}
  (h : a < b) (c0 : 0 < c) : c * a < c * b :=
(mul_lt_mul_iff_left c0).2 h

theorem mul_pos {a b : ordinal} (h₁ : 0 < a) (h₂ : 0 < b) : 0 < a * b :=
by simpa only [mul_zero] using mul_lt_mul_of_pos_left h₂ h₁

theorem mul_ne_zero {a b : ordinal} : a ≠ 0 → b ≠ 0 → a * b ≠ 0 :=
by simpa only [ordinal.pos_iff_ne_zero] using mul_pos

theorem le_of_mul_le_mul_left {a b c : ordinal}
  (h : c * a ≤ c * b) (h0 : 0 < c) : a ≤ b :=
le_imp_le_of_lt_imp_lt (λ h', mul_lt_mul_of_pos_left h' h0) h

theorem mul_right_inj {a b c : ordinal} (a0 : 0 < a) : a * b = a * c ↔ b = c :=
(mul_is_normal a0).inj

theorem mul_is_limit {a b : ordinal}
  (a0 : 0 < a) : is_limit b → is_limit (a * b) :=
(mul_is_normal a0).is_limit

theorem mul_is_limit_left {a b : ordinal}
  (l : is_limit a) (b0 : 0 < b) : is_limit (a * b) :=
begin
  rcases zero_or_succ_or_limit b with rfl|⟨b,rfl⟩|lb,
  { exact (lt_irrefl _).elim b0 },
  { rw mul_succ, exact add_is_limit _ l },
  { exact mul_is_limit l.pos lb }
end

/-! ### Division on ordinals -/

protected lemma div_aux (a b : ordinal.{u}) (h : b ≠ 0) : set.nonempty {o | a < b * succ o} :=
⟨a, succ_le.1 $
  by simpa only [succ_zero, one_mul]
    using mul_le_mul_right (succ a) (succ_le.2 (ordinal.pos_iff_ne_zero.2 h))⟩

/-- `a / b` is the unique ordinal `o` satisfying
  `a = b * o + o'` with `o' < b`. -/
protected def div (a b : ordinal.{u}) : ordinal.{u} :=
if h : b = 0 then 0 else omin {o | a < b * succ o} (ordinal.div_aux a b h)

instance : has_div ordinal := ⟨ordinal.div⟩

@[simp] theorem div_zero (a : ordinal) : a / 0 = 0 := dif_pos rfl

lemma div_def (a) {b : ordinal} (h : b ≠ 0) :
  a / b = omin {o | a < b * succ o} (ordinal.div_aux a b h) := dif_neg h

theorem lt_mul_succ_div (a) {b : ordinal} (h : b ≠ 0) : a < b * succ (a / b) :=
by rw div_def a h; exact omin_mem {o | a < b * succ o} _

theorem lt_mul_div_add (a) {b : ordinal} (h : b ≠ 0) : a < b * (a / b) + b :=
by simpa only [mul_succ] using lt_mul_succ_div a h

theorem div_le {a b c : ordinal} (b0 : b ≠ 0) : a / b ≤ c ↔ a < b * succ c :=
⟨λ h, lt_of_lt_of_le (lt_mul_succ_div a b0) (mul_le_mul_left _ $ succ_le_succ.2 h),
 λ h, by rw div_def a b0; exact omin_le h⟩

theorem lt_div {a b c : ordinal} (c0 : c ≠ 0) : a < b / c ↔ c * succ a ≤ b :=
by rw [← not_le, div_le c0, not_lt]

theorem le_div {a b c : ordinal} (c0 : c ≠ 0) :
  a ≤ b / c ↔ c * a ≤ b :=
begin
  apply limit_rec_on a,
  { simp only [mul_zero, ordinal.zero_le] },
  { intros, rw [succ_le, lt_div c0] },
  { simp only [mul_le_of_limit, limit_le, iff_self, forall_true_iff] {contextual := tt} }
end

theorem div_lt {a b c : ordinal} (b0 : b ≠ 0) :
  a / b < c ↔ a < b * c :=
lt_iff_lt_of_le_iff_le $ le_div b0

theorem div_le_of_le_mul {a b c : ordinal} (h : a ≤ b * c) : a / b ≤ c :=
if b0 : b = 0 then by simp only [b0, div_zero, ordinal.zero_le] else
(div_le b0).2 $ lt_of_le_of_lt h $
mul_lt_mul_of_pos_left (lt_succ_self _) (ordinal.pos_iff_ne_zero.2 b0)

theorem mul_lt_of_lt_div {a b c : ordinal} : a < b / c → c * a < b :=
lt_imp_lt_of_le_imp_le div_le_of_le_mul

@[simp] theorem zero_div (a : ordinal) : 0 / a = 0 :=
ordinal.le_zero.1 $ div_le_of_le_mul $ ordinal.zero_le _

theorem mul_div_le (a b : ordinal) : b * (a / b) ≤ a :=
if b0 : b = 0 then by simp only [b0, zero_mul, ordinal.zero_le] else (le_div b0).1 (le_refl _)

theorem mul_add_div (a) {b : ordinal} (b0 : b ≠ 0) (c) : (b * a + c) / b = a + c / b :=
begin
  apply le_antisymm,
  { apply (div_le b0).2,
    rw [mul_succ, mul_add, add_assoc, add_lt_add_iff_left],
    apply lt_mul_div_add _ b0 },
  { rw [le_div b0, mul_add, add_le_add_iff_left],
    apply mul_div_le }
end

theorem div_eq_zero_of_lt {a b : ordinal} (h : a < b) : a / b = 0 :=
begin
  rw [← ordinal.le_zero, div_le $ ordinal.pos_iff_ne_zero.1 $ lt_of_le_of_lt (ordinal.zero_le _) h],
  simpa only [succ_zero, mul_one] using h
end

@[simp] theorem mul_div_cancel (a) {b : ordinal} (b0 : b ≠ 0) : b * a / b = a :=
by simpa only [add_zero, zero_div] using mul_add_div a b0 0

@[simp] theorem div_one (a : ordinal) : a / 1 = a :=
by simpa only [one_mul] using mul_div_cancel a ordinal.one_ne_zero

@[simp] theorem div_self {a : ordinal} (h : a ≠ 0) : a / a = 1 :=
by simpa only [mul_one] using mul_div_cancel 1 h

theorem mul_sub (a b c : ordinal) : a * (b - c) = a * b - a * c :=
if a0 : a = 0 then by simp only [a0, zero_mul, sub_self] else
eq_of_forall_ge_iff $ λ d,
by rw [sub_le, ← le_div a0, sub_le, ← le_div a0, mul_add_div _ a0]

theorem is_limit_add_iff {a b} : is_limit (a + b) ↔ is_limit b ∨ (b = 0 ∧ is_limit a) :=
begin
  split; intro h,
  { by_cases h' : b = 0,
    { rw [h', add_zero] at h, right, exact ⟨h', h⟩ },
      left, rw [←add_sub_cancel a b], apply sub_is_limit h,
      suffices : a + 0 < a + b, simpa only [add_zero],
      rwa [add_lt_add_iff_left, ordinal.pos_iff_ne_zero] },
  rcases h with h|⟨rfl, h⟩, exact add_is_limit a h, simpa only [add_zero]
end

theorem dvd_add_iff : ∀ {a b c : ordinal}, a ∣ b → (a ∣ b + c ↔ a ∣ c)
| a _ c ⟨b, rfl⟩ :=
 ⟨λ ⟨d, e⟩, ⟨d - b, by rw [mul_sub, ← e, add_sub_cancel]⟩,
  λ ⟨d, e⟩, by { rw [e, ← mul_add], apply dvd_mul_right }⟩

theorem dvd_add {a b c : ordinal} (h₁ : a ∣ b) : a ∣ c → a ∣ b + c :=
(dvd_add_iff h₁).2

theorem dvd_zero (a : ordinal) : a ∣ 0 := ⟨_, (mul_zero _).symm⟩

theorem zero_dvd {a : ordinal} : 0 ∣ a ↔ a = 0 :=
⟨λ ⟨h, e⟩, by simp only [e, zero_mul], λ e, e.symm ▸ dvd_zero _⟩

theorem one_dvd (a : ordinal) : 1 ∣ a := ⟨a, (one_mul _).symm⟩

theorem div_mul_cancel : ∀ {a b : ordinal}, a ≠ 0 → a ∣ b → a * (b / a) = b
| a _ a0 ⟨b, rfl⟩ := by rw [mul_div_cancel _ a0]

theorem le_of_dvd : ∀ {a b : ordinal}, b ≠ 0 → a ∣ b → a ≤ b
| a _ b0 ⟨b, rfl⟩ := by simpa only [mul_one] using mul_le_mul_left a
  (one_le_iff_ne_zero.2 (λ h : b = 0, by simpa only [h, mul_zero] using b0))

theorem dvd_antisymm {a b : ordinal} (h₁ : a ∣ b) (h₂ : b ∣ a) : a = b :=
if a0 : a = 0 then by subst a; exact (zero_dvd.1 h₁).symm else
if b0 : b = 0 then by subst b; exact zero_dvd.1 h₂ else
le_antisymm (le_of_dvd b0 h₁) (le_of_dvd a0 h₂)

/-- `a % b` is the unique ordinal `o'` satisfying
  `a = b * o + o'` with `o' < b`. -/
instance : has_mod ordinal := ⟨λ a b, a - b * (a / b)⟩

theorem mod_def (a b : ordinal) : a % b = a - b * (a / b) := rfl

@[simp] theorem mod_zero (a : ordinal) : a % 0 = a :=
by simp only [mod_def, div_zero, zero_mul, sub_zero]

theorem mod_eq_of_lt {a b : ordinal} (h : a < b) : a % b = a :=
by simp only [mod_def, div_eq_zero_of_lt h, mul_zero, sub_zero]

@[simp] theorem zero_mod (b : ordinal) : 0 % b = 0 :=
by simp only [mod_def, zero_div, mul_zero, sub_self]

theorem div_add_mod (a b : ordinal) : b * (a / b) + a % b = a :=
ordinal.add_sub_cancel_of_le $ mul_div_le _ _

theorem mod_lt (a) {b : ordinal} (h : b ≠ 0) : a % b < b :=
(add_lt_add_iff_left (b * (a / b))).1 $
by rw div_add_mod; exact lt_mul_div_add a h

@[simp] theorem mod_self (a : ordinal) : a % a = 0 :=
if a0 : a = 0 then by simp only [a0, zero_mod] else
by simp only [mod_def, div_self a0, mul_one, sub_self]

@[simp] theorem mod_one (a : ordinal) : a % 1 = 0 :=
by simp only [mod_def, div_one, one_mul, sub_self]

/-! ### Supremum of a family of ordinals -/

/-- The supremum of a family of ordinals -/
def sup {ι} (f : ι → ordinal) : ordinal :=
omin {c | ∀ i, f i ≤ c}
  ⟨(sup (cardinal.succ ∘ card ∘ f)).ord, λ i, le_of_lt $
    cardinal.lt_ord.2 (lt_of_lt_of_le (cardinal.lt_succ_self _) (le_sup _ _))⟩

theorem le_sup {ι} (f : ι → ordinal) : ∀ i, f i ≤ sup f :=
omin_mem {c | ∀ i, f i ≤ c} _

theorem sup_le {ι} {f : ι → ordinal} {a} : sup f ≤ a ↔ ∀ i, f i ≤ a :=
⟨λ h i, le_trans (le_sup _ _) h, λ h, omin_le h⟩

theorem lt_sup {ι} {f : ι → ordinal} {a} : a < sup f ↔ ∃ i, a < f i :=
by simpa only [not_forall, not_le] using not_congr (@sup_le _ f a)

theorem sup_not_succ_of_lt_sup {ι} {f : ι → ordinal} (hf : ∀ i, f i < sup f) :
  ∀ a < sup f, succ a < sup f :=
begin
  intros a hao,
  by_contra' hoa,
  have hao' := le_antisymm (succ_le.2 hao) hoa,
  rw ←hao' at hf,
  rw le_antisymm (le_of_lt hao) (sup_le.2 (λ i, lt_succ.1 (hf i))) at hao',
  exact succ_ne_self _ hao',
end

-- A result that shows up twice for some reason.
private lemma lt_sup_of_ne_sup {ι} {f : ι → ordinal} : (∀ i, f i ≠ sup f) → ∀ i, f i < sup f :=
λ hf _, lt_of_le_of_ne (le_sup _ _) (hf _)

theorem sup_not_succ_of_ne_sup {ι} {f : ι → ordinal} (hf : ∀ i, f i ≠ sup f) :
  ∀ a < sup f, succ a < sup f :=
λ _, sup_not_succ_of_lt_sup (lt_sup_of_ne_sup hf) _

theorem sup_eq_zero_iff {ι} {f : ι → ordinal} : sup f = 0 ↔ ∀ i, f i = 0 :=
begin
  refine ⟨λ h i, _, λ h, le_antisymm
    (sup_le.2 (λ i, ordinal.le_zero.2 (h i))) (ordinal.zero_le _)⟩,
  have := le_sup f i,
  rw h at this,
  exact ordinal.le_zero.1 this
end

theorem is_normal.sup {f} (H : is_normal f)
  {ι} {g : ι → ordinal} (h : nonempty ι) : f (sup g) = sup (f ∘ g) :=
eq_of_forall_ge_iff $ λ a,
by rw [sup_le, comp, H.le_set' (λ_:ι, true) g (let ⟨i⟩ := h in ⟨i, ⟨⟩⟩)];
  intros; simp only [sup_le, true_implies_iff]

theorem sup_ord {ι} (f : ι → cardinal) : sup (λ i, (f i).ord) = (cardinal.sup f).ord :=
eq_of_forall_ge_iff $ λ a, by simp only [sup_le, cardinal.ord_le, cardinal.sup_le]

lemma unbounded_range_of_sup_ge {α β : Type u} (r : α → α → Prop) [is_well_order α r] (f : β → α)
  (h : type r ≤ sup.{u u} (typein r ∘ f)) : unbounded r (range f) :=
begin
  apply (not_bounded_iff _).mp, rintro ⟨x, hx⟩, apply not_lt_of_ge h,
  refine lt_of_le_of_lt _ (typein_lt_type r x), rw [sup_le], intro y,
  apply le_of_lt, rw typein_lt_typein, apply hx, apply mem_range_self
end

/-- The supremum of a family of ordinals indexed by the set
  of ordinals less than some `o : ordinal.{u}`.
  (This is not a special case of `sup` over the subtype,
  because `{a // a < o} : Type (u+1)` and `sup` only works over
  families in `Type u`.) -/
def bsup (o : ordinal.{u}) : (Π a < o, ordinal.{max u v}) → ordinal.{max u v} :=
match o, o.out, o.out_eq with
| _, ⟨α, r, _⟩, rfl, f := by exactI sup (λ a, f (typein r a) (typein_lt_type _ _))
end

theorem bsup_le {o f a} : bsup.{u v} o f ≤ a ↔ ∀ i h, f i h ≤ a :=
match o, o.out, o.out_eq, f :
 ∀ o w (e : ⟦w⟧ = o) (f : Π (a : ordinal.{u}), a < o → ordinal.{(max u v)}),
   bsup._match_1 o w e f ≤ a ↔ ∀ i h, f i h ≤ a with
| _, ⟨α, r, _⟩, rfl, f := by rw [bsup._match_1, sup_le]; exactI
  ⟨λ H i h, by simpa only [typein_enum] using H (enum r i h), λ H b, H _ _⟩
end

theorem le_bsup {o} (f : Π a < o, ordinal) (i h) : f i h ≤ bsup o f :=
bsup_le.1 (le_refl _) _ _

theorem lt_bsup {o} (f : Π a < o, ordinal) {a} : a < bsup o f ↔ ∃ i hi, a < f i hi :=
by simpa only [not_forall, not_le] using not_congr (@bsup_le _ f a)

theorem bsup_not_succ_of_lt_bsup {o} {f : Π a < o, ordinal} (hf : ∀ i h, f i h < bsup o f) (a) :
  a < o.bsup f → succ a < o.bsup f :=
begin
  intro hao,
  by_contra' hoa,
  have hao' := le_antisymm (succ_le.2 hao) hoa,
  rw ←hao' at hf,
  rw le_antisymm (le_of_lt hao) (bsup_le.2 (λ i h, lt_succ.1 (hf i h))) at hao',
  exact succ_ne_self _ hao',
end

theorem bsup_eq_zero_iff {o} {f : Π a < o, ordinal} : bsup o f = 0 ↔ ∀ i hi, f i hi = 0 :=
begin
  refine ⟨λ h i hi, _, λ h, le_antisymm
    (bsup_le.2 (λ i hi, ordinal.le_zero.2 (h i hi))) (ordinal.zero_le _)⟩,
  have := le_bsup f i hi,
  rw h at this,
  exact ordinal.le_zero.1 this,
end

theorem bsup_type (r : α → α → Prop) [is_well_order α r] (f) :
  bsup (type r) f = sup (λ a, f (typein r a) (typein_lt_type _ _)) :=
eq_of_forall_ge_iff $ λ o,
by rw [bsup_le, sup_le]; exact
  ⟨λ H b, H _ _, λ H i h, by simpa only [typein_enum] using H (enum r i h)⟩

theorem is_normal.bsup {f} (H : is_normal f) {o} :
  ∀ (g : Π a < o, ordinal) (h : o ≠ 0), f (bsup o g) = bsup o (λ a h, f (g a h)) :=
induction_on o $ λ α r _ g h,
by resetI; rw [bsup_type,
     H.sup (type_ne_zero_iff_nonempty.1 h), bsup_type]

-- A result that shows up twice for some reason.
private lemma lt_bsup_of_ne_bsup {o : ordinal} {f : Π a < o, ordinal} :
  (∀ i h, f i h ≠ o.bsup f) → ∀ i h, f i h < o.bsup f :=
λ hf _ _, lt_of_le_of_ne (le_bsup _ _ _) (hf _ _)

theorem bsup_not_succ_of_ne_bsup {o} {f : Π a < o, ordinal}
  (hf : ∀ (i : ordinal) (h : i < o), f i h ≠ o.bsup f) :
  ∀ a < o.bsup f, succ a < o.bsup f :=
λ _, bsup_not_succ_of_lt_bsup (lt_bsup_of_ne_bsup hf) _

theorem lt_bsup_of_limit {o : ordinal} {f : Π a < o, ordinal}
  (hf : ∀ {a a'} (ha : a < o) (ha' : a' < o), a < a' → f a ha < f a' ha')
  (ho : o.is_limit) (i h) : f i h < bsup o f :=
lt_of_lt_of_le (hf _ _ $ lt_succ_self i) (le_bsup f i.succ $ ho.2 _ h)

theorem bsup_id {o} (ho : is_limit o) : bsup.{u u} o (λ x _, x) = o :=
begin
  apply le_antisymm, rw bsup_le, intro i, apply le_of_lt,
  rw ←not_lt, intro h, apply lt_irrefl (bsup.{u u} o (λ x _, x)),
  apply lt_of_le_of_lt _ (lt_bsup_of_limit _ ho _ h), refl, intros, assumption
end

theorem is_normal.bsup_eq {f} (H : is_normal f) {o : ordinal} (h : is_limit o) :
  bsup.{u} o (λ x _, f x) = f o :=
by { rw [←is_normal.bsup.{u u} H (λ x _, x) h.1, bsup_id h] }

/-- The least strict upper bound of a family of ordinals -/
def lsub {ι} (f : ι → ordinal) : ordinal :=
sup (λ i, (f i).succ)

theorem lsub_le_iff_lt {ι} {f : ι → ordinal} {a} : lsub f ≤ a ↔ ∀ i, f i < a :=
by { convert sup_le, apply propext, simp [succ_le] }

theorem lt_lsub {ι} (f : ι → ordinal) : ∀ i, f i < lsub f :=
λ i, succ_le.1 (le_sup _ i)

theorem sup_le_lsub {ι} (f : ι → ordinal) : sup f ≤ lsub f :=
sup_le.2 (λ i, le_of_lt (lt_lsub f i))

theorem lsub_le_sup_succ {ι} (f : ι → ordinal) : lsub f ≤ succ (sup f) :=
lsub_le_iff_lt.2 (λ i, lt_succ.2 (le_sup f i))

theorem sup_succ_le_lsub {ι} (f : ι → ordinal) : (sup f).succ ≤ lsub f ↔ ∃ i, f i = sup f :=
begin
  refine ⟨λ h, _, _⟩,
  { by_contra' hf,
    exact ne_of_lt (succ_le.1 h) (le_antisymm (sup_le_lsub f)
      (lsub_le_iff_lt.2 (lt_sup_of_ne_sup hf))) },
  rintro ⟨_, hf⟩,
  rw [succ_le, ←hf],
  exact lt_lsub _ _
end

theorem sup_succ_eq_lsub {ι} (f : ι → ordinal) : (sup f).succ = lsub f ↔ ∃ i, f i = sup f :=
begin
  rw iff.intro le_of_eq (λ h, le_antisymm h (lsub_le_sup_succ f)),
  exact sup_succ_le_lsub f
end

theorem sup_eq_lsub {ι} (f : ι → ordinal) : sup f = lsub f ↔ ∀ a < lsub f, succ a < lsub f :=
begin
  refine ⟨λ h, _, λ hf, le_antisymm (sup_le_lsub f) _⟩,
  { rw ←h, exact sup_not_succ_of_lt_sup (lsub_le_iff_lt.1 (le_of_eq h.symm)) },
  rw lsub_le_iff_lt,
  intros i,
  by_contra' hle,
  have heq := (sup_succ_eq_lsub f).2 ⟨i, le_antisymm (le_sup _ _) hle⟩,
  have := hf (sup f) ( by { rw ←heq, exact lt_succ_self _ } ),
  rw heq at this,
  exact lt_irrefl _ this,
end

theorem lsub_eq_zero_iff {ι} {f : ι → ordinal} : lsub f = 0 ↔ is_empty ι :=
begin
  refine ⟨λ h, _, λ hi, _⟩,
  { split,
    intro i,
    have := lt_of_le_of_lt (ordinal.zero_le _) (lt_lsub _ i),
    rw h at this,
    exact lt_irrefl 0 this },
  rw [←ordinal.le_zero, lsub_le_iff_lt],
  exact hi.elim,
end

/-- The bounded least strict upper bound of a family of ordinals. -/
def blsub (o : ordinal.{u}) (f : Π a < o, ordinal.{max u v}) : ordinal.{max u v} :=
o.bsup (λ a ha, (f a ha).succ)

theorem blsub_le_iff_lt {o f a} : blsub o f ≤ a ↔ ∀ i h, f i h < a :=
by { convert bsup_le, apply propext, simp [succ_le] }

theorem lt_blsub {o} (f : Π a < o, ordinal) (i h) : f i h < blsub o f :=
blsub_le_iff_lt.1 (le_refl _) _ _

theorem bsup_le_blsub {o} (f : Π a < o, ordinal) : bsup o f ≤ blsub o f :=
bsup_le.2 (λ i h, le_of_lt (lt_blsub f i h))

theorem blsub_le_bsup_succ {o} (f : Π a < o, ordinal) : blsub o f ≤ (bsup o f).succ :=
blsub_le_iff_lt.2 (λ i h, lt_succ.2 (le_bsup f i h))

theorem bsup_succ_le_blsub {o} (f : Π a < o, ordinal) :
  (bsup o f).succ ≤ blsub o f ↔ ∃ i hi, f i hi = bsup o f :=
begin
  refine ⟨λ h, _, _⟩,
  { by_contra' hf,
    exact ne_of_lt (succ_le.1 h) (le_antisymm (bsup_le_blsub f)
      (blsub_le_iff_lt.2 (lt_bsup_of_ne_bsup hf))) },
  rintro ⟨_, _, hf⟩,
  rw [succ_le, ←hf],
  exact lt_blsub _ _ _
end

theorem bsup_succ_eq_blsub {o} (f : Π a < o, ordinal) :
  (bsup o f).succ = blsub o f ↔ ∃ i hi, f i hi = bsup o f :=
begin
  rw iff.intro le_of_eq (λ h, le_antisymm h (blsub_le_bsup_succ f)),
  exact bsup_succ_le_blsub f
end

theorem bsup_eq_blsub {o} (f : Π a < o, ordinal) :
  bsup o f = blsub o f ↔ ∀ a < blsub o f, succ a < blsub o f :=
begin
  refine ⟨λ h, _, λ hf, le_antisymm (bsup_le_blsub f) _⟩,
  { rw ←h, exact bsup_not_succ_of_lt_bsup (blsub_le_iff_lt.1 (le_of_eq h.symm)) },
  rw blsub_le_iff_lt,
  intros i hi,
  by_contra' hle,
  have heq := (bsup_succ_eq_blsub f).2 ⟨i, hi, le_antisymm (le_bsup _ _ _) hle⟩,
  have := hf (o.bsup f) ( by { rw ←heq, exact lt_succ_self _ } ),
  rw heq at this,
  exact lt_irrefl _ this,
end

theorem blsub_type (r : α → α → Prop) [is_well_order α r] (f) :
  blsub (type r) f = lsub (λ a, f (typein r a) (typein_lt_type _ _)) :=
eq_of_forall_ge_iff $ λ o,
by rw [blsub_le_iff_lt, lsub_le_iff_lt]; exact
  ⟨λ H b, H _ _, λ H i h, by simpa only [typein_enum] using H (enum r i h)⟩

theorem blsub_id {o} : blsub.{u u} o (λ x _, x) = o :=
begin
  apply le_antisymm,
  { rw blsub_le_iff_lt,
    exact λ _, id },
  by_contra' h,
  exact lt_irrefl (blsub.{u u} o (λ x _, x)) (lt_blsub _ _ h),
end

theorem blsub_eq_zero_iff {o} (f : Π a < o, ordinal) : blsub o f = 0 ↔ o = 0 :=
begin
  refine ⟨λ h, _, λ hi, _⟩,
  { by_contra ho,
    have := lt_of_le_of_lt (ordinal.zero_le _)
      (lt_blsub _ 0 (lt_of_le_of_ne (ordinal.zero_le o) (λ h, (ho h.symm)))),
    rw h at this,
    exact lt_irrefl 0 this },
  rw [←ordinal.le_zero, blsub_le_iff_lt],
  intros i hio,
  rw hi at hio,
  exact (not_lt_of_le (ordinal.zero_le _) hio).elim,
end

/-! ### Enumerating unbounded sets of ordinals with ordinals -/

section
variables {S : set ordinal.{u}} (hS : unbounded (<) S)

-- A more convenient characterization of unboundedness.
private lemma unbounded_aux (hS : unbounded (<) S) : ∀ a, ∃ b, S b ∧ a ≤ b :=
begin
  intro a,
  rcases hS a with ⟨b, hb, hb'⟩,
  exact ⟨b, hb, le_of_not_gt hb'⟩,
end

/-- Enumerator function for an unbounded set of ordinals. -/
noncomputable def enum_ord : ordinal.{u} → ordinal.{u} :=
wf.fix (λ o f, omin _ (unbounded_aux hS (blsub.{u u} o f)))

/-- The equation that characterizes `enum_ord` definitionally. This isn't the nicest expression to
work with, so consider using `enum_ord_def` instead. -/
theorem enum_ord_def' (o) :
  enum_ord hS o = omin (λ b, S b ∧ blsub.{u u} o (λ c _, enum_ord hS c) ≤ b) (unbounded_aux hS _) :=
wf.fix_eq _ _

private theorem enum_ord_mem_aux (o) :
  S (enum_ord hS o) ∧ blsub.{u u} o (λ c _, enum_ord hS c) ≤ (enum_ord hS o) :=
by { rw enum_ord_def', exact omin_mem (λ _, _ ∧ _) _ }

theorem enum_ord_mem (o) : enum_ord hS o ∈ S := (enum_ord_mem_aux hS o).left

theorem blsub_le_enum_ord (a) : blsub.{u u} a (λ c _, enum_ord hS c) ≤ enum_ord hS a :=
(enum_ord_mem_aux hS a).right

theorem enum_ord.strict_mono {hS : unbounded (<) S} : strict_mono (enum_ord hS) :=
λ _ _ h, lt_of_lt_of_le (lt_blsub.{u u} _ _ h) (blsub_le_enum_ord hS _)

-- Explicitly specifying hS' screws up `rw` for whatever reason.
private theorem enum_ord_def_aux (a) {hS'} :
  enum_ord hS a = omin (λ b, S b ∧ ∀ c, c < a → enum_ord hS c < b) (hS') :=
begin
  suffices : (λ b, S b ∧ blsub.{u u} a (λ c _, enum_ord hS c) ≤ b) =
    (λ b, S b ∧ ∀ c, c < a → enum_ord hS c < b),
  { rw enum_ord_def',
    simp_rw this },
  apply funext (λ _, propext _),
  exact ⟨ λ ⟨hl, hr⟩, ⟨hl, λ _ h, lt_of_lt_of_le (lt_blsub.{u u} _ _ h) hr⟩,
    λ ⟨hl, hr⟩, ⟨hl, blsub_le_iff_lt.2 hr⟩ ⟩,
end

/-- The hypothesis that asserts that the `omin` from `enum_ord_def` exists. -/
lemma enum_ord_def_H {hS : unbounded (<) S} {o} :
  ∃ x, (λ b, S b ∧ ∀ c, c < o → enum_ord hS c < b) x :=
(⟨_, enum_ord_mem hS o, λ _ b, enum_ord.strict_mono b⟩)

/-- A more workable definition for `enum_ord`. -/
theorem enum_ord_def (o) :
  enum_ord hS o = omin (λ b, S b ∧ ∀ c, c < o → enum_ord hS c < b) enum_ord_def_H :=
enum_ord_def_aux hS o

theorem enum_ord.surjective {hS : unbounded (<) S} : ∀ s ∈ S, ∃ a, enum_ord hS a = s :=
begin
  by_contra' H,
  let a := omin _ H,
  cases omin_mem _ H with hal har,
  let c : ordinal.{u} := omin (λ b, a ≤ enum_ord hS b)
    ⟨_, well_founded.self_le_of_strict_mono wf enum_ord.strict_mono _⟩,
  suffices : enum_ord hS c = a,
  { exact har c this },
  rw enum_ord_def,
  apply le_antisymm,
  { refine omin_le ⟨hal, λ b hb, _⟩,
    by_contra' h,
    exact not_lt_of_le (omin_le h : c ≤ b) hb },
  rw le_omin,
  rintros b ⟨hbl, hbr⟩,
  by_contra' hab,
  suffices : ∀ d, enum_ord hS d ≠ b,
  { exact @not_lt_omin _ H _ ⟨hbl, this⟩ hab, },
  by_contra' h,
  cases h with d hdb,
  refine ne_of_lt (hbr d _) hdb,
  by_contra' hcd,
  apply not_le_of_lt hab,
  rw ←hdb,
  refine le_trans _ (enum_ord.strict_mono.monotone hcd),
  exact omin_mem (λ _, a ≤ _) _
end

/-- An order isomorphism between an unbounded set of ordinals and the ordinals. -/
noncomputable def enum_ord.order_iso : ordinal.{u} ≃o S :=
strict_mono.order_iso_of_surjective (λ o, ⟨_, enum_ord_mem hS o⟩) enum_ord.strict_mono
begin
  convert @enum_ord.surjective _ hS,
  refine propext ⟨λ h s hs, _, λ h a, _⟩,
  { cases h ⟨s, hs⟩ with a ha,
    exact ⟨a, subtype.mk.inj ha⟩ },
  cases h a.val a.prop with s hs,
  exact ⟨s, subtype.eq hs⟩,
end

/-- A characterization of `enum_ord`: it is the unique strict monotonic function with range `S`. -/
theorem eq_enum_ord (f : ordinal.{u} → ordinal.{u}) :
  strict_mono f ∧ range f = S ↔ f = enum_ord hS :=
begin
  rw range_eq_iff,
  split, swap,
  { rintro ⟨h⟩,
    exact ⟨enum_ord.strict_mono, enum_ord_mem hS, enum_ord.surjective⟩ },
  rintro ⟨h, hl, hr⟩,
  refine funext (λ a, _),
  apply wf.induction a,
  intros b H,
  apply le_antisymm,
  { cases hr _ (enum_ord_mem hS b) with d hd,
    rw ←hd,
    apply h.monotone,
    by_contra' hbd,
    have := enum_ord.strict_mono hbd,
    rw ←(H d hbd) at this,
    exact (ne_of_lt this) hd },
  rw enum_ord_def,
  refine omin_le ⟨hl b, λ c hc, _⟩,
  rw ←(H c hc),
  exact h hc,
end

end

/-! ### Ordinal exponential -/

/-- The ordinal exponential, defined by transfinite recursion. -/
def power (a b : ordinal) : ordinal :=
if a = 0 then 1 - b else
limit_rec_on b 1 (λ _ IH, IH * a) (λ b _, bsup.{u u} b)

instance : has_pow ordinal ordinal := ⟨power⟩
local infixr ^ := @pow ordinal ordinal ordinal.has_pow

theorem zero_power' (a : ordinal) : 0 ^ a = 1 - a :=
by simp only [pow, power, if_pos rfl]

@[simp] theorem zero_power {a : ordinal} (a0 : a ≠ 0) : 0 ^ a = 0 :=
by rwa [zero_power', ordinal.sub_eq_zero_iff_le, one_le_iff_ne_zero]

@[simp] theorem power_zero (a : ordinal) : a ^ 0 = 1 :=
by by_cases a = 0; [simp only [pow, power, if_pos h, sub_zero],
simp only [pow, power, if_neg h, limit_rec_on_zero]]

@[simp] theorem power_succ (a b : ordinal) : a ^ succ b = a ^ b * a :=
if h : a = 0 then by subst a; simp only [zero_power (succ_ne_zero _), mul_zero]
else by simp only [pow, power, limit_rec_on_succ, if_neg h]

theorem power_limit {a b : ordinal} (a0 : a ≠ 0) (h : is_limit b) :
  a ^ b = bsup.{u u} b (λ c _, a ^ c) :=
by simp only [pow, power, if_neg a0]; rw limit_rec_on_limit _ _ _ _ h; refl

theorem power_le_of_limit {a b c : ordinal} (a0 : a ≠ 0) (h : is_limit b) :
  a ^ b ≤ c ↔ ∀ b' < b, a ^ b' ≤ c :=
by rw [power_limit a0 h, bsup_le]

theorem lt_power_of_limit {a b c : ordinal} (b0 : b ≠ 0) (h : is_limit c) :
  a < b ^ c ↔ ∃ c' < c, a < b ^ c' :=
by rw [← not_iff_not, not_exists]; simp only [not_lt, power_le_of_limit b0 h, exists_prop, not_and]

@[simp] theorem power_one (a : ordinal) : a ^ 1 = a :=
by rw [← succ_zero, power_succ]; simp only [power_zero, one_mul]

@[simp] theorem one_power (a : ordinal) : 1 ^ a = 1 :=
begin
  apply limit_rec_on a,
  { simp only [power_zero] },
  { intros _ ih, simp only [power_succ, ih, mul_one] },
  refine λ b l IH, eq_of_forall_ge_iff (λ c, _),
  rw [power_le_of_limit ordinal.one_ne_zero l],
  exact ⟨λ H, by simpa only [power_zero] using H 0 l.pos,
         λ H b' h, by rwa IH _ h⟩,
end

theorem power_pos {a : ordinal} (b)
  (a0 : 0 < a) : 0 < a ^ b :=
begin
  have h0 : 0 < a ^ 0, {simp only [power_zero, zero_lt_one]},
  apply limit_rec_on b,
  { exact h0 },
  { intros b IH, rw [power_succ],
    exact mul_pos IH a0 },
  { exact λ b l _, (lt_power_of_limit (ordinal.pos_iff_ne_zero.1 a0) l).2
      ⟨0, l.pos, h0⟩ },
end

theorem power_ne_zero {a : ordinal} (b)
  (a0 : a ≠ 0) : a ^ b ≠ 0 :=
ordinal.pos_iff_ne_zero.1 $ power_pos b $ ordinal.pos_iff_ne_zero.2 a0

theorem power_is_normal {a : ordinal} (h : 1 < a) : is_normal ((^) a) :=
have a0 : 0 < a, from lt_trans zero_lt_one h,
⟨λ b, by simpa only [mul_one, power_succ] using
  (mul_lt_mul_iff_left (power_pos b a0)).2 h,
 λ b l c, power_le_of_limit (ne_of_gt a0) l⟩

theorem power_lt_power_iff_right {a b c : ordinal}
  (a1 : 1 < a) : a ^ b < a ^ c ↔ b < c :=
(power_is_normal a1).lt_iff

theorem power_le_power_iff_right {a b c : ordinal}
  (a1 : 1 < a) : a ^ b ≤ a ^ c ↔ b ≤ c :=
(power_is_normal a1).le_iff

theorem power_right_inj {a b c : ordinal}
  (a1 : 1 < a) : a ^ b = a ^ c ↔ b = c :=
(power_is_normal a1).inj

theorem power_is_limit {a b : ordinal}
  (a1 : 1 < a) : is_limit b → is_limit (a ^ b) :=
(power_is_normal a1).is_limit

theorem power_is_limit_left {a b : ordinal}
  (l : is_limit a) (hb : b ≠ 0) : is_limit (a ^ b) :=
begin
  rcases zero_or_succ_or_limit b with e|⟨b,rfl⟩|l',
  { exact absurd e hb },
  { rw power_succ,
    exact mul_is_limit (power_pos _ l.pos) l },
  { exact power_is_limit l.one_lt l' }
end

theorem power_le_power_right {a b c : ordinal}
  (h₁ : 0 < a) (h₂ : b ≤ c) : a ^ b ≤ a ^ c :=
begin
  cases lt_or_eq_of_le (one_le_iff_pos.2 h₁) with h₁ h₁,
  { exact (power_le_power_iff_right h₁).2 h₂ },
  { subst a, simp only [one_power] }
end

theorem power_le_power_left {a b : ordinal} (c)
  (ab : a ≤ b) : a ^ c ≤ b ^ c :=
begin
  by_cases a0 : a = 0,
  { subst a, by_cases c0 : c = 0,
    { subst c, simp only [power_zero] },
    { simp only [zero_power c0, ordinal.zero_le] } },
  { apply limit_rec_on c,
    { simp only [power_zero] },
    { intros c IH, simpa only [power_succ] using mul_le_mul IH ab },
    { exact λ c l IH, (power_le_of_limit a0 l).2
        (λ b' h, le_trans (IH _ h) (power_le_power_right
          (lt_of_lt_of_le (ordinal.pos_iff_ne_zero.2 a0) ab) (le_of_lt h))) } }
end

theorem le_power_self {a : ordinal} (b) (a1 : 1 < a) : b ≤ a ^ b :=
(power_is_normal a1).le_self _

theorem power_lt_power_left_of_succ {a b c : ordinal}
  (ab : a < b) : a ^ succ c < b ^ succ c :=
by rw [power_succ, power_succ]; exact
lt_of_le_of_lt
  (mul_le_mul_right _ $ power_le_power_left _ $ le_of_lt ab)
  (mul_lt_mul_of_pos_left ab (power_pos _ (lt_of_le_of_lt (ordinal.zero_le _) ab)))

theorem power_add (a b c : ordinal) : a ^ (b + c) = a ^ b * a ^ c :=
begin
  by_cases a0 : a = 0,
  { subst a,
    by_cases c0 : c = 0, {simp only [c0, add_zero, power_zero, mul_one]},
    have : b+c ≠ 0 := ne_of_gt (lt_of_lt_of_le
      (ordinal.pos_iff_ne_zero.2 c0) (le_add_left _ _)),
    simp only [zero_power c0, zero_power this, mul_zero] },
  cases eq_or_lt_of_le (one_le_iff_ne_zero.2 a0) with a1 a1,
  { subst a1, simp only [one_power, mul_one] },
  apply limit_rec_on c,
  { simp only [add_zero, power_zero, mul_one] },
  { intros c IH,
    rw [add_succ, power_succ, IH, power_succ, mul_assoc] },
  { intros c l IH,
    refine eq_of_forall_ge_iff (λ d, (((power_is_normal a1).trans
      (add_is_normal b)).limit_le l).trans _),
    simp only [IH] {contextual := tt},
    exact (((mul_is_normal $ power_pos b (ordinal.pos_iff_ne_zero.2 a0)).trans
      (power_is_normal a1)).limit_le l).symm }
end

theorem power_dvd_power (a) {b c : ordinal}
  (h : b ≤ c) : a ^ b ∣ a ^ c :=
by { rw [← ordinal.add_sub_cancel_of_le h, power_add], apply dvd_mul_right }

theorem power_dvd_power_iff {a b c : ordinal}
  (a1 : 1 < a) : a ^ b ∣ a ^ c ↔ b ≤ c :=
⟨λ h, le_of_not_lt $ λ hn,
  not_le_of_lt ((power_lt_power_iff_right a1).2 hn) $
   le_of_dvd (power_ne_zero _ $ one_le_iff_ne_zero.1 $ le_of_lt a1) h,
power_dvd_power _⟩

theorem power_mul (a b c : ordinal) : a ^ (b * c) = (a ^ b) ^ c :=
begin
  by_cases b0 : b = 0, {simp only [b0, zero_mul, power_zero, one_power]},
  by_cases a0 : a = 0,
  { subst a,
    by_cases c0 : c = 0, {simp only [c0, mul_zero, power_zero]},
    simp only [zero_power b0, zero_power c0, zero_power (mul_ne_zero b0 c0)] },
  cases eq_or_lt_of_le (one_le_iff_ne_zero.2 a0) with a1 a1,
  { subst a1, simp only [one_power] },
  apply limit_rec_on c,
  { simp only [mul_zero, power_zero] },
  { intros c IH,
    rw [mul_succ, power_add, IH, power_succ] },
  { intros c l IH,
    refine eq_of_forall_ge_iff (λ d, (((power_is_normal a1).trans
      (mul_is_normal (ordinal.pos_iff_ne_zero.2 b0))).limit_le l).trans _),
    simp only [IH] {contextual := tt},
    exact (power_le_of_limit (power_ne_zero _ a0) l).symm }
end

/-! ### Ordinal logarithm -/

/-- The ordinal logarithm is the solution `u` to the equation
  `x = b ^ u * v + w` where `v < b` and `w < b`. -/
def log (b : ordinal) (x : ordinal) : ordinal :=
if h : 1 < b then pred $
  omin {o | x < b^o} ⟨succ x, succ_le.1 (le_power_self _ h)⟩
else 0

@[simp] theorem log_not_one_lt {b : ordinal} (b1 : ¬ 1 < b) (x : ordinal) : log b x = 0 :=
by simp only [log, dif_neg b1]

theorem log_def {b : ordinal} (b1 : 1 < b) (x : ordinal) : log b x =
  pred (omin {o | x < b^o} (log._proof_1 b x b1)) :=
by simp only [log, dif_pos b1]

@[simp] theorem log_zero (b : ordinal) : log b 0 = 0 :=
if b1 : 1 < b then
  by rw [log_def b1, ← ordinal.le_zero, pred_le];
     apply omin_le; change 0<b^succ 0;
     rw [succ_zero, power_one];
     exact lt_trans zero_lt_one b1
else by simp only [log_not_one_lt b1]

theorem succ_log_def {b x : ordinal} (b1 : 1 < b) (x0 : 0 < x) : succ (log b x) =
  omin {o | x < b^o} (log._proof_1 b x b1) :=
begin
  let t := omin {o | x < b^o} (log._proof_1 b x b1),
  have : x < b ^ t := omin_mem {o | x < b^o} _,
  rcases zero_or_succ_or_limit t with h|h|h,
  { refine (not_lt_of_le (one_le_iff_pos.2 x0) _).elim,
    simpa only [h, power_zero] },
  { rw [show log b x = pred t, from log_def b1 x,
        succ_pred_iff_is_succ.2 h] },
  { rcases (lt_power_of_limit (ne_of_gt $ lt_trans zero_lt_one b1) h).1 this with ⟨a, h₁, h₂⟩,
    exact (not_le_of_lt h₁).elim (le_omin.1 (le_refl t) a h₂) }
end

theorem lt_power_succ_log {b : ordinal} (b1 : 1 < b) (x : ordinal) :
  x < b ^ succ (log b x) :=
begin
  cases lt_or_eq_of_le (ordinal.zero_le x) with x0 x0,
  { rw [succ_log_def b1 x0], exact omin_mem {o | x < b^o} _ },
  { subst x, apply power_pos _ (lt_trans zero_lt_one b1) }
end

theorem power_log_le (b) {x : ordinal} (x0 : 0 < x) :
  b ^ log b x ≤ x :=
begin
  by_cases b0 : b = 0,
  { rw [b0, zero_power'],
    refine le_trans (sub_le_self _ _) (one_le_iff_pos.2 x0) },
  cases lt_or_eq_of_le (one_le_iff_ne_zero.2 b0) with b1 b1,
  { refine le_of_not_lt (λ h, not_le_of_lt (lt_succ_self (log b x)) _),
    have := @omin_le {o | x < b^o} _ _ h,
    rwa ← succ_log_def b1 x0 at this },
  { rw [← b1, one_power], exact one_le_iff_pos.2 x0 }
end

theorem le_log {b x c : ordinal} (b1 : 1 < b) (x0 : 0 < x) :
  c ≤ log b x ↔ b ^ c ≤ x :=
⟨λ h, le_trans ((power_le_power_iff_right b1).2 h) (power_log_le b x0),
 λ h, le_of_not_lt $ λ hn,
   not_le_of_lt (lt_power_succ_log b1 x) $
   le_trans ((power_le_power_iff_right b1).2 (succ_le.2 hn)) h⟩

theorem log_lt {b x c : ordinal} (b1 : 1 < b) (x0 : 0 < x) :
  log b x < c ↔ x < b ^ c :=
lt_iff_lt_of_le_iff_le (le_log b1 x0)

theorem log_le_log (b) {x y : ordinal} (xy : x ≤ y) :
  log b x ≤ log b y :=
if x0 : x = 0 then by simp only [x0, log_zero, ordinal.zero_le] else
have x0 : 0 < x, from ordinal.pos_iff_ne_zero.2 x0,
if b1 : 1 < b then
  (le_log b1 (lt_of_lt_of_le x0 xy)).2 $ le_trans (power_log_le _ x0) xy
else by simp only [log_not_one_lt b1, ordinal.zero_le]

theorem log_le_self (b x : ordinal) : log b x ≤ x :=
if x0 : x = 0 then by simp only [x0, log_zero, ordinal.zero_le] else
if b1 : 1 < b then
  le_trans (le_power_self _ b1) (power_log_le b (ordinal.pos_iff_ne_zero.2 x0))
else by simp only [log_not_one_lt b1, ordinal.zero_le]

/-! ### The Cantor normal form -/

theorem CNF_aux {b o : ordinal} (b0 : b ≠ 0) (o0 : o ≠ 0) :
  o % b ^ log b o < o :=
lt_of_lt_of_le
  (mod_lt _ $ power_ne_zero _ b0)
  (power_log_le _ $ ordinal.pos_iff_ne_zero.2 o0)

/-- Proving properties of ordinals by induction over their Cantor normal form. -/
@[elab_as_eliminator] noncomputable def CNF_rec {b : ordinal} (b0 : b ≠ 0)
  {C : ordinal → Sort*}
  (H0 : C 0)
  (H : ∀ o, o ≠ 0 → o % b ^ log b o < o → C (o % b ^ log b o) → C o)
  : ∀ o, C o
| o :=
  if o0 : o = 0 then by rw o0; exact H0 else
  have _, from CNF_aux b0 o0,
  H o o0 this (CNF_rec (o % b ^ log b o))
using_well_founded {dec_tac := `[assumption]}

@[simp] theorem CNF_rec_zero {b} (b0) {C H0 H} : @CNF_rec b b0 C H0 H 0 = H0 :=
by rw [CNF_rec, dif_pos rfl]; refl

@[simp] theorem CNF_rec_ne_zero {b} (b0) {C H0 H o} (o0) :
  @CNF_rec b b0 C H0 H o = H o o0 (CNF_aux b0 o0) (@CNF_rec b b0 C H0 H _) :=
by rw [CNF_rec, dif_neg o0]

/-- The Cantor normal form of an ordinal is the list of coefficients
  in the base-`b` expansion of `o`.

    CNF b (b ^ u₁ * v₁ + b ^ u₂ * v₂) = [(u₁, v₁), (u₂, v₂)] -/
noncomputable def CNF (b := omega) (o : ordinal) : list (ordinal × ordinal) :=
if b0 : b = 0 then [] else
CNF_rec b0 [] (λ o o0 h IH, (log b o, o / b ^ log b o) :: IH) o

@[simp] theorem zero_CNF (o) : CNF 0 o = [] :=
dif_pos rfl

@[simp] theorem CNF_zero (b) : CNF b 0 = [] :=
if b0 : b = 0 then dif_pos b0 else
(dif_neg b0).trans $ CNF_rec_zero _

theorem CNF_ne_zero {b o : ordinal} (b0 : b ≠ 0) (o0 : o ≠ 0) :
  CNF b o = (log b o, o / b ^ log b o) :: CNF b (o % b ^ log b o) :=
by unfold CNF; rw [dif_neg b0, dif_neg b0, CNF_rec_ne_zero b0 o0]

theorem one_CNF {o : ordinal} (o0 : o ≠ 0) :
  CNF 1 o = [(0, o)] :=
by rw [CNF_ne_zero ordinal.one_ne_zero o0, log_not_one_lt (lt_irrefl _), power_zero, mod_one,
       CNF_zero, div_one]

theorem CNF_foldr {b : ordinal} (b0 : b ≠ 0) (o) :
  (CNF b o).foldr (λ p r, b ^ p.1 * p.2 + r) 0 = o :=
CNF_rec b0 (by rw CNF_zero; refl)
  (λ o o0 h IH, by rw [CNF_ne_zero b0 o0, list.foldr_cons, IH, div_add_mod]) o

theorem CNF_pairwise_aux (b := omega) (o) :
  (∀ p ∈ CNF b o, prod.fst p ≤ log b o) ∧
  (CNF b o).pairwise (λ p q, q.1 < p.1) :=
begin
  by_cases b0 : b = 0,
  { simp only [b0, zero_CNF, list.pairwise.nil, and_true], exact λ _, false.elim },
  cases lt_or_eq_of_le (one_le_iff_ne_zero.2 b0) with b1 b1,
  { refine CNF_rec b0 _ _ o,
    { simp only [CNF_zero, list.pairwise.nil, and_true], exact λ _, false.elim },
    intros o o0 H IH, cases IH with IH₁ IH₂,
    simp only [CNF_ne_zero b0 o0, list.forall_mem_cons, list.pairwise_cons, IH₂, and_true],
    refine ⟨⟨le_refl _, λ p m, _⟩, λ p m, _⟩,
    { exact le_trans (IH₁ p m) (log_le_log _ $ le_of_lt H) },
    { refine lt_of_le_of_lt (IH₁ p m) ((log_lt b1 _).2 _),
      { rw ordinal.pos_iff_ne_zero, intro e,
        rw e at m, simpa only [CNF_zero] using m },
      { exact mod_lt _ (power_ne_zero _ b0) } } },
  { by_cases o0 : o = 0,
    { simp only [o0, CNF_zero, list.pairwise.nil, and_true], exact λ _, false.elim },
    rw [← b1, one_CNF o0],
    simp only [list.mem_singleton, log_not_one_lt (lt_irrefl _), forall_eq, le_refl, true_and,
      list.pairwise_singleton] }
end

theorem CNF_pairwise (b := omega) (o) :
  (CNF b o).pairwise (λ p q, prod.fst q < p.1) :=
(CNF_pairwise_aux _ _).2

theorem CNF_fst_le_log (b := omega) (o) :
  ∀ p ∈ CNF b o, prod.fst p ≤ log b o :=
(CNF_pairwise_aux _ _).1

theorem CNF_fst_le (b := omega) (o) (p ∈ CNF b o) : prod.fst p ≤ o :=
le_trans (CNF_fst_le_log _ _ p H) (log_le_self _ _)

theorem CNF_snd_lt {b : ordinal} (b1 : 1 < b) (o) :
  ∀ p ∈ CNF b o, prod.snd p < b :=
begin
  have b0 := ne_of_gt (lt_trans zero_lt_one b1),
  refine CNF_rec b0 (λ _, by rw [CNF_zero]; exact false.elim) _ o,
  intros o o0 H IH,
  simp only [CNF_ne_zero b0 o0, list.mem_cons_iff, forall_eq_or_imp, iff_true_intro IH, and_true],
  rw [div_lt (power_ne_zero _ b0), ← power_succ],
  exact lt_power_succ_log b1 _,
end

theorem CNF_sorted (b := omega) (o) :
  ((CNF b o).map prod.fst).sorted (>) :=
by rw [list.sorted, list.pairwise_map]; exact CNF_pairwise b o

/-! ### Casting naturals into ordinals, compatibility with operations -/

@[simp] theorem nat_cast_mul {m n : ℕ} : ((m * n : ℕ) : ordinal) = m * n :=
by induction n with n IH; [simp only [nat.cast_zero, nat.mul_zero, mul_zero],
  rw [nat.mul_succ, nat.cast_add, IH, nat.cast_succ, mul_add_one]]

@[simp] theorem nat_cast_power {m n : ℕ} : ((pow m n : ℕ) : ordinal) = m ^ n :=
by induction n with n IH; [simp only [pow_zero, nat.cast_zero, power_zero, nat.cast_one],
  rw [pow_succ', nat_cast_mul, IH, nat.cast_succ, ← succ_eq_add_one, power_succ]]

@[simp] theorem nat_cast_le {m n : ℕ} : (m : ordinal) ≤ n ↔ m ≤ n :=
by rw [← cardinal.ord_nat, ← cardinal.ord_nat,
       cardinal.ord_le_ord, cardinal.nat_cast_le]

@[simp] theorem nat_cast_lt {m n : ℕ} : (m : ordinal) < n ↔ m < n :=
by simp only [lt_iff_le_not_le, nat_cast_le]

@[simp] theorem nat_cast_inj {m n : ℕ} : (m : ordinal) = n ↔ m = n :=
by simp only [le_antisymm_iff, nat_cast_le]

@[simp] theorem nat_cast_eq_zero {n : ℕ} : (n : ordinal) = 0 ↔ n = 0 :=
@nat_cast_inj n 0

theorem nat_cast_ne_zero {n : ℕ} : (n : ordinal) ≠ 0 ↔ n ≠ 0 :=
not_congr nat_cast_eq_zero

@[simp] theorem nat_cast_pos {n : ℕ} : (0 : ordinal) < n ↔ 0 < n :=
@nat_cast_lt 0 n

@[simp] theorem nat_cast_sub {m n : ℕ} : ((m - n : ℕ) : ordinal) = m - n :=
(_root_.le_total m n).elim
  (λ h, by rw [tsub_eq_zero_iff_le.2 h, ordinal.sub_eq_zero_iff_le.2 (nat_cast_le.2 h)]; refl)
  (λ h, (add_left_cancel n).1 $ by rw [← nat.cast_add,
     add_tsub_cancel_of_le h, ordinal.add_sub_cancel_of_le (nat_cast_le.2 h)])

@[simp] theorem nat_cast_div {m n : ℕ} : ((m / n : ℕ) : ordinal) = m / n :=
if n0 : n = 0 then by simp only [n0, nat.div_zero, nat.cast_zero, div_zero] else
have n0':_, from nat_cast_ne_zero.2 n0,
le_antisymm
  (by rw [le_div n0', ← nat_cast_mul, nat_cast_le, mul_comm];
      apply nat.div_mul_le_self)
  (by rw [div_le n0', succ, ← nat.cast_succ, ← nat_cast_mul,
          nat_cast_lt, mul_comm, ← nat.div_lt_iff_lt_mul _ _ (nat.pos_of_ne_zero n0)];
      apply nat.lt_succ_self)

@[simp] theorem nat_cast_mod {m n : ℕ} : ((m % n : ℕ) : ordinal) = m % n :=
by rw [← add_left_cancel (n*(m/n)), div_add_mod, ← nat_cast_div, ← nat_cast_mul, ← nat.cast_add,
       nat.div_add_mod]

@[simp] theorem nat_le_card {o} {n : ℕ} : (n : cardinal) ≤ card o ↔ (n : ordinal) ≤ o :=
⟨λ h, by rwa [← cardinal.ord_le, cardinal.ord_nat] at h,
 λ h, card_nat n ▸ card_le_card h⟩

@[simp] theorem nat_lt_card {o} {n : ℕ} : (n : cardinal) < card o ↔ (n : ordinal) < o :=
by rw [← succ_le, ← cardinal.succ_le, ← cardinal.nat_succ, nat_le_card]; refl

@[simp] theorem card_lt_nat {o} {n : ℕ} : card o < n ↔ o < n :=
lt_iff_lt_of_le_iff_le nat_le_card

@[simp] theorem card_le_nat {o} {n : ℕ} : card o ≤ n ↔ o ≤ n :=
le_iff_le_iff_lt_iff_lt.2 nat_lt_card

@[simp] theorem card_eq_nat {o} {n : ℕ} : card o = n ↔ o = n :=
by simp only [le_antisymm_iff, card_le_nat, nat_le_card]

@[simp] theorem type_fin (n : ℕ) : @type (fin n) (<) _ = n :=
by rw [← card_eq_nat, card_type, mk_fin]

@[simp] theorem lift_nat_cast (n : ℕ) : lift n = n :=
by induction n with n ih; [simp only [nat.cast_zero, lift_zero],
  simp only [nat.cast_succ, lift_add, ih, lift_one]]

theorem lift_type_fin (n : ℕ) : lift (@type (fin n) (<) _) = n :=
by simp only [type_fin, lift_nat_cast]

theorem type_fintype (r : α → α → Prop) [is_well_order α r] [fintype α] : type r = fintype.card α :=
by rw [← card_eq_nat, card_type, mk_fintype]

end ordinal

/-! ### Properties of `omega` -/

namespace cardinal
open ordinal

@[simp] theorem ord_omega : ord.{u} omega = ordinal.omega :=
le_antisymm (ord_le.2 $ le_refl _) $
le_of_forall_lt $ λ o h, begin
  rcases ordinal.lt_lift_iff.1 h with ⟨o, rfl, h'⟩,
  rw [lt_ord, ← lift_card, ← lift_omega.{0 u},
      lift_lt, ← typein_enum (<) h'],
  exact lt_omega_iff_fintype.2 ⟨set.fintype_lt_nat _⟩
end

@[simp] theorem add_one_of_omega_le {c} (h : omega ≤ c) : c + 1 = c :=
by rw [add_comm, ← card_ord c, ← card_one,
       ← card_add, one_add_of_omega_le];
   rwa [← ord_omega, ord_le_ord]

end cardinal

namespace ordinal

theorem lt_omega {o : ordinal.{u}} : o < omega ↔ ∃ n : ℕ, o = n :=
by rw [← cardinal.ord_omega, cardinal.lt_ord, lt_omega]; simp only [card_eq_nat]

theorem nat_lt_omega (n : ℕ) : (n : ordinal) < omega :=
lt_omega.2 ⟨_, rfl⟩

theorem omega_pos : 0 < omega := nat_lt_omega 0

theorem omega_ne_zero : omega ≠ 0 := ne_of_gt omega_pos

theorem one_lt_omega : 1 < omega := by simpa only [nat.cast_one] using nat_lt_omega 1

theorem omega_is_limit : is_limit omega :=
⟨omega_ne_zero, λ o h,
  let ⟨n, e⟩ := lt_omega.1 h in
  by rw [e]; exact nat_lt_omega (n+1)⟩

theorem omega_le {o : ordinal.{u}} : omega ≤ o ↔ ∀ n : ℕ, (n : ordinal) ≤ o :=
⟨λ h n, le_trans (le_of_lt (nat_lt_omega _)) h,
 λ H, le_of_forall_lt $ λ a h,
   let ⟨n, e⟩ := lt_omega.1 h in
   by rw [e, ← succ_le]; exact H (n+1)⟩

theorem omega_eq_sup_nat : ordinal.omega.{u} = sup (λ n : ℕ, n) :=
begin
  apply le_antisymm,
  { rw omega_le,
    exact le_sup _ },
  rw sup_le,
  exact λ n, le_of_lt (nat_lt_omega n),
end

theorem nat_lt_limit {o} (h : is_limit o) : ∀ n : ℕ, (n : ordinal) < o
| 0     := lt_of_le_of_ne (ordinal.zero_le o) h.1.symm
| (n+1) := h.2 _ (nat_lt_limit n)

theorem omega_le_of_is_limit {o} (h : is_limit o) : omega ≤ o :=
omega_le.2 $ λ n, le_of_lt $ nat_lt_limit h n

theorem add_omega {a : ordinal} (h : a < omega) : a + omega = omega :=
begin
  rcases lt_omega.1 h with ⟨n, rfl⟩,
  clear h, induction n with n IH,
  { rw [nat.cast_zero, zero_add] },
  { rw [nat.cast_succ, add_assoc, one_add_of_omega_le (le_refl _), IH] }
end

theorem add_lt_omega {a b : ordinal} (ha : a < omega) (hb : b < omega) : a + b < omega :=
match a, b, lt_omega.1 ha, lt_omega.1 hb with
| _, _, ⟨m, rfl⟩, ⟨n, rfl⟩ := by rw [← nat.cast_add]; apply nat_lt_omega
end

theorem mul_lt_omega {a b : ordinal} (ha : a < omega) (hb : b < omega) : a * b < omega :=
match a, b, lt_omega.1 ha, lt_omega.1 hb with
| _, _, ⟨m, rfl⟩, ⟨n, rfl⟩ := by rw [← nat_cast_mul]; apply nat_lt_omega
end

theorem is_limit_iff_omega_dvd {a : ordinal} : is_limit a ↔ a ≠ 0 ∧ omega ∣ a :=
begin
  refine ⟨λ l, ⟨l.1, ⟨a / omega, le_antisymm _ (mul_div_le _ _)⟩⟩, λ h, _⟩,
  { refine (limit_le l).2 (λ x hx, le_of_lt _),
    rw [← div_lt omega_ne_zero, ← succ_le, le_div omega_ne_zero,
        mul_succ, add_le_of_limit omega_is_limit],
    intros b hb,
    rcases lt_omega.1 hb with ⟨n, rfl⟩,
    exact le_trans (add_le_add_right (mul_div_le _ _) _)
      (le_of_lt $ lt_sub.1 $ nat_lt_limit (sub_is_limit l hx) _) },
  { rcases h with ⟨a0, b, rfl⟩,
    refine mul_is_limit_left omega_is_limit
      (ordinal.pos_iff_ne_zero.2 $ mt _ a0),
    intro e, simp only [e, mul_zero] }
end

local infixr ^ := @pow ordinal ordinal ordinal.has_pow

theorem power_lt_omega {a b : ordinal} (ha : a < omega) (hb : b < omega) : a ^ b < omega :=
match a, b, lt_omega.1 ha, lt_omega.1 hb with
| _, _, ⟨m, rfl⟩, ⟨n, rfl⟩ := by rw [← nat_cast_power]; apply nat_lt_omega
end

theorem add_omega_power {a b : ordinal} (h : a < omega ^ b) : a + omega ^ b = omega ^ b :=
begin
  refine le_antisymm _ (le_add_left _ _),
  revert h, apply limit_rec_on b,
  { intro h, rw [power_zero, ← succ_zero, lt_succ, ordinal.le_zero] at h,
    rw [h, zero_add] },
  { intros b _ h, rw [power_succ] at h,
    rcases (lt_mul_of_limit omega_is_limit).1 h with ⟨x, xo, ax⟩,
    refine le_trans (add_le_add_right (le_of_lt ax) _) _,
    rw [power_succ, ← mul_add, add_omega xo] },
  { intros b l IH h, rcases (lt_power_of_limit omega_ne_zero l).1 h with ⟨x, xb, ax⟩,
    refine (((add_is_normal a).trans (power_is_normal one_lt_omega))
      .limit_le l).2 (λ y yb, _),
    let z := max x y,
    have := IH z (max_lt xb yb)
      (lt_of_lt_of_le ax $ power_le_power_right omega_pos (le_max_left _ _)),
    exact le_trans (add_le_add_left (power_le_power_right omega_pos (le_max_right _ _)) _)
      (le_trans this (power_le_power_right omega_pos $ le_of_lt $ max_lt xb yb)) }
end

theorem add_lt_omega_power {a b c : ordinal} (h₁ : a < omega ^ c) (h₂ : b < omega ^ c) :
  a + b < omega ^ c :=
by rwa [← add_omega_power h₁, add_lt_add_iff_left]

theorem add_absorp {a b c : ordinal} (h₁ : a < omega ^ b) (h₂ : omega ^ b ≤ c) : a + c = c :=
by rw [← ordinal.add_sub_cancel_of_le h₂, ← add_assoc, add_omega_power h₁]

theorem add_absorp_iff {o : ordinal} (o0 : 0 < o) : (∀ a < o, a + o = o) ↔ ∃ a, o = omega ^ a :=
⟨λ H, ⟨log omega o, begin
  refine ((lt_or_eq_of_le (power_log_le _ o0))
    .resolve_left $ λ h, _).symm,
  have := H _ h,
  have := lt_power_succ_log one_lt_omega o,
  rw [power_succ, lt_mul_of_limit omega_is_limit] at this,
  rcases this with ⟨a, ao, h'⟩,
  rcases lt_omega.1 ao with ⟨n, rfl⟩, clear ao,
  revert h', apply not_lt_of_le,
  suffices e : omega ^ log omega o * ↑n + o = o,
  { simpa only [e] using le_add_right (omega ^ log omega o * ↑n) o },
  induction n with n IH, {simp only [nat.cast_zero, mul_zero, zero_add]},
  simp only [nat.cast_succ, mul_add_one, add_assoc, this, IH]
end⟩,
λ ⟨b, e⟩, e.symm ▸ λ a, add_omega_power⟩

theorem add_mul_limit_aux {a b c : ordinal} (ba : b + a = a)
  (l : is_limit c)
  (IH : ∀ c' < c, (a + b) * succ c' = a * succ c' + b) :
  (a + b) * c = a * c :=
le_antisymm
  ((mul_le_of_limit l).2 $ λ c' h, begin
    apply le_trans (mul_le_mul_left _ (le_of_lt $ lt_succ_self _)),
    rw IH _ h,
    apply le_trans (add_le_add_left _ _),
    { rw ← mul_succ, exact mul_le_mul_left _ (succ_le.2 $ l.2 _ h) },
    { rw ← ba, exact le_add_right _ _ }
  end)
  (mul_le_mul_right _ (le_add_right _ _))

theorem add_mul_succ {a b : ordinal} (c) (ba : b + a = a) :
  (a + b) * succ c = a * succ c + b :=
begin
  apply limit_rec_on c,
  { simp only [succ_zero, mul_one] },
  { intros c IH,
    rw [mul_succ, IH, ← add_assoc, add_assoc _ b, ba, ← mul_succ] },
  { intros c l IH,
    have := add_mul_limit_aux ba l IH,
    rw [mul_succ, add_mul_limit_aux ba l IH, mul_succ, add_assoc] }
end

theorem add_mul_limit {a b c : ordinal} (ba : b + a = a)
  (l : is_limit c) : (a + b) * c = a * c :=
add_mul_limit_aux ba l (λ c' _, add_mul_succ c' ba)

theorem mul_omega {a : ordinal} (a0 : 0 < a) (ha : a < omega) : a * omega = omega :=
le_antisymm
  ((mul_le_of_limit omega_is_limit).2 $ λ b hb, le_of_lt (mul_lt_omega ha hb))
  (by simpa only [one_mul] using mul_le_mul_right omega (one_le_iff_pos.2 a0))

theorem mul_lt_omega_power {a b c : ordinal}
  (c0 : 0 < c) (ha : a < omega ^ c) (hb : b < omega) : a * b < omega ^ c :=
begin
  rcases zero_or_succ_or_limit c with rfl|⟨c,rfl⟩|l,
  { exact (lt_irrefl _).elim c0 },
  { rw power_succ at ha,
    rcases ((mul_is_normal $ power_pos _ omega_pos).limit_lt
      omega_is_limit).1 ha with ⟨n, hn, an⟩,
    refine lt_of_le_of_lt (mul_le_mul_right _ (le_of_lt an)) _,
    rw [power_succ, mul_assoc, mul_lt_mul_iff_left (power_pos _ omega_pos)],
    exact mul_lt_omega hn hb },
  { rcases ((power_is_normal one_lt_omega).limit_lt l).1 ha with ⟨x, hx, ax⟩,
    refine lt_of_le_of_lt (mul_le_mul (le_of_lt ax) (le_of_lt hb)) _,
    rw [← power_succ, power_lt_power_iff_right one_lt_omega],
    exact l.2 _ hx }
end

theorem mul_omega_dvd {a : ordinal}
  (a0 : 0 < a) (ha : a < omega) : ∀ {b}, omega ∣ b → a * b = b
| _ ⟨b, rfl⟩ := by rw [← mul_assoc, mul_omega a0 ha]

theorem mul_omega_power_power {a b : ordinal} (a0 : 0 < a) (h : a < omega ^ omega ^ b) :
  a * omega ^ omega ^ b = omega ^ omega ^ b :=
begin
  by_cases b0 : b = 0, {rw [b0, power_zero, power_one] at h ⊢, exact mul_omega a0 h},
  refine le_antisymm _
    (by simpa only [one_mul] using mul_le_mul_right (omega^omega^b) (one_le_iff_pos.2 a0)),
  rcases (lt_power_of_limit omega_ne_zero (power_is_limit_left omega_is_limit b0)).1 h
    with ⟨x, xb, ax⟩,
  refine le_trans (mul_le_mul_right _ (le_of_lt ax)) _,
  rw [← power_add, add_omega_power xb]
end

theorem power_omega {a : ordinal} (a1 : 1 < a) (h : a < omega) : a ^ omega = omega :=
le_antisymm
  ((power_le_of_limit (one_le_iff_ne_zero.1 $ le_of_lt a1) omega_is_limit).2
    (λ b hb, le_of_lt (power_lt_omega h hb)))
  (le_power_self _ a1)

/-! ### Fixed points of normal functions -/

/-- The next fixed point function, the least fixed point of the
  normal function `f` above `a`. -/
def nfp (f : ordinal → ordinal) (a : ordinal) :=
sup (λ n : ℕ, f^[n] a)

theorem iterate_le_nfp (f a n) : f^[n] a ≤ nfp f a :=
le_sup _ n

theorem le_nfp_self (f a) : a ≤ nfp f a :=
iterate_le_nfp f a 0

theorem is_normal.lt_nfp {f} (H : is_normal f) {a b} :
  f b < nfp f a ↔ b < nfp f a :=
lt_sup.trans $ iff.trans
  (by exact
   ⟨λ ⟨n, h⟩, ⟨n, lt_of_le_of_lt (H.le_self _) h⟩,
    λ ⟨n, h⟩, ⟨n+1, by rw iterate_succ'; exact H.lt_iff.2 h⟩⟩)
  lt_sup.symm

theorem is_normal.nfp_le {f} (H : is_normal f) {a b} :
  nfp f a ≤ f b ↔ nfp f a ≤ b :=
le_iff_le_iff_lt_iff_lt.2 H.lt_nfp

theorem is_normal.nfp_le_fp {f} (H : is_normal f) {a b}
  (ab : a ≤ b) (h : f b ≤ b) : nfp f a ≤ b :=
sup_le.2 $ λ i, begin
  induction i with i IH generalizing a, {exact ab},
  exact IH (le_trans (H.le_iff.2 ab) h),
end

theorem is_normal.nfp_fp {f} (H : is_normal f) (a) : f (nfp f a) = nfp f a :=
begin
  refine le_antisymm _ (H.le_self _),
  cases le_or_lt (f a) a with aa aa,
  { rwa le_antisymm (H.nfp_le_fp (le_refl _) aa) (le_nfp_self _ _) },
  rcases zero_or_succ_or_limit (nfp f a) with e|⟨b, e⟩|l,
  { refine @le_trans _ _ _ (f a) _ (H.le_iff.2 _) (iterate_le_nfp f a 1),
    simp only [e, ordinal.zero_le] },
  { have : f b < nfp f a := H.lt_nfp.2 (by simp only [e, lt_succ_self]),
    rw [e, lt_succ] at this,
    have ab : a ≤ b,
    { rw [← lt_succ, ← e],
      exact lt_of_lt_of_le aa (iterate_le_nfp f a 1) },
    refine le_trans (H.le_iff.2 (H.nfp_le_fp ab this))
      (le_trans this (le_of_lt _)),
    simp only [e, lt_succ_self] },
  { exact (H.2 _ l _).2 (λ b h, le_of_lt (H.lt_nfp.2 h)) }
end

theorem is_normal.le_nfp {f} (H : is_normal f) {a b} :
  f b ≤ nfp f a ↔ b ≤ nfp f a :=
⟨le_trans (H.le_self _), λ h,
  by simpa only [H.nfp_fp] using H.le_iff.2 h⟩

theorem nfp_eq_self {f : ordinal → ordinal} {a} (h : f a = a) : nfp f a = a :=
le_antisymm (sup_le.mpr $ λ i, by rw [iterate_fixed h]) (le_nfp_self f a)

/-- Fixed point lemma for normal functions: the fixed points of a normal function are unbounded. -/
theorem is_normal.nfp_unbounded {f} (H : is_normal f) : ∀ a, ∃ b, f b = b ∧ a ≤ b :=
λ a, ⟨_, H.nfp_fp a, le_nfp_self f a⟩

/-- The derivative of a normal function `f` is the sequence of fixed points of `f`. -/
def deriv (f : ordinal → ordinal) (o : ordinal) : ordinal :=
limit_rec_on o (nfp f 0)
  (λ a IH, nfp f (succ IH))
  (λ a l, bsup.{u u} a)

@[simp] theorem deriv_zero (f) : deriv f 0 = nfp f 0 := limit_rec_on_zero _ _ _

@[simp] theorem deriv_succ (f o) : deriv f (succ o) = nfp f (succ (deriv f o)) :=
limit_rec_on_succ _ _ _ _

theorem deriv_limit (f) {o} : is_limit o →
  deriv f o = bsup.{u u} o (λ a _, deriv f a) :=
limit_rec_on_limit _ _ _ _

theorem deriv_is_normal (f) : is_normal (deriv f) :=
⟨λ o, by rw [deriv_succ, ← succ_le]; apply le_nfp_self,
 λ o l a, by rw [deriv_limit _ l, bsup_le]⟩

theorem is_normal.deriv_fp {f} (H : is_normal f) (o) : f (deriv.{u} f o) = deriv f o :=
begin
  apply limit_rec_on o,
  { rw [deriv_zero, H.nfp_fp] },
  { intros o ih, rw [deriv_succ, H.nfp_fp] },
  intros o l IH,
  rw [deriv_limit _ l, is_normal.bsup.{u u u} H _ l.1],
  refine eq_of_forall_ge_iff (λ c, _),
  simp only [bsup_le, IH] {contextual:=tt}
end

theorem is_normal.fp_iff_deriv {f} (H : is_normal f) {a} : f a ≤ a ↔ ∃ o, deriv f o = a :=
⟨λ ha, begin
  suffices : ∀ o (_:a ≤ deriv f o), ∃ o, deriv f o = a,
  from this a ((deriv_is_normal _).le_self _),
  intro o, apply limit_rec_on o,
  { intros h₁,
    refine ⟨0, le_antisymm _ h₁⟩,
    rw deriv_zero,
    exact H.nfp_le_fp (ordinal.zero_le _) ha },
  { intros o IH h₁,
    cases le_or_lt a (deriv f o), {exact IH h},
    refine ⟨succ o, le_antisymm _ h₁⟩,
    rw deriv_succ,
    exact H.nfp_le_fp (succ_le.2 h) ha },
  { intros o l IH h₁,
    cases eq_or_lt_of_le h₁, {exact ⟨_, h.symm⟩},
    rw [deriv_limit _ l, ← not_le, bsup_le, not_ball] at h,
    exact let ⟨o', h, hl⟩ := h in IH o' h (le_of_not_le hl) }
end, λ ⟨o, e⟩, e ▸ le_of_eq (H.deriv_fp _)⟩

theorem is_normal.fp_iff_deriv' {f} (H : is_normal f) {a} : f a = a ↔ ∃ o, deriv f o = a :=
by { rw ←H.fp_iff_deriv, exact ⟨λ h, le_of_eq h, λ h, le_antisymm h (H.le_self _)⟩ }

/-- `deriv f` is the fixed point enumerator of `f`. -/
theorem deriv_eq_enum_fp {f} (H : is_normal f) : deriv f = enum_ord H.nfp_unbounded :=
begin
  rw ←eq_enum_ord,
  use (deriv_is_normal f).strict_mono,
  rw range_eq_iff,
  refine ⟨λ a, H.deriv_fp a, λ _ _, _⟩,
  rwa ←H.fp_iff_deriv',
end
<<<<<<< HEAD

/-! ### Fixed points of sums -/

theorem mul_omega_unbounded (o) : ∀ a, ∃ b, (o * ordinal.omega ≤ b) ∧ a ≤ b :=
λ a, ⟨_, le_sup_left, le_sup_right⟩

theorem add_mul_omega {a} : a + a * omega = a * omega :=
by { rw [←mul_one_add, one_add_omega] }

lemma mul_omega_nfp {a} : a * omega.{u} = nfp ((+) a) 0 :=
begin
  by_cases ha : 0 = a,
  { rw [←ha, zero_mul],
    unfold nfp,
    apply eq.symm,
    rw sup_eq_zero_iff,
    intro n,
    induction n with n hn,
    { refl },
    rw [iterate_succ_apply, zero_add],
    exact hn },
  have hmul := @is_normal.sup.{0 u u} _
    (mul_is_normal.{u} (lt_of_le_of_ne (ordinal.zero_le a) ha)) ℕ (λ n, ↑n) ⟨0⟩,
  rw ←omega_eq_sup_nat at hmul,
  suffices : (λ n, ((+) a)^[n] 0) = (*) a ∘ λ n, ↑n,
  { rwa ←this at hmul },
  refine funext (λ n, _),
  induction n with n hn,
  { rw iterate_zero,
    exact (mul_zero _).symm },
  rw [iterate_succ_apply', hn, ←mul_one_add, (by simp : (1 : ordinal) + ↑n = ↑(1 + n)), add_comm]
end

theorem add_absorp_iff' {a b : ordinal.{u}} : a + b = b ↔ a * omega.{u} ≤ b :=
begin
  split;
  intro h,
  { have : deriv ((+) a) 0 ≤ b := begin
      cases (add_is_normal a).fp_iff_deriv'.1 h with c hc,
      rw ←hc,
      exact (deriv_is_normal _).strict_mono.monotone (ordinal.zero_le _),
    end,
    refine le_trans _ this,
    rw deriv_zero,
    exact le_of_eq mul_omega_nfp },
  have := ordinal.add_sub_cancel_of_le h,
  nth_rewrite 0 ←this,
  rw [←add_assoc, add_mul_omega, this],
end

/-- `deriv ((+) a)` enumerates the ordinals larger or equal to `a * ω`. -/
theorem add_deriv_eq_enum_ge_mul_omega (a) : deriv ((+) a) = enum_ord (mul_omega_unbounded a) :=
begin
  rw ←eq_enum_ord,
  use (deriv_is_normal _).strict_mono,
  rw range_eq_iff,
  refine ⟨λ b, le_trans (le_of_eq _)
    ((deriv_is_normal _).strict_mono.monotone (ordinal.zero_le b)), λ b hb, _⟩,
  { rw deriv_zero,
    exact mul_omega_nfp },
  rw ←(add_is_normal a).fp_iff_deriv',
  exact add_absorp_iff'.2 hb,
end
=======
>>>>>>> d086f9da

end ordinal<|MERGE_RESOLUTION|>--- conflicted
+++ resolved
@@ -2050,7 +2050,6 @@
   refine ⟨λ a, H.deriv_fp a, λ _ _, _⟩,
   rwa ←H.fp_iff_deriv',
 end
-<<<<<<< HEAD
 
 /-! ### Fixed points of sums -/
 
@@ -2114,7 +2113,5 @@
   rw ←(add_is_normal a).fp_iff_deriv',
   exact add_absorp_iff'.2 hb,
 end
-=======
->>>>>>> d086f9da
 
 end ordinal