--- conflicted
+++ resolved
@@ -1088,11 +1088,6 @@
   refine ⟨λ h, _, λ hf, le_antisymm (sup_le_lsub f) (lsub_le.2 (λ i, _))⟩,
   { rw ←h,
     exact λ a, sup_not_succ_of_ne_sup (λ i, ne_of_lt (lsub_le.1 (le_of_eq h.symm) i)) },
-<<<<<<< HEAD
-  rw lsub_le,
-  intros i,
-=======
->>>>>>> b60bc816
   by_contra' hle,
   have heq := (sup_succ_eq_lsub f).2 ⟨i, le_antisymm (le_sup _ _) hle⟩,
   have := hf (sup f) ( by { rw ←heq, exact lt_succ_self _ } ),
